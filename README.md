<<<<<<< HEAD
# rti_python
RTI Library in Python


Rowe Technologies Inc. Python library

There is currently no main file to run.  This library contains core library files to create a python application.


# Dependencies
Must use Python version 3.5

OSX and Linux
```javascript
pip3 install -r requirements.txt -UI --user
```
 
 
Windows
```javascript
python -m pip install -r requirements.txt -UI --user
```


### Upgrade Dependcies to Latest Version
```term
pip install -r requirements.txt --upgrade
```

## ADCP
All the available commands and subsystem types.  This also contains the prediction model

## Codecs
Decode the ADCP data from different formats.

## Ensemble
Ensemble data formats

## Unittest
All the unittests.


## Waves
Waves MATLAB formats

## Writer
Write the ensemble data to a file format.

## Logging
Edit the log.py file to turn on or off some logging options.

## Read in a File and decode the data
```python
from rti_python.ADCP.ReadBinaryFile import ReadBinaryFile


CHUNKSIZE = 1024
FILE_PATH = "/path/to/file/ensembleFile.bin"


def ens_handler(sender, ens):
    print("ens number %s" % ens.EnsembleData.EnsembleNumber)


reader = ReadBinaryFile()
reader.ensemble_event += ens_handler
reader.playback(FILE_PATH)
=======
# rti_python
RTI Library in Python


Rowe Technologies Inc. Python library

There is currently no main file to run.  This library contains core library files to create a python application.


# Dependencies
Must use Python version 3.5

OSX and Linux
```javascript
pip3 install -r requirements.txt -UI --user
```
 
 
Windows
```javascript
python -m pip install -r requirements.txt -UI --user
```


### Upgrade Dependcies to Latest Version
```term
pip install -r requirements.txt --upgrade
```

## ADCP
All the available commands and subsystem types.  This also contains the prediction model

## Codecs
Decode the ADCP data from different formats.

## Ensemble
Ensemble data formats

## Unittest
All the unittests.


## Waves
Waves MATLAB formats

## Writer
Write the ensemble data to a file format.

## Logging
Edit the log.py file to turn on or off some logging options.

## Read in a File and decode the data
```python
from rti_python.Utilities.read_binary_file import ReadBinaryFile

    def process_ens_func(sender, ens):
        """
        Receive the data from the file.  It will process the file.
        When an ensemble is found, it will call this function with the
        complete ensemble.
        :param ens: Ensemble to process.
        :return:
        """
        if ens.IsEnsembleData:
            print(str(ens.EnsembleData.EnsembleNumber))

# Create the file reader to read the binary file
read_binary = ReadBinaryFile()
read_binary.ensemble_event += process_ens_func

# Just define the file path
file_path = "/path/to/file/ensembles.ens"

# Pass the file path to the reader
read_binary.playback(file_path)
```


## Check for Bad Velocity in data
```python
if Ensemble.is_bad_velocity(vel_value):
    print("Bad Velocity Value")
else:
    print("Good Velocity Value")
>>>>>>> 2c8834ad
```<|MERGE_RESOLUTION|>--- conflicted
+++ resolved
@@ -1,72 +1,3 @@
-<<<<<<< HEAD
-# rti_python
-RTI Library in Python
-
-
-Rowe Technologies Inc. Python library
-
-There is currently no main file to run.  This library contains core library files to create a python application.
-
-
-# Dependencies
-Must use Python version 3.5
-
-OSX and Linux
-```javascript
-pip3 install -r requirements.txt -UI --user
-```
- 
- 
-Windows
-```javascript
-python -m pip install -r requirements.txt -UI --user
-```
-
-
-### Upgrade Dependcies to Latest Version
-```term
-pip install -r requirements.txt --upgrade
-```
-
-## ADCP
-All the available commands and subsystem types.  This also contains the prediction model
-
-## Codecs
-Decode the ADCP data from different formats.
-
-## Ensemble
-Ensemble data formats
-
-## Unittest
-All the unittests.
-
-
-## Waves
-Waves MATLAB formats
-
-## Writer
-Write the ensemble data to a file format.
-
-## Logging
-Edit the log.py file to turn on or off some logging options.
-
-## Read in a File and decode the data
-```python
-from rti_python.ADCP.ReadBinaryFile import ReadBinaryFile
-
-
-CHUNKSIZE = 1024
-FILE_PATH = "/path/to/file/ensembleFile.bin"
-
-
-def ens_handler(sender, ens):
-    print("ens number %s" % ens.EnsembleData.EnsembleNumber)
-
-
-reader = ReadBinaryFile()
-reader.ensemble_event += ens_handler
-reader.playback(FILE_PATH)
-=======
 # rti_python
 RTI Library in Python
 
@@ -151,5 +82,4 @@
     print("Bad Velocity Value")
 else:
     print("Good Velocity Value")
->>>>>>> 2c8834ad
 ```