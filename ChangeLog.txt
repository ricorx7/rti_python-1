--- conflicted
+++ resolved
@@ -3,12 +3,9 @@
 rti_python - 2.1.2
  - Added qa_qc to Utilities to screen data
  - Changed Water Direction back to 0 - 360 degrees
-<<<<<<< HEAD
+ - Fixed bug in AdcpCommands:print_pretty_m for values greater than 1000m.
  - In config.py, added option to replace the Pressure Height in AutoWaves with Vertical Beam Height
  - In WaveForceCodec, add the option to replace the Pressure Height with Vertical Beam Height
-=======
- - Fixed bug in AdcpCommands:print_pretty_m for values greater than 1000m.
->>>>>>> 16fa9355
 
 rti_python - 2.1.1
   -  Added encode_df to EarthVelocity.
