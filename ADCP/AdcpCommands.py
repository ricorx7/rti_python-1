<<<<<<< HEAD
from enum import Enum


class AdcpCmd:
    """
    ADCP Command.
    """

    def __init__(self, cmd, value):
        self.cmd = cmd
        self.value = value

    def to_str(self, index):
        """
        Convert the command to a command string.
        Convert the index to a hex then remove the 0x from the value.
        :param index: CEPO index.
        :return: String with the index.
        """
        return self.cmd + '[' + hex(index)[2:] + "] " + self.value


def get_tooltip(desc_array):
    return '\n'.join([str(x) for x in desc_array])


def sec_to_hmss(sec):
    """
    Convert the seconds to a string of hh:mm:ss.ss
    :param sec: Seconds.
    :return: hh:mm:ss.ss
    """
    m, s = divmod(sec, 60)
    h, m = divmod(m, 60)
    hs_f = sec - int(sec)
    hs = round(hs_f * 100, 2)

    hour = str(int(h)).zfill(2)
    minute = str(int(m)).zfill(2)
    sec = str(int(s)).zfill(2)
    hsec = str(int(hs)).zfill(2)

    return hour + ":" + minute + ":" + sec + "." + hsec


def pretty_print_sec(sec):
    """
    Pretty print the seconds to days, hours, minutes, seconds and milliseconds.
    :param sec: Seconds in time.
    :return: Days, hours, minutes, seconds and milliseconds.
    """

    seconds = abs(int(sec))
    days, seconds = divmod(seconds, 86400)
    hours, seconds = divmod(seconds, 3600)
    minutes, seconds = divmod(seconds, 60)
    hs_f = sec - int(sec)
    hs = round(hs_f * 100, 2)
    ms = int(hs * 10)

    result = ""

    if days > 0:
        result += str(days) + " day"
        if days > 1:
            result += "s "
        else:
            result += " "
    if hours > 0:
        result += str(hours) + " hour"
        if hours > 1:
            result += "s "
        else:
            result += " "
    if minutes > 0:
        result += str(minutes) + " minute"
        if minutes > 1:
            result += "s "
        else:
            result += " "
    if seconds > 0:
        result += str(seconds) + " second"
        if seconds > 1:
            result += "s "
        else:
            result += " "
    if ms > 0:
        result += str(ms) + " millisecond"
        if ms > 1:
            result + "s"

    return result


def pretty_print_m(length):
    """
    Print the distance scaled.
    :param length: Length in meters.
    :return: String of the distanced scaled.
    """
    if length < 1.0:
        return str(round((length*100), 2)) + " cm"

    if length >= 1000:
        return str(round(length/1000), 2) + " km"

    return str(round(length, 2)) + " m"


def pretty_print_m_per_sec(length):
    """
    Print the speed scaled.
    :param length: Length in meters.
    :return: String of the distanced scaled.
    """
    if length < 1.0:
        return str(round((length*100), 2)) + " cm/s"

    if length >= 1000:
        return str(round(length/1000), 2) + " km/s"

    return str(round(length, 2)) + " m/s"


def pretty_print_burst(cei, burst_interval, num_ens, cwpp, cwptbp):
    """
    Measure XXX ensembles in XXX days XXX hours XXX minutes XXX seconds XXX milliseconds.
    XXX minutes between each ensemble.
    Average XXX pings over XXX minutes.
    Burst length is XXX hours.
    BURST MEASUREMENT WILL TAKE LONGER THAN BURST LENGTH
    :param cei:
    :param burst_interval:
    :param num_ens:
    :return:
    """
    burst_interval_str = pretty_print_sec(burst_interval)
    cei_str = pretty_print_sec(cei)
    burst_measure = num_ens * cei
    avg_time = cwpp * cwptbp
    avg_time_str = pretty_print_sec(avg_time)
    if cwpp > 1:
        burst_measure = (num_ens * (cwpp * cwptbp)) * cei
    burst_measure_str = pretty_print_sec(burst_measure)

    result = ""
    error_msg = ""
    result += "-Measuring " + str(num_ens) + " ensembles in " + burst_measure_str + "\n"
    result += "-Output an ensemble every " + cei_str + "\n"
    if cwpp > 1:
        result += "-An ensemble averages " + str(cwpp) + " pings over " + avg_time_str + "\n"

        if avg_time > cei:
            error_msg += "*AVERAGING WILL TAKE LONGER THAN CEI\n"

    result += "-Take a burst measurement every " + burst_interval_str + "\n"

    if burst_measure > burst_interval:
        error_msg += "*BURST MEASUREMENT WILL TAKE LONGER THAN BURST LENGTH!\n"

    return result, error_msg


def pretty_print_standard(cei, cwpp, cwptbp):
    """
    Using the values, print out the pinging strategy.
    XXX seconds between each ensemble
    Average XXX pings over XXX minutes
    AVERAGING WILL TAKE LONGER THAN CEI
    :param cei: Time between ensembles.
    :param cwpp: Number of pings to average.
    :param cwptbp: Time between pings.
    :return: String describing the pinging.
    """

    cei_str = pretty_print_sec(cei)
    avg_time = cwpp * cwptbp
    avg_time_str = pretty_print_sec(avg_time)

    result = ""
    error_msg = ""
    result += "-Output an ensemble every " + cei_str + "\n"

    if cwpp > 1:
        result += "-An ensemble averages " + str(cwpp) + " pings over " + avg_time_str + "\n"

    if avg_time > cei:
        error_msg += "*AVERAGING WILL TAKE LONGER THAN CEI\n"

    return result, error_msg


def pretty_print_accuracy(max_vel, std):
    """
    Print out the max velocity and accuracy of the measurement.
    -The boat and water speed cannot exceed XXXm/s or XXXknots
    -The accuracy of the measurement is +/- XXXcm/s
    :param max_vel: Maximum Velocity in m/s.
    :param std: Standard Deviation in m/s.
    :return: String describing the max vel and accuracy.
    """
    max_vel_knots = max_vel * 1.94384
    max_vel_mph = max_vel * 2.23694
    #std_cm_s = std * 100
    max_vel_str = str(round(max_vel, 2))
    max_vel_knots_str = str(round(max_vel_knots, 2))
    max_vel_mph_str = str(round(max_vel_mph, 2))
    std_cm_str = pretty_print_m_per_sec(std)

    result = ""
    error_msg = ""
    result += "-The boat and water speed combined cannot exceed " + max_vel_str + " m/s or " + max_vel_knots_str + " knots or " + max_vel_mph_str + " mph\n"
    result += "-The accuracy of the measurement is +/- " + std_cm_str + "\n"

    if max_vel < 2.8:
        error_msg += "*If you are collecting data with a boat, you may want to adjust your settings to increase the maximum velocity to exceed 2.8 m/s.\n"

    return result, error_msg


def pretty_print_cfg_depth(blank, bin_size, num_bin, calc_first_bin):
    """
    Print the configured Water Profile depth of the ADCP and the first bin position.
    The first measurement will begin XXX m below the ADCP.
    It is configured to Water Profile to a depth of XXX m.
    :param blank: Blank setting in meters (CWPBL).
    :param bin_size: Bin size in meters (CWPBS).
    :param num_bin: Number of bins (CWPBN).
    :param calc_first_bin: Calculated first bin position in meters.
    :return: Configured water profile range and first bin position.
    """

    result = ""

    cfg_range = blank + (bin_size * num_bin)
    range_str = pretty_print_m(cfg_range)
    first_bin_str = pretty_print_m(calc_first_bin)

    result += "-The first measurement will begin " + first_bin_str + " below the ADCP.\n"
    result += "-Measure the Water Profile to a depth of " + range_str + ".\n"

    return result


class eCWPBB_TransmitPulseType(Enum):
    """
    Enum used to select the different transmit pulse types.
    """

    """
    (0) Non-Coded Narrowband.
     Provides long range profiles at the expense of variance.
     Not recommended for use with bin size less than the default
     bin size.

     Long Range but noisy data.  Usually take multiple pings and average
     them together.

     |---------------------------------|~
     |       o  o             o o      |  ~
     |     o      o          o    o    |    ~
     |   o           o     o        o  |      ~
     | o               o o            o|        ~
                Pulse Transmit             Receive Signal
               100% Carrier Cycle            Amplitude
     |-------------Bin Size------------|
     |-----------Transmit Length-------|
    """
    NARROWBAND = 0

    """
    /// (1) Coded Broadband.
    /// Typically 15% less range than narrow band but has greatly reduced
    /// variance (depending on lag length).
    /// Used in conjunction with CWPBP for small bins.
    /// 
    /// Shorter Range but clean data.
    /// 
    /// Broaband signal is a signal with modulation(phase changes).
    /// 
    /// |--|               |--|~
    /// |  |               |  |  ~
    /// |  |               |  |    ~     
    /// |  |               |  |      ~      ~    ~
    /// |  |_______________|  |        ~~~~~  ~~~  ~~
    /// 
    /// |----Lag Length----|
    /// 
    /// Lag Length or bin size, which ever is greater.
    /// 
    /// |---------------------------------------------------------| 
    /// |       o  o             o o         o o          o o     |
    /// |     o      o          o    o      o    o       o    o   |
    /// |   o           o     o        o   o       o    o       o |
    /// | o               o o            o           o o         o| 
    ///                                  |
    ///                             Phase Change
    /// |-----------------------Coded Element---------------------|
    /// 
    ///                        2 Carrier cycles
    ///                           BandWidth = 50%   
    ///                     BandWidth = 1 / # carrier cycles
    ///                        
    /// NB BandWidth: # carrier cycles in the pulse.
    /// BB BandWidth: # carrier cycles within a coded element.
    /// 
    /// 
    /// But with just 2 pulses it is not a lot of energy in the water.  Which limits the 
    /// profile range.  So more coded elements are put in the water to fill the gap between
    /// the lag length.  The group of coded elements for the first pulse are then repeated 
    /// a second time for the second pulse.  
    /// 
    /// 
    /// ||--||--|--|--|--||--||--|--|--|--|~
    /// ||  ||  |  |  |  ||  ||  |  |  |  |  ~
    /// || 0|| 1| 1| 0| 1|| 0|| 1| 1| 0| 1|    ~     
    /// ||  ||  |  |  |  ||  ||  |  |  |  |      ~      ~    ~
    /// ||  ||  |  |  |  ||  ||  |  |  |  |      ~~~~~  ~~~  ~~
    /// |-- Lag Length --|     
    /// 
    /// Wait for both groups of coded elements are sent out before looking at the receive data.  Then check the correlation between the 2 coded element groups.
    /// 
    /// Coded element groups are created with a pseudo random generator.
    /// BT uses M Sequence to generate the random code.  Bottom Track has a hard target so correlation is 100%. M Sequence good with 100% correlation.
    /// WP uses Barker Code to generate the random code.  Water Profile pulses interfere with each other so correlation is 50%.  So Barker Code is better to use.
    /// 
    /// Broadband             o 
    ///                     o   o
    ///                    o     o
    ///                   o       o
    ///                  o         o
    ///                 o           o
    ///        o o     o             o     o o
    ///  o o  o   o   o               o   o   o   o o
    /// o   o      o o                 o o     o o    o
    /// 
    /// Narrowband            o
    ///                      o o
    ///                     o   o
    ///                 o  o     o  o 
    ///                o oo       oo o
    /// 
    /// |------------------Frequency -----------------|
    /// 
    """
    BROADBAND = 1

    """
    /// (2) Non-Coded Pulse-To-Pulse.
    /// Narrowband and provides ultra low variance for small bin sizes.
    /// Non-coded has slightly higher variance than the coded
    /// transmit without the annoying autocorrelation side peaks.
    /// 
    /// Shallow water where blank can effect the measurement.  Measurements
    /// that need to be close to the instrument.  
    /// 
    /// Non-coded elements will work better because coded elements in small bins cause variance.
    /// 
    /// Normal processing will send out at least 2 pulses before processing the
    /// return information.  In shallower water, the return of the shallow depths would
    /// be lost.  In Pulse-to-Pulse, the First pulse is sent and then immediately listened
    /// to so it can see the shallower depths.  It then send out another pulse and the listens
    /// immediately.  The to pulses should have the same return to get good correlation (100%).
    /// But if the water is moving to fast, the pulses will not match and the correlation will
    /// be low.  
    /// 
    /// By processing earlier we can also have a smaller blank.  
    /// 
    /// One drawback is you can only receive data for the length of the lag.  After the lag, the
    /// next pulse will be sent out.  This limits the profile range.
    /// 
    /// PtoP 1st Bin Pos = Blank + (Xmt + BinSize)/2
    /// BB   1st Bin Pos = Blank + (Xmt + BinSize + Lag)/2
    /// 
    /// Xmt is the pulse.
    /// The lag is the length(time) needed to wait for both pulses to transmitted.
    /// 
    /// All the data (bins) processed within the lag length should have a 100%
    /// correlation.  Anything beyond the lag length will also include the second pulse
    /// and cause the correlation to drop to at least 50%.  The bins can still be seen but
    /// the data will not be as reliable.
    /// 
    /// |----|~         |----|~
    /// |    |  ~       |    |  ~
    /// |    |    ~     |    |    ~ 
    /// |    |      ~   |    |      ~
    /// |    |        ~ |    |        ~
    /// Pulse 1        Pulse 2
    ///      |BIN|.|BIN|......|BIN|
    ///      |-  100% -||-  50%  -|
    ///          Correlation
    /// 
    /// For Non-Coded PtoP, within the Pulse is a signal at the bandwidth.
    /// For BB PtoP, within the Pulse is a coded element (signal with modulation(phase changes)).
    /// 
    """
    NONCODED_PULSE_TO_PULSE = 2

    """
    /// (3) Broadband Pulse-To-Pulse. (no ambuguity resolver).
    /// Provides ultra low variance for small bin sizes.  Coded 
    /// has slightly lower variance than the non-coded transmit.
    /// 
    /// Shallow water where blank can effect the measurement.  Measurements
    /// that need to be close to the instrument.
    /// 
    /// Coded elements in small bins cause variance due to side peaks so not as good for really small bins sizes.
    /// 
    """
    BROADBAND_PULSE_TO_PULSE = 3

    """
    /// (4) Non Coded Broadband Pulse-To-Pulse. (no ambuguity resolver).
    /// Narrowband and provides ultra low variance for small bin sizes.  Coded 
    /// has slightly lower variance than the non-coded transmit.
    """
    NONCODED_BROADBAND_PULSE_TO_PULSE = 4

    """
    /// Broadband with ambuguity resolver ping.
    /// Used in conjunction with CWPBP.
    /// 
    /// Make lower variance measurements at a higher velocity.
    /// 
    /// Ambiguity Resolver is not perfect.
    /// 
    ///     / \         / \        */ \         / \
    ///    /  \       /   \       /   \       /   \
    ///   /   \    0/     \     /     \     /     \
    ///  /    \   /       \   /       \   /       \
    /// /     \ /         \/         \ /         \
    ///        |          |
    ///      -0.21m/s   0.21m/s 
    ///        | 1 Cycle  | 
    /// 
    /// 
    /// 
    /// Figure out how many times it went around the cycle.
    /// 
    /// * = 0.21(at least 1 cycle) + 0.18(mostly towards the top) = 0.39m/s
    /// 
    """
    BROADBAND_AMBIGUITY_RESOLVER = 5

    """
    /// Broadband pulse to pulse with ambiguity resolver ping.
    /// Used in conjunction with CWPAP.
    """
    BROADBAND_P2P_AMBIGUITY_RESOLVER = 6


class eCBTBB_Mode(Enum):
    """
    Bottom Track Mode.
    """

    """
    (0) Narrowband Long Range
    """
    NARROWBAND_LONG_RANGE = 0

    """
    (1) Coded Broadband Transmit.
    """
    BROADBAND_CODED = 1

    """
    (2) Broadband Non-coded Transmit.
    """
    BROADBAND_NON_CODED = 2

    """
    (3) NA.
    """
    NA_3 = 3

    """
    (4) Broadband Non-coded Pulse to Pulse
    """
    BROADBAND_NON_CODED_P2P = 4

    """
    (5) NA.
    """
    NA_5 = 5

    """
    (6) NA.
    """
    NA_6 = 6

    """
    (7) Auto switch between Narrowband, Broadband Non-Coded and Broadband Non-Coded Pulse to Pulse.
    """
    AUTO_SWITCH_NARROWBAND_BB_NONCODED_BB_NONCODED_P2P = 7

=======
from enum import Enum


class AdcpCmd:
    """
    ADCP Command.
    """

    def __init__(self, cmd, value):
        self.cmd = cmd
        self.value = value

    def to_str(self, index):
        """
        Convert the command to a command string.
        Convert the index to a hex then remove the 0x from the value.
        :param index: CEPO index.
        :return: String with the index.
        """
        return self.cmd + '[' + hex(index)[2:] + "] " + self.value


def get_tooltip(desc_array):
    return '\n'.join([str(x) for x in desc_array])


def sec_to_hmss(sec):
    """
    Convert the seconds to a string of hh:mm:ss.ss
    :param sec: Seconds.
    :return: hh:mm:ss.ss
    """
    m, s = divmod(sec, 60)
    h, m = divmod(m, 60)
    hs_f = sec - int(sec)
    hs = round(hs_f * 100, 2)

    hour = str(int(h)).zfill(2)
    minute = str(int(m)).zfill(2)
    sec = str(int(s)).zfill(2)
    hsec = str(int(hs)).zfill(2)

    return hour + ":" + minute + ":" + sec + "." + hsec


def pretty_print_sec(sec):
    """
    Pretty print the seconds to days, hours, minutes, seconds and milliseconds.
    :param sec: Seconds in time.
    :return: Days, hours, minutes, seconds and milliseconds.
    """

    seconds = abs(int(sec))
    days, seconds = divmod(seconds, 86400)
    hours, seconds = divmod(seconds, 3600)
    minutes, seconds = divmod(seconds, 60)
    hs_f = sec - int(sec)
    hs = round(hs_f * 100, 2)
    ms = int(hs * 10)

    result = ""

    if days > 0:
        result += str(days) + " day"
        if days > 1:
            result += "s "
        else:
            result += " "
    if hours > 0:
        result += str(hours) + " hour"
        if hours > 1:
            result += "s "
        else:
            result += " "
    if minutes > 0:
        result += str(minutes) + " minute"
        if minutes > 1:
            result += "s "
        else:
            result += " "
    if seconds > 0:
        result += str(seconds) + " second"
        if seconds > 1:
            result += "s "
        else:
            result += " "
    if ms > 0:
        result += str(ms) + " millisecond"
        if ms > 1:
            result + "s"

    return result


def pretty_print_m(length):
    """
    Print the distance scaled.
    :param length: Length in meters.
    :return: String of the distanced scaled.
    """
    if length < 1.0:
        return str(round((length*100), 2)) + " cm"

    if length >= 1000:
        return str(round((length/1000), 2)) + " km"

    return str(round(length, 2)) + " m"


def pretty_print_m_per_sec(length):
    """
    Print the speed scaled.
    :param length: Length in meters.
    :return: String of the distanced scaled.
    """
    if length < 1.0:
        return str(round((length*100), 2)) + " cm/s"

    if length >= 1000:
        return str(round(length/1000), 2) + " km/s"

    return str(round(length, 2)) + " m/s"


def pretty_print_burst(cei, burst_interval, num_ens, cwpp, cwptbp):
    """
    Measure XXX ensembles in XXX days XXX hours XXX minutes XXX seconds XXX milliseconds.
    XXX minutes between each ensemble.
    Average XXX pings over XXX minutes.
    Burst length is XXX hours.
    BURST MEASUREMENT WILL TAKE LONGER THAN BURST LENGTH
    :param cei:
    :param burst_interval:
    :param num_ens:
    :return:
    """
    burst_interval_str = pretty_print_sec(burst_interval)
    cei_str = pretty_print_sec(cei)
    burst_measure = num_ens * cei
    avg_time = cwpp * cwptbp
    avg_time_str = pretty_print_sec(avg_time)
    if cwpp > 1:
        burst_measure = (num_ens * (cwpp * cwptbp)) * cei
    burst_measure_str = pretty_print_sec(burst_measure)

    result = ""
    error_msg = ""
    result += "-Measuring " + str(num_ens) + " ensembles in " + burst_measure_str + "\n"
    result += "-Output an ensemble every " + cei_str + "\n"
    if cwpp > 1:
        result += "-An ensemble averages " + str(cwpp) + " pings over " + avg_time_str + "\n"

        if avg_time > cei:
            error_msg += "*AVERAGING WILL TAKE LONGER THAN CEI\n"

    result += "-Take a burst measurement every " + burst_interval_str + "\n"

    if burst_measure > burst_interval:
        error_msg += "*BURST MEASUREMENT WILL TAKE LONGER THAN BURST LENGTH!\n"

    return result, error_msg


def pretty_print_standard(cei, cwpp, cwptbp):
    """
    Using the values, print out the pinging strategy.
    XXX seconds between each ensemble
    Average XXX pings over XXX minutes
    AVERAGING WILL TAKE LONGER THAN CEI
    :param cei: Time between ensembles.
    :param cwpp: Number of pings to average.
    :param cwptbp: Time between pings.
    :return: String describing the pinging.
    """

    cei_str = pretty_print_sec(cei)
    avg_time = cwpp * cwptbp
    avg_time_str = pretty_print_sec(avg_time)

    result = ""
    error_msg = ""
    result += "-Output an ensemble every " + cei_str + "\n"

    if cwpp > 1:
        result += "-An ensemble averages " + str(cwpp) + " pings over " + avg_time_str + "\n"

    if avg_time > cei:
        error_msg += "*AVERAGING WILL TAKE LONGER THAN CEI\n"

    return result, error_msg


def pretty_print_accuracy(max_vel, std):
    """
    Print out the max velocity and accuracy of the measurement.
    -The boat and water speed cannot exceed XXXm/s or XXXknots
    -The accuracy of the measurement is +/- XXXcm/s
    :param max_vel: Maximum Velocity in m/s.
    :param std: Standard Deviation in m/s.
    :return: String describing the max vel and accuracy.
    """
    max_vel_knots = max_vel * 1.94384
    max_vel_mph = max_vel * 2.23694
    #std_cm_s = std * 100
    max_vel_str = str(round(max_vel, 2))
    max_vel_knots_str = str(round(max_vel_knots, 2))
    max_vel_mph_str = str(round(max_vel_mph, 2))
    std_cm_str = pretty_print_m_per_sec(std)

    result = ""
    error_msg = ""
    result += "-The boat and water speed combined cannot exceed " + max_vel_str + " m/s or " + max_vel_knots_str + " knots or " + max_vel_mph_str + " mph\n"
    result += "-The accuracy of the measurement is +/- " + std_cm_str + "\n"

    if max_vel < 2.8:
        error_msg += "*If you are collecting data with a boat, you may want to adjust your settings to increase the maximum velocity to exceed 2.8 m/s.\n"

    return result, error_msg


def pretty_print_cfg_depth(blank, bin_size, num_bin, calc_first_bin):
    """
    Print the configured Water Profile depth of the ADCP and the first bin position.
    The first measurement will begin XXX m below the ADCP.
    It is configured to Water Profile to a depth of XXX m.
    :param blank: Blank setting in meters (CWPBL).
    :param bin_size: Bin size in meters (CWPBS).
    :param num_bin: Number of bins (CWPBN).
    :param calc_first_bin: Calculated first bin position in meters.
    :return: Configured water profile range and first bin position.
    """

    result = ""

    cfg_range = blank + (bin_size * num_bin)
    range_str = pretty_print_m(cfg_range)
    first_bin_str = pretty_print_m(calc_first_bin)

    result += "-The first measurement will begin " + first_bin_str + " below the ADCP.\n"
    result += "-Measure the Water Profile to a depth of " + range_str + ".\n"

    return result


class eCWPBB_TransmitPulseType(Enum):
    """
    Enum used to select the different transmit pulse types.
    """

    """
    (0) Non-Coded Narrowband.
     Provides long range profiles at the expense of variance.
     Not recommended for use with bin size less than the default
     bin size.

     Long Range but noisy data.  Usually take multiple pings and average
     them together.

     |---------------------------------|~
     |       o  o             o o      |  ~
     |     o      o          o    o    |    ~
     |   o           o     o        o  |      ~
     | o               o o            o|        ~
                Pulse Transmit             Receive Signal
               100% Carrier Cycle            Amplitude
     |-------------Bin Size------------|
     |-----------Transmit Length-------|
    """
    NARROWBAND = 0

    """
    /// (1) Coded Broadband.
    /// Typically 15% less range than narrow band but has greatly reduced
    /// variance (depending on lag length).
    /// Used in conjunction with CWPBP for small bins.
    /// 
    /// Shorter Range but clean data.
    /// 
    /// Broaband signal is a signal with modulation(phase changes).
    /// 
    /// |--|               |--|~
    /// |  |               |  |  ~
    /// |  |               |  |    ~     
    /// |  |               |  |      ~      ~    ~
    /// |  |_______________|  |        ~~~~~  ~~~  ~~
    /// 
    /// |----Lag Length----|
    /// 
    /// Lag Length or bin size, which ever is greater.
    /// 
    /// |---------------------------------------------------------| 
    /// |       o  o             o o         o o          o o     |
    /// |     o      o          o    o      o    o       o    o   |
    /// |   o           o     o        o   o       o    o       o |
    /// | o               o o            o           o o         o| 
    ///                                  |
    ///                             Phase Change
    /// |-----------------------Coded Element---------------------|
    /// 
    ///                        2 Carrier cycles
    ///                           BandWidth = 50%   
    ///                     BandWidth = 1 / # carrier cycles
    ///                        
    /// NB BandWidth: # carrier cycles in the pulse.
    /// BB BandWidth: # carrier cycles within a coded element.
    /// 
    /// 
    /// But with just 2 pulses it is not a lot of energy in the water.  Which limits the 
    /// profile range.  So more coded elements are put in the water to fill the gap between
    /// the lag length.  The group of coded elements for the first pulse are then repeated 
    /// a second time for the second pulse.  
    /// 
    /// 
    /// ||--||--|--|--|--||--||--|--|--|--|~
    /// ||  ||  |  |  |  ||  ||  |  |  |  |  ~
    /// || 0|| 1| 1| 0| 1|| 0|| 1| 1| 0| 1|    ~     
    /// ||  ||  |  |  |  ||  ||  |  |  |  |      ~      ~    ~
    /// ||  ||  |  |  |  ||  ||  |  |  |  |      ~~~~~  ~~~  ~~
    /// |-- Lag Length --|     
    /// 
    /// Wait for both groups of coded elements are sent out before looking at the receive data.  Then check the correlation between the 2 coded element groups.
    /// 
    /// Coded element groups are created with a pseudo random generator.
    /// BT uses M Sequence to generate the random code.  Bottom Track has a hard target so correlation is 100%. M Sequence good with 100% correlation.
    /// WP uses Barker Code to generate the random code.  Water Profile pulses interfere with each other so correlation is 50%.  So Barker Code is better to use.
    /// 
    /// Broadband             o 
    ///                     o   o
    ///                    o     o
    ///                   o       o
    ///                  o         o
    ///                 o           o
    ///        o o     o             o     o o
    ///  o o  o   o   o               o   o   o   o o
    /// o   o      o o                 o o     o o    o
    /// 
    /// Narrowband            o
    ///                      o o
    ///                     o   o
    ///                 o  o     o  o 
    ///                o oo       oo o
    /// 
    /// |------------------Frequency -----------------|
    /// 
    """
    BROADBAND = 1

    """
    /// (2) Non-Coded Pulse-To-Pulse.
    /// Narrowband and provides ultra low variance for small bin sizes.
    /// Non-coded has slightly higher variance than the coded
    /// transmit without the annoying autocorrelation side peaks.
    /// 
    /// Shallow water where blank can effect the measurement.  Measurements
    /// that need to be close to the instrument.  
    /// 
    /// Non-coded elements will work better because coded elements in small bins cause variance.
    /// 
    /// Normal processing will send out at least 2 pulses before processing the
    /// return information.  In shallower water, the return of the shallow depths would
    /// be lost.  In Pulse-to-Pulse, the First pulse is sent and then immediately listened
    /// to so it can see the shallower depths.  It then send out another pulse and the listens
    /// immediately.  The to pulses should have the same return to get good correlation (100%).
    /// But if the water is moving to fast, the pulses will not match and the correlation will
    /// be low.  
    /// 
    /// By processing earlier we can also have a smaller blank.  
    /// 
    /// One drawback is you can only receive data for the length of the lag.  After the lag, the
    /// next pulse will be sent out.  This limits the profile range.
    /// 
    /// PtoP 1st Bin Pos = Blank + (Xmt + BinSize)/2
    /// BB   1st Bin Pos = Blank + (Xmt + BinSize + Lag)/2
    /// 
    /// Xmt is the pulse.
    /// The lag is the length(time) needed to wait for both pulses to transmitted.
    /// 
    /// All the data (bins) processed within the lag length should have a 100%
    /// correlation.  Anything beyond the lag length will also include the second pulse
    /// and cause the correlation to drop to at least 50%.  The bins can still be seen but
    /// the data will not be as reliable.
    /// 
    /// |----|~         |----|~
    /// |    |  ~       |    |  ~
    /// |    |    ~     |    |    ~ 
    /// |    |      ~   |    |      ~
    /// |    |        ~ |    |        ~
    /// Pulse 1        Pulse 2
    ///      |BIN|.|BIN|......|BIN|
    ///      |-  100% -||-  50%  -|
    ///          Correlation
    /// 
    /// For Non-Coded PtoP, within the Pulse is a signal at the bandwidth.
    /// For BB PtoP, within the Pulse is a coded element (signal with modulation(phase changes)).
    /// 
    """
    NONCODED_PULSE_TO_PULSE = 2

    """
    /// (3) Broadband Pulse-To-Pulse. (no ambuguity resolver).
    /// Provides ultra low variance for small bin sizes.  Coded 
    /// has slightly lower variance than the non-coded transmit.
    /// 
    /// Shallow water where blank can effect the measurement.  Measurements
    /// that need to be close to the instrument.
    /// 
    /// Coded elements in small bins cause variance due to side peaks so not as good for really small bins sizes.
    /// 
    """
    BROADBAND_PULSE_TO_PULSE = 3

    """
    /// (4) Non Coded Broadband Pulse-To-Pulse. (no ambuguity resolver).
    /// Narrowband and provides ultra low variance for small bin sizes.  Coded 
    /// has slightly lower variance than the non-coded transmit.
    """
    NONCODED_BROADBAND_PULSE_TO_PULSE = 4

    """
    /// Broadband with ambuguity resolver ping.
    /// Used in conjunction with CWPBP.
    /// 
    /// Make lower variance measurements at a higher velocity.
    /// 
    /// Ambiguity Resolver is not perfect.
    /// 
    ///     / \         / \        */ \         / \
    ///    /  \       /   \       /   \       /   \
    ///   /   \    0/     \     /     \     /     \
    ///  /    \   /       \   /       \   /       \
    /// /     \ /         \/         \ /         \
    ///        |          |
    ///      -0.21m/s   0.21m/s 
    ///        | 1 Cycle  | 
    /// 
    /// 
    /// 
    /// Figure out how many times it went around the cycle.
    /// 
    /// * = 0.21(at least 1 cycle) + 0.18(mostly towards the top) = 0.39m/s
    /// 
    """
    BROADBAND_AMBIGUITY_RESOLVER = 5

    """
    /// Broadband pulse to pulse with ambiguity resolver ping.
    /// Used in conjunction with CWPAP.
    """
    BROADBAND_P2P_AMBIGUITY_RESOLVER = 6


class eCBTBB_Mode(Enum):
    """
    Bottom Track Mode.
    """

    """
    (0) Narrowband Long Range
    """
    NARROWBAND_LONG_RANGE = 0

    """
    (1) Coded Broadband Transmit.
    """
    BROADBAND_CODED = 1

    """
    (2) Broadband Non-coded Transmit.
    """
    BROADBAND_NON_CODED = 2

    """
    (3) NA.
    """
    NA_3 = 3

    """
    (4) Broadband Non-coded Pulse to Pulse
    """
    BROADBAND_NON_CODED_P2P = 4

    """
    (5) NA.
    """
    NA_5 = 5

    """
    (6) NA.
    """
    NA_6 = 6

    """
    (7) Auto switch between Narrowband, Broadband Non-Coded and Broadband Non-Coded Pulse to Pulse.
    """
    AUTO_SWITCH_NARROWBAND_BB_NONCODED_BB_NONCODED_P2P = 7
>>>>>>> 2c8834ad
<|MERGE_RESOLUTION|>--- conflicted
+++ resolved
@@ -1,4 +1,3 @@
-<<<<<<< HEAD
 from enum import Enum
 
 
@@ -103,7 +102,7 @@
         return str(round((length*100), 2)) + " cm"
 
     if length >= 1000:
-        return str(round(length/1000), 2) + " km"
+        return str(round((length/1000), 2)) + " km"
 
     return str(round(length, 2)) + " m"
 
@@ -494,501 +493,3 @@
     (7) Auto switch between Narrowband, Broadband Non-Coded and Broadband Non-Coded Pulse to Pulse.
     """
     AUTO_SWITCH_NARROWBAND_BB_NONCODED_BB_NONCODED_P2P = 7
-
-=======
-from enum import Enum
-
-
-class AdcpCmd:
-    """
-    ADCP Command.
-    """
-
-    def __init__(self, cmd, value):
-        self.cmd = cmd
-        self.value = value
-
-    def to_str(self, index):
-        """
-        Convert the command to a command string.
-        Convert the index to a hex then remove the 0x from the value.
-        :param index: CEPO index.
-        :return: String with the index.
-        """
-        return self.cmd + '[' + hex(index)[2:] + "] " + self.value
-
-
-def get_tooltip(desc_array):
-    return '\n'.join([str(x) for x in desc_array])
-
-
-def sec_to_hmss(sec):
-    """
-    Convert the seconds to a string of hh:mm:ss.ss
-    :param sec: Seconds.
-    :return: hh:mm:ss.ss
-    """
-    m, s = divmod(sec, 60)
-    h, m = divmod(m, 60)
-    hs_f = sec - int(sec)
-    hs = round(hs_f * 100, 2)
-
-    hour = str(int(h)).zfill(2)
-    minute = str(int(m)).zfill(2)
-    sec = str(int(s)).zfill(2)
-    hsec = str(int(hs)).zfill(2)
-
-    return hour + ":" + minute + ":" + sec + "." + hsec
-
-
-def pretty_print_sec(sec):
-    """
-    Pretty print the seconds to days, hours, minutes, seconds and milliseconds.
-    :param sec: Seconds in time.
-    :return: Days, hours, minutes, seconds and milliseconds.
-    """
-
-    seconds = abs(int(sec))
-    days, seconds = divmod(seconds, 86400)
-    hours, seconds = divmod(seconds, 3600)
-    minutes, seconds = divmod(seconds, 60)
-    hs_f = sec - int(sec)
-    hs = round(hs_f * 100, 2)
-    ms = int(hs * 10)
-
-    result = ""
-
-    if days > 0:
-        result += str(days) + " day"
-        if days > 1:
-            result += "s "
-        else:
-            result += " "
-    if hours > 0:
-        result += str(hours) + " hour"
-        if hours > 1:
-            result += "s "
-        else:
-            result += " "
-    if minutes > 0:
-        result += str(minutes) + " minute"
-        if minutes > 1:
-            result += "s "
-        else:
-            result += " "
-    if seconds > 0:
-        result += str(seconds) + " second"
-        if seconds > 1:
-            result += "s "
-        else:
-            result += " "
-    if ms > 0:
-        result += str(ms) + " millisecond"
-        if ms > 1:
-            result + "s"
-
-    return result
-
-
-def pretty_print_m(length):
-    """
-    Print the distance scaled.
-    :param length: Length in meters.
-    :return: String of the distanced scaled.
-    """
-    if length < 1.0:
-        return str(round((length*100), 2)) + " cm"
-
-    if length >= 1000:
-        return str(round((length/1000), 2)) + " km"
-
-    return str(round(length, 2)) + " m"
-
-
-def pretty_print_m_per_sec(length):
-    """
-    Print the speed scaled.
-    :param length: Length in meters.
-    :return: String of the distanced scaled.
-    """
-    if length < 1.0:
-        return str(round((length*100), 2)) + " cm/s"
-
-    if length >= 1000:
-        return str(round(length/1000), 2) + " km/s"
-
-    return str(round(length, 2)) + " m/s"
-
-
-def pretty_print_burst(cei, burst_interval, num_ens, cwpp, cwptbp):
-    """
-    Measure XXX ensembles in XXX days XXX hours XXX minutes XXX seconds XXX milliseconds.
-    XXX minutes between each ensemble.
-    Average XXX pings over XXX minutes.
-    Burst length is XXX hours.
-    BURST MEASUREMENT WILL TAKE LONGER THAN BURST LENGTH
-    :param cei:
-    :param burst_interval:
-    :param num_ens:
-    :return:
-    """
-    burst_interval_str = pretty_print_sec(burst_interval)
-    cei_str = pretty_print_sec(cei)
-    burst_measure = num_ens * cei
-    avg_time = cwpp * cwptbp
-    avg_time_str = pretty_print_sec(avg_time)
-    if cwpp > 1:
-        burst_measure = (num_ens * (cwpp * cwptbp)) * cei
-    burst_measure_str = pretty_print_sec(burst_measure)
-
-    result = ""
-    error_msg = ""
-    result += "-Measuring " + str(num_ens) + " ensembles in " + burst_measure_str + "\n"
-    result += "-Output an ensemble every " + cei_str + "\n"
-    if cwpp > 1:
-        result += "-An ensemble averages " + str(cwpp) + " pings over " + avg_time_str + "\n"
-
-        if avg_time > cei:
-            error_msg += "*AVERAGING WILL TAKE LONGER THAN CEI\n"
-
-    result += "-Take a burst measurement every " + burst_interval_str + "\n"
-
-    if burst_measure > burst_interval:
-        error_msg += "*BURST MEASUREMENT WILL TAKE LONGER THAN BURST LENGTH!\n"
-
-    return result, error_msg
-
-
-def pretty_print_standard(cei, cwpp, cwptbp):
-    """
-    Using the values, print out the pinging strategy.
-    XXX seconds between each ensemble
-    Average XXX pings over XXX minutes
-    AVERAGING WILL TAKE LONGER THAN CEI
-    :param cei: Time between ensembles.
-    :param cwpp: Number of pings to average.
-    :param cwptbp: Time between pings.
-    :return: String describing the pinging.
-    """
-
-    cei_str = pretty_print_sec(cei)
-    avg_time = cwpp * cwptbp
-    avg_time_str = pretty_print_sec(avg_time)
-
-    result = ""
-    error_msg = ""
-    result += "-Output an ensemble every " + cei_str + "\n"
-
-    if cwpp > 1:
-        result += "-An ensemble averages " + str(cwpp) + " pings over " + avg_time_str + "\n"
-
-    if avg_time > cei:
-        error_msg += "*AVERAGING WILL TAKE LONGER THAN CEI\n"
-
-    return result, error_msg
-
-
-def pretty_print_accuracy(max_vel, std):
-    """
-    Print out the max velocity and accuracy of the measurement.
-    -The boat and water speed cannot exceed XXXm/s or XXXknots
-    -The accuracy of the measurement is +/- XXXcm/s
-    :param max_vel: Maximum Velocity in m/s.
-    :param std: Standard Deviation in m/s.
-    :return: String describing the max vel and accuracy.
-    """
-    max_vel_knots = max_vel * 1.94384
-    max_vel_mph = max_vel * 2.23694
-    #std_cm_s = std * 100
-    max_vel_str = str(round(max_vel, 2))
-    max_vel_knots_str = str(round(max_vel_knots, 2))
-    max_vel_mph_str = str(round(max_vel_mph, 2))
-    std_cm_str = pretty_print_m_per_sec(std)
-
-    result = ""
-    error_msg = ""
-    result += "-The boat and water speed combined cannot exceed " + max_vel_str + " m/s or " + max_vel_knots_str + " knots or " + max_vel_mph_str + " mph\n"
-    result += "-The accuracy of the measurement is +/- " + std_cm_str + "\n"
-
-    if max_vel < 2.8:
-        error_msg += "*If you are collecting data with a boat, you may want to adjust your settings to increase the maximum velocity to exceed 2.8 m/s.\n"
-
-    return result, error_msg
-
-
-def pretty_print_cfg_depth(blank, bin_size, num_bin, calc_first_bin):
-    """
-    Print the configured Water Profile depth of the ADCP and the first bin position.
-    The first measurement will begin XXX m below the ADCP.
-    It is configured to Water Profile to a depth of XXX m.
-    :param blank: Blank setting in meters (CWPBL).
-    :param bin_size: Bin size in meters (CWPBS).
-    :param num_bin: Number of bins (CWPBN).
-    :param calc_first_bin: Calculated first bin position in meters.
-    :return: Configured water profile range and first bin position.
-    """
-
-    result = ""
-
-    cfg_range = blank + (bin_size * num_bin)
-    range_str = pretty_print_m(cfg_range)
-    first_bin_str = pretty_print_m(calc_first_bin)
-
-    result += "-The first measurement will begin " + first_bin_str + " below the ADCP.\n"
-    result += "-Measure the Water Profile to a depth of " + range_str + ".\n"
-
-    return result
-
-
-class eCWPBB_TransmitPulseType(Enum):
-    """
-    Enum used to select the different transmit pulse types.
-    """
-
-    """
-    (0) Non-Coded Narrowband.
-     Provides long range profiles at the expense of variance.
-     Not recommended for use with bin size less than the default
-     bin size.
-
-     Long Range but noisy data.  Usually take multiple pings and average
-     them together.
-
-     |---------------------------------|~
-     |       o  o             o o      |  ~
-     |     o      o          o    o    |    ~
-     |   o           o     o        o  |      ~
-     | o               o o            o|        ~
-                Pulse Transmit             Receive Signal
-               100% Carrier Cycle            Amplitude
-     |-------------Bin Size------------|
-     |-----------Transmit Length-------|
-    """
-    NARROWBAND = 0
-
-    """
-    /// (1) Coded Broadband.
-    /// Typically 15% less range than narrow band but has greatly reduced
-    /// variance (depending on lag length).
-    /// Used in conjunction with CWPBP for small bins.
-    /// 
-    /// Shorter Range but clean data.
-    /// 
-    /// Broaband signal is a signal with modulation(phase changes).
-    /// 
-    /// |--|               |--|~
-    /// |  |               |  |  ~
-    /// |  |               |  |    ~     
-    /// |  |               |  |      ~      ~    ~
-    /// |  |_______________|  |        ~~~~~  ~~~  ~~
-    /// 
-    /// |----Lag Length----|
-    /// 
-    /// Lag Length or bin size, which ever is greater.
-    /// 
-    /// |---------------------------------------------------------| 
-    /// |       o  o             o o         o o          o o     |
-    /// |     o      o          o    o      o    o       o    o   |
-    /// |   o           o     o        o   o       o    o       o |
-    /// | o               o o            o           o o         o| 
-    ///                                  |
-    ///                             Phase Change
-    /// |-----------------------Coded Element---------------------|
-    /// 
-    ///                        2 Carrier cycles
-    ///                           BandWidth = 50%   
-    ///                     BandWidth = 1 / # carrier cycles
-    ///                        
-    /// NB BandWidth: # carrier cycles in the pulse.
-    /// BB BandWidth: # carrier cycles within a coded element.
-    /// 
-    /// 
-    /// But with just 2 pulses it is not a lot of energy in the water.  Which limits the 
-    /// profile range.  So more coded elements are put in the water to fill the gap between
-    /// the lag length.  The group of coded elements for the first pulse are then repeated 
-    /// a second time for the second pulse.  
-    /// 
-    /// 
-    /// ||--||--|--|--|--||--||--|--|--|--|~
-    /// ||  ||  |  |  |  ||  ||  |  |  |  |  ~
-    /// || 0|| 1| 1| 0| 1|| 0|| 1| 1| 0| 1|    ~     
-    /// ||  ||  |  |  |  ||  ||  |  |  |  |      ~      ~    ~
-    /// ||  ||  |  |  |  ||  ||  |  |  |  |      ~~~~~  ~~~  ~~
-    /// |-- Lag Length --|     
-    /// 
-    /// Wait for both groups of coded elements are sent out before looking at the receive data.  Then check the correlation between the 2 coded element groups.
-    /// 
-    /// Coded element groups are created with a pseudo random generator.
-    /// BT uses M Sequence to generate the random code.  Bottom Track has a hard target so correlation is 100%. M Sequence good with 100% correlation.
-    /// WP uses Barker Code to generate the random code.  Water Profile pulses interfere with each other so correlation is 50%.  So Barker Code is better to use.
-    /// 
-    /// Broadband             o 
-    ///                     o   o
-    ///                    o     o
-    ///                   o       o
-    ///                  o         o
-    ///                 o           o
-    ///        o o     o             o     o o
-    ///  o o  o   o   o               o   o   o   o o
-    /// o   o      o o                 o o     o o    o
-    /// 
-    /// Narrowband            o
-    ///                      o o
-    ///                     o   o
-    ///                 o  o     o  o 
-    ///                o oo       oo o
-    /// 
-    /// |------------------Frequency -----------------|
-    /// 
-    """
-    BROADBAND = 1
-
-    """
-    /// (2) Non-Coded Pulse-To-Pulse.
-    /// Narrowband and provides ultra low variance for small bin sizes.
-    /// Non-coded has slightly higher variance than the coded
-    /// transmit without the annoying autocorrelation side peaks.
-    /// 
-    /// Shallow water where blank can effect the measurement.  Measurements
-    /// that need to be close to the instrument.  
-    /// 
-    /// Non-coded elements will work better because coded elements in small bins cause variance.
-    /// 
-    /// Normal processing will send out at least 2 pulses before processing the
-    /// return information.  In shallower water, the return of the shallow depths would
-    /// be lost.  In Pulse-to-Pulse, the First pulse is sent and then immediately listened
-    /// to so it can see the shallower depths.  It then send out another pulse and the listens
-    /// immediately.  The to pulses should have the same return to get good correlation (100%).
-    /// But if the water is moving to fast, the pulses will not match and the correlation will
-    /// be low.  
-    /// 
-    /// By processing earlier we can also have a smaller blank.  
-    /// 
-    /// One drawback is you can only receive data for the length of the lag.  After the lag, the
-    /// next pulse will be sent out.  This limits the profile range.
-    /// 
-    /// PtoP 1st Bin Pos = Blank + (Xmt + BinSize)/2
-    /// BB   1st Bin Pos = Blank + (Xmt + BinSize + Lag)/2
-    /// 
-    /// Xmt is the pulse.
-    /// The lag is the length(time) needed to wait for both pulses to transmitted.
-    /// 
-    /// All the data (bins) processed within the lag length should have a 100%
-    /// correlation.  Anything beyond the lag length will also include the second pulse
-    /// and cause the correlation to drop to at least 50%.  The bins can still be seen but
-    /// the data will not be as reliable.
-    /// 
-    /// |----|~         |----|~
-    /// |    |  ~       |    |  ~
-    /// |    |    ~     |    |    ~ 
-    /// |    |      ~   |    |      ~
-    /// |    |        ~ |    |        ~
-    /// Pulse 1        Pulse 2
-    ///      |BIN|.|BIN|......|BIN|
-    ///      |-  100% -||-  50%  -|
-    ///          Correlation
-    /// 
-    /// For Non-Coded PtoP, within the Pulse is a signal at the bandwidth.
-    /// For BB PtoP, within the Pulse is a coded element (signal with modulation(phase changes)).
-    /// 
-    """
-    NONCODED_PULSE_TO_PULSE = 2
-
-    """
-    /// (3) Broadband Pulse-To-Pulse. (no ambuguity resolver).
-    /// Provides ultra low variance for small bin sizes.  Coded 
-    /// has slightly lower variance than the non-coded transmit.
-    /// 
-    /// Shallow water where blank can effect the measurement.  Measurements
-    /// that need to be close to the instrument.
-    /// 
-    /// Coded elements in small bins cause variance due to side peaks so not as good for really small bins sizes.
-    /// 
-    """
-    BROADBAND_PULSE_TO_PULSE = 3
-
-    """
-    /// (4) Non Coded Broadband Pulse-To-Pulse. (no ambuguity resolver).
-    /// Narrowband and provides ultra low variance for small bin sizes.  Coded 
-    /// has slightly lower variance than the non-coded transmit.
-    """
-    NONCODED_BROADBAND_PULSE_TO_PULSE = 4
-
-    """
-    /// Broadband with ambuguity resolver ping.
-    /// Used in conjunction with CWPBP.
-    /// 
-    /// Make lower variance measurements at a higher velocity.
-    /// 
-    /// Ambiguity Resolver is not perfect.
-    /// 
-    ///     / \         / \        */ \         / \
-    ///    /  \       /   \       /   \       /   \
-    ///   /   \    0/     \     /     \     /     \
-    ///  /    \   /       \   /       \   /       \
-    /// /     \ /         \/         \ /         \
-    ///        |          |
-    ///      -0.21m/s   0.21m/s 
-    ///        | 1 Cycle  | 
-    /// 
-    /// 
-    /// 
-    /// Figure out how many times it went around the cycle.
-    /// 
-    /// * = 0.21(at least 1 cycle) + 0.18(mostly towards the top) = 0.39m/s
-    /// 
-    """
-    BROADBAND_AMBIGUITY_RESOLVER = 5
-
-    """
-    /// Broadband pulse to pulse with ambiguity resolver ping.
-    /// Used in conjunction with CWPAP.
-    """
-    BROADBAND_P2P_AMBIGUITY_RESOLVER = 6
-
-
-class eCBTBB_Mode(Enum):
-    """
-    Bottom Track Mode.
-    """
-
-    """
-    (0) Narrowband Long Range
-    """
-    NARROWBAND_LONG_RANGE = 0
-
-    """
-    (1) Coded Broadband Transmit.
-    """
-    BROADBAND_CODED = 1
-
-    """
-    (2) Broadband Non-coded Transmit.
-    """
-    BROADBAND_NON_CODED = 2
-
-    """
-    (3) NA.
-    """
-    NA_3 = 3
-
-    """
-    (4) Broadband Non-coded Pulse to Pulse
-    """
-    BROADBAND_NON_CODED_P2P = 4
-
-    """
-    (5) NA.
-    """
-    NA_5 = 5
-
-    """
-    (6) NA.
-    """
-    NA_6 = 6
-
-    """
-    (7) Auto switch between Narrowband, Broadband Non-Coded and Broadband Non-Coded Pulse to Pulse.
-    """
-    AUTO_SWITCH_NARROWBAND_BB_NONCODED_BB_NONCODED_P2P = 7
->>>>>>> 2c8834ad
