<<<<<<< HEAD
import logging
from obsub import event
from threading import Thread, Condition
import struct
from rti_python.Ensemble.Ensemble import Ensemble
from rti_python.Ensemble.BeamVelocity import BeamVelocity
from rti_python.Ensemble.InstrumentVelocity import InstrumentVelocity
from rti_python.Ensemble.EarthVelocity import EarthVelocity
from rti_python.Ensemble.Amplitude import Amplitude
from rti_python.Ensemble.Correlation import Correlation
from rti_python.Ensemble.GoodBeam import GoodBeam
from rti_python.Ensemble.GoodEarth import GoodEarth
from rti_python.Ensemble.EnsembleData import EnsembleData
from rti_python.Ensemble.AncillaryData import AncillaryData
from rti_python.Ensemble.BottomTrack import BottomTrack
from rti_python.Ensemble.NmeaData import NmeaData
from rti_python.Ensemble.RangeTracking import RangeTracking
from rti_python.Ensemble.SystemSetup import SystemSetup
from PyCRC.CRCCCITT import CRCCCITT

# Buffer to hold the incoming data
buffer = bytearray()

# Condition to protect the buffer and make the threads sleep.
global_condition = Condition()


class BinaryCodec:
    """
    Use the 2 threads, AddDataThread and ProcessDataThread
    to buffer the streaming data and decode it.

    Subscribe to ensemble_event to receive the latest
    decoded data.
    bin_codec.ensemble_event += event_handler

    event_handler(self, sender, ens)

     AddDataThread will buffer the data.
     ProcessDataThread will decode the buffer.
    """

    def __init__(self):
        """
        Start the two threads.
        """
        # Start the Add Data Thread
        self.add_data_thread = AddDataThread()
        self.add_data_thread.start()

        # Start the Processing Data Thread
        self.process_data_thread = ProcessDataThread()
        self.process_data_thread.ensemble_event += self.receive_ens
        self.process_data_thread.start()

    def shutdown(self):
        """
        Shutdown the two threads.
        :return:
        """
        self.add_data_thread.shutdown()
        self.process_data_thread.shutdown()

    @event
    def ensemble_event(self, ens):
        """
        Event to subscribe to receive the latest ensemble data.
        :param ens: Ensemble object
        :return:
        """
        if ens.IsEnsembleData:
            logging.debug(str(ens.EnsembleData.EnsembleNumber))

    def receive_ens(self, sender, ens):
        """
        Event handler for ProcessDataThread to receive the latest ensembles.
        :param sender: Not Used
        :param ens: Ensemble data
        :return:
        """
        # Pass to the ensemble to subscribers of this object
        self.ensemble_event(ens)

    def add(self, data):
        """
        Add data to the AddDataThread.  This will start the
        processing of the data.
        :param data: Data to start decoding.
        :return:
        """
        self.add_data_thread.add(data)

    @staticmethod
    def verify_ens_data(ens_data, ens_start=0):
        """
        This will check the checksum and verify it is correct.
        :param ens_data: Ensemble data.
        :param ens_start: Start location in the ens_data
        """
        try:
            # Ensemble Length
            ens_len = len(ens_data)

            # Verify at least the minimum number of bytes are available to verify the ensemble
            if ens_len <= Ensemble().HeaderSize + Ensemble().ChecksumSize:
                return False

            # Check Ensemble number
            ens_num = struct.unpack("I", ens_data[ens_start + 16:ens_start + 20])

            # Check ensemble size
            payload_size = struct.unpack("I", ens_data[ens_start + 24:ens_start + 28])

            # Ensure the entire ensemble is in the buffer
            if ens_len >= ens_start + Ensemble().HeaderSize + payload_size[0] + Ensemble().ChecksumSize:

                # Check checksum
                checksum_loc = ens_start + Ensemble().HeaderSize + payload_size[0]
                checksum = struct.unpack("I", ens_data[checksum_loc:checksum_loc + Ensemble().ChecksumSize])

                # Calculate Checksum
                # Use only the payload for the checksum
                ens = ens_data[ens_start + Ensemble().HeaderSize:ens_start + Ensemble().HeaderSize + payload_size[0]]
                calc_checksum = CRCCCITT().calculate(input_data=bytes(ens))

                # Verify checksum
                if checksum[0] == calc_checksum:
                    logging.debug(ens_num[0])
                    return True
                else:
                    return False
            else:
                #logging.warning("Not a complete ensemble.")
                return False

        except Exception as e:
            logging.error("Error verifying Ensemble.  " + str(e))
            return False

        return False

    @staticmethod
    def decode_data_sets(ens):
        """
        Decode the datasets in the ensemble.

        Use verify_ens_data if you are using this
        as a static method to verify the data is correct.
        :param ens: Ensemble data.  Decode the dataset.
        :return: Return the decoded ensemble.
        """
        #print(ens)
        packetPointer = Ensemble().HeaderSize
        type = 0
        numElements = 0
        elementMultiplier = 0
        imag = 0
        nameLen = 0
        name = ""
        dataSetSize = 0
        ens_len = len(ens)

        # Create the ensemble
        ensemble = Ensemble()

        # Add the raw data to the ensemble
        #ensemble.AddRawData(ens)

        try:

            # Decode the ensemble datasets
            for x in range(Ensemble().MaxNumDataSets):
                # Check if we are at the end of the payload
                if packetPointer >= ens_len - Ensemble.ChecksumSize - Ensemble.HeaderSize:
                    break

                try:
                    # Get the dataset info
                    ds_type = Ensemble.GetInt32(packetPointer + (Ensemble.BytesInInt32 * 0), Ensemble().BytesInInt32, ens)
                    num_elements = Ensemble.GetInt32(packetPointer + (Ensemble.BytesInInt32 * 1), Ensemble().BytesInInt32, ens)
                    element_multiplier = Ensemble.GetInt32(packetPointer + (Ensemble.BytesInInt32 * 2), Ensemble().BytesInInt32, ens)
                    image = Ensemble.GetInt32(packetPointer + (Ensemble.BytesInInt32 * 3), Ensemble().BytesInInt32, ens)
                    name_len = Ensemble.GetInt32(packetPointer + (Ensemble.BytesInInt32 * 4), Ensemble().BytesInInt32, ens)
                    name = str(ens[packetPointer+(Ensemble.BytesInInt32 * 5):packetPointer+(Ensemble.BytesInInt32 * 5)+8], 'UTF-8')
                except Exception as e:
                    logging.warning("Bad Ensemble header" + str(e))
                    break

                # Calculate the dataset size
                data_set_size = Ensemble.GetDataSetSize(ds_type, name_len, num_elements, element_multiplier)

                # Beam Velocity
                if "E000001" in name:
                    logging.debug(name)
                    bv = BeamVelocity(num_elements, element_multiplier)
                    bv.decode(ens[packetPointer:packetPointer+data_set_size])
                    ensemble.AddBeamVelocity(bv)

                # Instrument Velocity
                if "E000002" in name:
                    logging.debug(name)
                    iv = InstrumentVelocity(num_elements, element_multiplier)
                    iv.decode(ens[packetPointer:packetPointer+data_set_size])
                    ensemble.AddInstrumentVelocity(iv)

                # Earth Velocity
                if "E000003" in name:
                    logging.debug(name)
                    ev = EarthVelocity(num_elements, element_multiplier)
                    ev.decode(ens[packetPointer:packetPointer+data_set_size])
                    ensemble.AddEarthVelocity(ev)

                # Amplitude
                if "E000004" in name:
                    logging.debug(name)
                    amp = Amplitude(num_elements, element_multiplier)
                    amp.decode(ens[packetPointer:packetPointer+data_set_size])
                    ensemble.AddAmplitude(amp)

                # Correlation
                if "E000005" in name:
                    logging.debug(name)
                    corr = Correlation(num_elements, element_multiplier)
                    corr.decode(ens[packetPointer:packetPointer+data_set_size])
                    ensemble.AddCorrelation(corr)

                # Good Beam
                if "E000006" in name:
                    logging.debug(name)
                    gb = GoodBeam(num_elements, element_multiplier)
                    gb.decode(ens[packetPointer:packetPointer+data_set_size])
                    ensemble.AddGoodBeam(gb)

                # Good Earth
                if "E000007" in name:
                    logging.debug(name)
                    ge = GoodEarth(num_elements, element_multiplier)
                    ge.decode(ens[packetPointer:packetPointer+data_set_size])
                    ensemble.AddGoodEarth(ge)

                # Ensemble Data
                if "E000008" in name:
                    logging.debug(name)
                    ed = EnsembleData(num_elements, element_multiplier)
                    ed.decode(ens[packetPointer:packetPointer+data_set_size])
                    ensemble.AddEnsembleData(ed)

                # Ancillary Data
                if "E000009" in name:
                    logging.debug(name)
                    ad = AncillaryData(num_elements, element_multiplier)
                    ad.decode(ens[packetPointer:packetPointer+data_set_size])
                    ensemble.AddAncillaryData(ad)

                # Bottom Track
                if "E000010" in name:
                    logging.debug(name)
                    bt = BottomTrack(num_elements, element_multiplier)
                    bt.decode(ens[packetPointer:packetPointer + data_set_size])
                    ensemble.AddBottomTrack(bt)

                # NMEA data
                if "E000011" in name:
                    logging.debug(name)
                    nd = NmeaData(num_elements, element_multiplier)
                    nd.decode(ens[packetPointer:packetPointer + data_set_size])
                    ensemble.AddNmeaData(nd)

                # System Setup
                if "E000014" in name:
                    logging.debug(name)
                    ss = SystemSetup(num_elements, element_multiplier)
                    ss.decode(ens[packetPointer:packetPointer + data_set_size])
                    ensemble.AddSystemSetup(ss)

                # Range Tracking
                if "E000015" in name:
                    logging.debug(name)
                    rt = RangeTracking(num_elements, element_multiplier)
                    rt.decode(ens[packetPointer:packetPointer + data_set_size])
                    ensemble.AddRangeTracking(rt)

                # Move to the next dataset
                packetPointer += data_set_size

        except Exception as e:
            logging.warning("Error decoding the ensemble.  " + str(e))
            return None

        return ensemble


class AddDataThread(Thread):
    """
    Receive all incoming data.  Buffer the data
    and wakeup ProcessDataThread with "condition".
    """

    def __init__(self):
        """
        Initialize the thread.
        """
        Thread.__init__(self)
        self.name = "Binary Codec Add Data Thread"
        self.internal_condition = Condition()
        self.alive = True
        self.temp_data = bytes()

    def shutdown(self):
        """
        Shutdown the object.  Stop the thread.
        :return:
        """
        self.alive = False
        with self.internal_condition:
            self.internal_condition.notify()

        if self.is_alive():
            self.join()

    def add(self, data):
        """
        Add data to the buffer.  Then wakeup the internal thread with the "internal_condition".
        :param data: Data to buffer.
        :return:
        """
        # Store the data to be buffered
        self.temp_data = data

        # Wakeup the thread
        with self.internal_condition:
            self.internal_condition.notify()

    def run(self):
        """
        Take the data from the temp location and place it the buffer.
        Then wakeup the ProcessDataThread with "condition".
        :return:
        """
        # Get the global buffer
        # It is shared with the 2 threads
        global buffer

        # Verify the thread is still alive
        while self.alive:

            with self.internal_condition:
                # Wait to wakeup when data arrives
                self.internal_condition.wait()

            with global_condition:
                buffer += self.temp_data             # Set the data to the buffer

                # Check if enough data is in the buffer to process
                if len(buffer) > Ensemble.HeaderSize + Ensemble.ChecksumSize + 200:
                    global_condition.notify()          # Notify to process the buffer


class ProcessDataThread(Thread):
    """
    Process the incoming data.  This will take the shared buffer.
    The AddDataThread will wakeup this thread with "condition".  It
    will then process the incoming data in the buffer and look for
    ensemble data.  When ensemble data is decoded it will passed to the
    subscribers of the event "ensemble_event".
    """

    def __init__(self):
        """
        Initialize this object as a thread.
        """
        Thread.__init__(self)
        self.name = "Binary Codec Process Data Thread"
        self.alive = True
        self.MAX_TIMEOUT = 5
        self.timeout = 0
        self.DELIMITER = b'\x80' * 16

    def shutdown(self):
        """
        Shutdown this object.
        :return:
        """
        self.alive = False
        with global_condition:
            global_condition.notify()

        if self.is_alive():
            self.join()

    @event
    def ensemble_event(self, ens):
        """
        Event to subscribe to receive decoded ensembles.
        :param ens: Ensemble object.
        :return:
        """
        if ens.IsEnsembleData:
            logging.debug(str(ens.EnsembleData.EnsembleNumber))

    def run(self):
        """
        Get the global buffer that is shared with the AddDataThread.

        When data is received, the this thread will be unblocked with "condition".
        Process the incoming data.  Look for ensemble data. Verify and decode the binary data.
        Once an ensemble is processed, pass it to event.  All subscribers of the event will
        receive the ensemble.
        :return:
        """
        # Get the global buffer
        # It is shared with the 2 threads
        global buffer

        # Verify the thread is still alive
        while self.alive:
            # Wait for data
            with global_condition:
                if self.DELIMITER in buffer:                        # Check for the delimiter
                    chunks = buffer.split(self.DELIMITER)           # If delimiter found, split to get the remaining buffer data
                    buffer = chunks.pop()                           # Put the remaining data back in the buffer

                    for chunk in chunks:                            # Take out the ens data
                        self.verify_and_decode(self.DELIMITER + chunk)    # Process the binary ensemble data

    def verify_and_decode(self, ens_bin):
        # Verify the ENS data is good
        # This will check that all the data is there and the checksum is good
        if BinaryCodec.verify_ens_data(ens_bin):
            # Decode the ens binary data
            ens = BinaryCodec.decode_data_sets(ens_bin)

            # Pass the ensemble
            if ens:
                self.ensemble_event(ens)

=======
import logging
from obsub import event
from threading import Thread, Condition
import struct
from rti_python.Ensemble.Ensemble import Ensemble
from rti_python.Ensemble.BeamVelocity import BeamVelocity
from rti_python.Ensemble.InstrumentVelocity import InstrumentVelocity
from rti_python.Ensemble.EarthVelocity import EarthVelocity
from rti_python.Ensemble.Amplitude import Amplitude
from rti_python.Ensemble.Correlation import Correlation
from rti_python.Ensemble.GoodBeam import GoodBeam
from rti_python.Ensemble.GoodEarth import GoodEarth
from rti_python.Ensemble.EnsembleData import EnsembleData
from rti_python.Ensemble.AncillaryData import AncillaryData
from rti_python.Ensemble.BottomTrack import BottomTrack
from rti_python.Ensemble.NmeaData import NmeaData
from rti_python.Ensemble.RangeTracking import RangeTracking
from rti_python.Ensemble.SystemSetup import SystemSetup
from PyCRC.CRCCCITT import CRCCCITT

# Buffer to hold the incoming data
buffer = bytearray()

# Condition to protect the buffer and make the threads sleep.
global_condition = Condition()


class BinaryCodec:
    """
    Use the 2 threads, AddDataThread and ProcessDataThread
    to buffer the streaming data and decode it.

    Subscribe to ensemble_event to receive the latest
    decoded data.
    bin_codec.ensemble_event += event_handler

    event_handler(self, sender, ens)

     AddDataThread will buffer the data.
     ProcessDataThread will decode the buffer.
    """

    def __init__(self):
        """
        Start the two threads.
        """
        # Start the Add Data Thread
        self.add_data_thread = AddDataThread()
        self.add_data_thread.start()

        # Start the Processing Data Thread
        self.process_data_thread = ProcessDataThread()
        self.process_data_thread.ensemble_event += self.receive_ens
        self.process_data_thread.start()

    def shutdown(self):
        """
        Shutdown the two threads.
        :return:
        """
        self.add_data_thread.shutdown()
        self.process_data_thread.shutdown()

    @event
    def ensemble_event(self, ens):
        """
        Event to subscribe to receive the latest ensemble data.
        :param ens: Ensemble object
        :return:
        """
        if ens.IsEnsembleData:
            logging.debug(str(ens.EnsembleData.EnsembleNumber))

    def receive_ens(self, sender, ens):
        """
        Event handler for ProcessDataThread to receive the latest ensembles.
        :param sender: Not Used
        :param ens: Ensemble data
        :return:
        """
        # Pass to the ensemble to subscribers of this object
        self.ensemble_event(ens)

    def add(self, data):
        """
        Add data to the AddDataThread.  This will start the
        processing of the data.
        :param data: Data to start decoding.
        :return:
        """
        self.add_data_thread.add(data)

    @staticmethod
    def verify_ens_data(ens_data, ens_start=0):
        """
        This will check the checksum and verify it is correct.
        :param ens_data: Ensemble data.
        :param ens_start: Start location in the ens_data
        """
        try:
            # Ensemble Length
            ens_len = len(ens_data)

            # Verify at least the minimum number of bytes are available to verify the ensemble
            if ens_len <= Ensemble().HeaderSize + Ensemble().ChecksumSize:
                return False

            # Check Ensemble number
            ens_num = struct.unpack("I", ens_data[ens_start + 16:ens_start + 20])

            # Check ensemble size
            payload_size = struct.unpack("I", ens_data[ens_start + 24:ens_start + 28])

            # Ensure the entire ensemble is in the buffer
            if ens_len >= ens_start + Ensemble().HeaderSize + payload_size[0] + Ensemble().ChecksumSize:

                # Check checksum
                checksum_loc = ens_start + Ensemble().HeaderSize + payload_size[0]
                checksum = struct.unpack("I", ens_data[checksum_loc:checksum_loc + Ensemble().ChecksumSize])

                # Calculate Checksum
                # Use only the payload for the checksum
                ens = ens_data[ens_start + Ensemble().HeaderSize:ens_start + Ensemble().HeaderSize + payload_size[0]]
                calc_checksum = CRCCCITT().calculate(input_data=bytes(ens))

                # Verify checksum
                if checksum[0] == calc_checksum:
                    logging.debug(ens_num[0])
                    return True
                else:
                    return False
            else:
                #logging.warning("Not a complete ensemble.")
                return False

        except Exception as e:
            logging.error("Error verifying Ensemble.  " + str(e))
            return False

        return False

    @staticmethod
    def decode_data_sets(ens):
        """
        Decode the datasets in the ensemble.

        Use verify_ens_data if you are using this
        as a static method to verify the data is correct.
        :param ens: Ensemble data.  Decode the dataset.
        :return: Return the decoded ensemble.
        """
        #print(ens)
        packetPointer = Ensemble().HeaderSize
        type = 0
        numElements = 0
        elementMultiplier = 0
        imag = 0
        nameLen = 0
        name = ""
        dataSetSize = 0
        ens_len = len(ens)

        # Create the ensemble
        ensemble = Ensemble()

        # Add the raw data to the ensemble
        #ensemble.AddRawData(ens)

        try:

            # Decode the ensemble datasets
            for x in range(Ensemble().MaxNumDataSets):
                # Check if we are at the end of the payload
                if packetPointer >= ens_len - Ensemble.ChecksumSize - Ensemble.HeaderSize:
                    break

                try:
                    # Get the dataset info
                    ds_type = Ensemble.GetInt32(packetPointer + (Ensemble.BytesInInt32 * 0), Ensemble().BytesInInt32, ens)
                    num_elements = Ensemble.GetInt32(packetPointer + (Ensemble.BytesInInt32 * 1), Ensemble().BytesInInt32, ens)
                    element_multiplier = Ensemble.GetInt32(packetPointer + (Ensemble.BytesInInt32 * 2), Ensemble().BytesInInt32, ens)
                    image = Ensemble.GetInt32(packetPointer + (Ensemble.BytesInInt32 * 3), Ensemble().BytesInInt32, ens)
                    name_len = Ensemble.GetInt32(packetPointer + (Ensemble.BytesInInt32 * 4), Ensemble().BytesInInt32, ens)
                    name = str(ens[packetPointer+(Ensemble.BytesInInt32 * 5):packetPointer+(Ensemble.BytesInInt32 * 5)+8], 'UTF-8')
                except Exception as e:
                    logging.warning("Bad Ensemble header" + str(e))
                    break

                # Calculate the dataset size
                data_set_size = Ensemble.GetDataSetSize(ds_type, name_len, num_elements, element_multiplier)

                # Beam Velocity
                if "E000001" in name:
                    logging.debug(name)
                    bv = BeamVelocity(num_elements, element_multiplier)
                    bv.decode(ens[packetPointer:packetPointer+data_set_size])
                    ensemble.AddBeamVelocity(bv)

                # Instrument Velocity
                if "E000002" in name:
                    logging.debug(name)
                    iv = InstrumentVelocity(num_elements, element_multiplier)
                    iv.decode(ens[packetPointer:packetPointer+data_set_size])
                    ensemble.AddInstrumentVelocity(iv)

                # Earth Velocity
                if "E000003" in name:
                    logging.debug(name)
                    ev = EarthVelocity(num_elements, element_multiplier)
                    ev.decode(ens[packetPointer:packetPointer+data_set_size])
                    ensemble.AddEarthVelocity(ev)

                # Amplitude
                if "E000004" in name:
                    logging.debug(name)
                    amp = Amplitude(num_elements, element_multiplier)
                    amp.decode(ens[packetPointer:packetPointer+data_set_size])
                    ensemble.AddAmplitude(amp)

                # Correlation
                if "E000005" in name:
                    logging.debug(name)
                    corr = Correlation(num_elements, element_multiplier)
                    corr.decode(ens[packetPointer:packetPointer+data_set_size])
                    ensemble.AddCorrelation(corr)

                # Good Beam
                if "E000006" in name:
                    logging.debug(name)
                    gb = GoodBeam(num_elements, element_multiplier)
                    gb.decode(ens[packetPointer:packetPointer+data_set_size])
                    ensemble.AddGoodBeam(gb)

                # Good Earth
                if "E000007" in name:
                    logging.debug(name)
                    ge = GoodEarth(num_elements, element_multiplier)
                    ge.decode(ens[packetPointer:packetPointer+data_set_size])
                    ensemble.AddGoodEarth(ge)

                # Ensemble Data
                if "E000008" in name:
                    logging.debug(name)
                    ed = EnsembleData(num_elements, element_multiplier)
                    ed.decode(ens[packetPointer:packetPointer+data_set_size])
                    ensemble.AddEnsembleData(ed)

                # Ancillary Data
                if "E000009" in name:
                    logging.debug(name)
                    ad = AncillaryData(num_elements, element_multiplier)
                    ad.decode(ens[packetPointer:packetPointer+data_set_size])
                    ensemble.AddAncillaryData(ad)

                # Bottom Track
                if "E000010" in name:
                    logging.debug(name)
                    bt = BottomTrack(num_elements, element_multiplier)
                    bt.decode(ens[packetPointer:packetPointer + data_set_size])
                    ensemble.AddBottomTrack(bt)

                # NMEA data
                if "E000011" in name:
                    logging.debug(name)
                    nd = NmeaData(num_elements, element_multiplier)
                    nd.decode(ens[packetPointer:packetPointer + data_set_size])
                    ensemble.AddNmeaData(nd)

                # System Setup
                if "E000014" in name:
                    logging.debug(name)
                    ss = SystemSetup(num_elements, element_multiplier)
                    ss.decode(ens[packetPointer:packetPointer + data_set_size])
                    ensemble.AddSystemSetup(ss)

                # Range Tracking
                if "E000015" in name:
                    logging.debug(name)
                    rt = RangeTracking(num_elements, element_multiplier)
                    rt.decode(ens[packetPointer:packetPointer + data_set_size])
                    ensemble.AddRangeTracking(rt)

                # Move to the next dataset
                packetPointer += data_set_size

        except Exception as e:
            logging.warning("Error decoding the ensemble.  " + str(e))
            return None

        return ensemble


class AddDataThread(Thread):
    """
    Receive all incoming data.  Buffer the data
    and wakeup ProcessDataThread with "condition".
    """

    def __init__(self):
        """
        Initialize the thread.
        """
        Thread.__init__(self)
        self.name = "Binary Codec Add Data Thread"
        self.internal_condition = Condition()
        self.alive = True
        self.temp_data = bytes()

    def shutdown(self):
        """
        Shutdown the object.  Stop the thread.
        :return:
        """
        self.alive = False
        with self.internal_condition:
            self.internal_condition.notify()

        if self.is_alive():
            self.join()

    def add(self, data):
        """
        Add data to the buffer.  Then wakeup the internal thread with the "internal_condition".
        :param data: Data to buffer.
        :return:
        """

        # Store the data to be buffered
        with global_condition:
            self.temp_data = self.temp_data + data

        # Wakeup the thread
        with self.internal_condition:
            self.internal_condition.notify()

    def run(self):
        """
        Take the data from the temp location and place it the buffer.
        Then wakeup the ProcessDataThread with "condition".
        :return:
        """
        # Get the global buffer
        # It is shared with the 2 threads
        global buffer

        # Verify the thread is still alive
        while self.alive:

            with self.internal_condition:
                # Wait to wakeup when data arrives
                self.internal_condition.wait()

            with global_condition:
                buffer += self.temp_data             # Set the data to the buffer
                #print("Buffer: " + str(len(buffer)))

                # Clear the temp data
                self.temp_data = bytes()

                # Check if enough data is in the buffer to process
                if len(buffer) > Ensemble.HeaderSize + Ensemble.ChecksumSize + 200:
                    global_condition.notify()          # Notify to process the buffer


class ProcessDataThread(Thread):
    """
    Process the incoming data.  This will take the shared buffer.
    The AddDataThread will wakeup this thread with "condition".  It
    will then process the incoming data in the buffer and look for
    ensemble data.  When ensemble data is decoded it will passed to the
    subscribers of the event "ensemble_event".
    """

    def __init__(self):
        """
        Initialize this object as a thread.
        """
        Thread.__init__(self)
        self.name = "Binary Codec Process Data Thread"
        self.alive = True
        self.MAX_TIMEOUT = 5
        self.timeout = 0
        self.DELIMITER = b'\x80' * 16

    def shutdown(self):
        """
        Shutdown this object.
        :return:
        """
        self.alive = False
        with global_condition:
            global_condition.notify()

        if self.is_alive():
            self.join()

    @event
    def ensemble_event(self, ens):
        """
        Event to subscribe to receive decoded ensembles.
        :param ens: Ensemble object.
        :return:
        """
        if ens.IsEnsembleData:
            logging.debug(str(ens.EnsembleData.EnsembleNumber))

    def run(self):
        """
        Get the global buffer that is shared with the AddDataThread.

        When data is received, the this thread will be unblocked with "condition".
        Process the incoming data.  Look for ensemble data. Verify and decode the binary data.
        Once an ensemble is processed, pass it to event.  All subscribers of the event will
        receive the ensemble.
        :return:
        """
        # Get the global buffer
        # It is shared with the 2 threads
        global buffer

        # Verify the thread is still alive
        while self.alive:
            # Wait for data
            with global_condition:
                if self.DELIMITER in buffer:                                # Check for the delimiter
                    chunks = buffer.split(self.DELIMITER)                   # If delimiter found, split to get the remaining buffer data
                    buffer = chunks.pop()                                   # Put the remaining data back in the buffer

                    for chunk in chunks:                                    # Take out the ens data
                        self.verify_and_decode(self.DELIMITER + chunk)      # Process the binary ensemble data

    def verify_and_decode(self, ens_bin):
        # Verify the ENS data is good
        # This will check that all the data is there and the checksum is good
        if BinaryCodec.verify_ens_data(ens_bin):
            # Decode the ens binary data
            ens = BinaryCodec.decode_data_sets(ens_bin)

            # Pass the ensemble
            if ens:
                self.ensemble_event(ens)
>>>>>>> 2c8834ad
<|MERGE_RESOLUTION|>--- conflicted
+++ resolved
@@ -1,4 +1,3 @@
-<<<<<<< HEAD
 import logging
 from obsub import event
 from threading import Thread, Condition
@@ -325,443 +324,6 @@
         :param data: Data to buffer.
         :return:
         """
-        # Store the data to be buffered
-        self.temp_data = data
-
-        # Wakeup the thread
-        with self.internal_condition:
-            self.internal_condition.notify()
-
-    def run(self):
-        """
-        Take the data from the temp location and place it the buffer.
-        Then wakeup the ProcessDataThread with "condition".
-        :return:
-        """
-        # Get the global buffer
-        # It is shared with the 2 threads
-        global buffer
-
-        # Verify the thread is still alive
-        while self.alive:
-
-            with self.internal_condition:
-                # Wait to wakeup when data arrives
-                self.internal_condition.wait()
-
-            with global_condition:
-                buffer += self.temp_data             # Set the data to the buffer
-
-                # Check if enough data is in the buffer to process
-                if len(buffer) > Ensemble.HeaderSize + Ensemble.ChecksumSize + 200:
-                    global_condition.notify()          # Notify to process the buffer
-
-
-class ProcessDataThread(Thread):
-    """
-    Process the incoming data.  This will take the shared buffer.
-    The AddDataThread will wakeup this thread with "condition".  It
-    will then process the incoming data in the buffer and look for
-    ensemble data.  When ensemble data is decoded it will passed to the
-    subscribers of the event "ensemble_event".
-    """
-
-    def __init__(self):
-        """
-        Initialize this object as a thread.
-        """
-        Thread.__init__(self)
-        self.name = "Binary Codec Process Data Thread"
-        self.alive = True
-        self.MAX_TIMEOUT = 5
-        self.timeout = 0
-        self.DELIMITER = b'\x80' * 16
-
-    def shutdown(self):
-        """
-        Shutdown this object.
-        :return:
-        """
-        self.alive = False
-        with global_condition:
-            global_condition.notify()
-
-        if self.is_alive():
-            self.join()
-
-    @event
-    def ensemble_event(self, ens):
-        """
-        Event to subscribe to receive decoded ensembles.
-        :param ens: Ensemble object.
-        :return:
-        """
-        if ens.IsEnsembleData:
-            logging.debug(str(ens.EnsembleData.EnsembleNumber))
-
-    def run(self):
-        """
-        Get the global buffer that is shared with the AddDataThread.
-
-        When data is received, the this thread will be unblocked with "condition".
-        Process the incoming data.  Look for ensemble data. Verify and decode the binary data.
-        Once an ensemble is processed, pass it to event.  All subscribers of the event will
-        receive the ensemble.
-        :return:
-        """
-        # Get the global buffer
-        # It is shared with the 2 threads
-        global buffer
-
-        # Verify the thread is still alive
-        while self.alive:
-            # Wait for data
-            with global_condition:
-                if self.DELIMITER in buffer:                        # Check for the delimiter
-                    chunks = buffer.split(self.DELIMITER)           # If delimiter found, split to get the remaining buffer data
-                    buffer = chunks.pop()                           # Put the remaining data back in the buffer
-
-                    for chunk in chunks:                            # Take out the ens data
-                        self.verify_and_decode(self.DELIMITER + chunk)    # Process the binary ensemble data
-
-    def verify_and_decode(self, ens_bin):
-        # Verify the ENS data is good
-        # This will check that all the data is there and the checksum is good
-        if BinaryCodec.verify_ens_data(ens_bin):
-            # Decode the ens binary data
-            ens = BinaryCodec.decode_data_sets(ens_bin)
-
-            # Pass the ensemble
-            if ens:
-                self.ensemble_event(ens)
-
-=======
-import logging
-from obsub import event
-from threading import Thread, Condition
-import struct
-from rti_python.Ensemble.Ensemble import Ensemble
-from rti_python.Ensemble.BeamVelocity import BeamVelocity
-from rti_python.Ensemble.InstrumentVelocity import InstrumentVelocity
-from rti_python.Ensemble.EarthVelocity import EarthVelocity
-from rti_python.Ensemble.Amplitude import Amplitude
-from rti_python.Ensemble.Correlation import Correlation
-from rti_python.Ensemble.GoodBeam import GoodBeam
-from rti_python.Ensemble.GoodEarth import GoodEarth
-from rti_python.Ensemble.EnsembleData import EnsembleData
-from rti_python.Ensemble.AncillaryData import AncillaryData
-from rti_python.Ensemble.BottomTrack import BottomTrack
-from rti_python.Ensemble.NmeaData import NmeaData
-from rti_python.Ensemble.RangeTracking import RangeTracking
-from rti_python.Ensemble.SystemSetup import SystemSetup
-from PyCRC.CRCCCITT import CRCCCITT
-
-# Buffer to hold the incoming data
-buffer = bytearray()
-
-# Condition to protect the buffer and make the threads sleep.
-global_condition = Condition()
-
-
-class BinaryCodec:
-    """
-    Use the 2 threads, AddDataThread and ProcessDataThread
-    to buffer the streaming data and decode it.
-
-    Subscribe to ensemble_event to receive the latest
-    decoded data.
-    bin_codec.ensemble_event += event_handler
-
-    event_handler(self, sender, ens)
-
-     AddDataThread will buffer the data.
-     ProcessDataThread will decode the buffer.
-    """
-
-    def __init__(self):
-        """
-        Start the two threads.
-        """
-        # Start the Add Data Thread
-        self.add_data_thread = AddDataThread()
-        self.add_data_thread.start()
-
-        # Start the Processing Data Thread
-        self.process_data_thread = ProcessDataThread()
-        self.process_data_thread.ensemble_event += self.receive_ens
-        self.process_data_thread.start()
-
-    def shutdown(self):
-        """
-        Shutdown the two threads.
-        :return:
-        """
-        self.add_data_thread.shutdown()
-        self.process_data_thread.shutdown()
-
-    @event
-    def ensemble_event(self, ens):
-        """
-        Event to subscribe to receive the latest ensemble data.
-        :param ens: Ensemble object
-        :return:
-        """
-        if ens.IsEnsembleData:
-            logging.debug(str(ens.EnsembleData.EnsembleNumber))
-
-    def receive_ens(self, sender, ens):
-        """
-        Event handler for ProcessDataThread to receive the latest ensembles.
-        :param sender: Not Used
-        :param ens: Ensemble data
-        :return:
-        """
-        # Pass to the ensemble to subscribers of this object
-        self.ensemble_event(ens)
-
-    def add(self, data):
-        """
-        Add data to the AddDataThread.  This will start the
-        processing of the data.
-        :param data: Data to start decoding.
-        :return:
-        """
-        self.add_data_thread.add(data)
-
-    @staticmethod
-    def verify_ens_data(ens_data, ens_start=0):
-        """
-        This will check the checksum and verify it is correct.
-        :param ens_data: Ensemble data.
-        :param ens_start: Start location in the ens_data
-        """
-        try:
-            # Ensemble Length
-            ens_len = len(ens_data)
-
-            # Verify at least the minimum number of bytes are available to verify the ensemble
-            if ens_len <= Ensemble().HeaderSize + Ensemble().ChecksumSize:
-                return False
-
-            # Check Ensemble number
-            ens_num = struct.unpack("I", ens_data[ens_start + 16:ens_start + 20])
-
-            # Check ensemble size
-            payload_size = struct.unpack("I", ens_data[ens_start + 24:ens_start + 28])
-
-            # Ensure the entire ensemble is in the buffer
-            if ens_len >= ens_start + Ensemble().HeaderSize + payload_size[0] + Ensemble().ChecksumSize:
-
-                # Check checksum
-                checksum_loc = ens_start + Ensemble().HeaderSize + payload_size[0]
-                checksum = struct.unpack("I", ens_data[checksum_loc:checksum_loc + Ensemble().ChecksumSize])
-
-                # Calculate Checksum
-                # Use only the payload for the checksum
-                ens = ens_data[ens_start + Ensemble().HeaderSize:ens_start + Ensemble().HeaderSize + payload_size[0]]
-                calc_checksum = CRCCCITT().calculate(input_data=bytes(ens))
-
-                # Verify checksum
-                if checksum[0] == calc_checksum:
-                    logging.debug(ens_num[0])
-                    return True
-                else:
-                    return False
-            else:
-                #logging.warning("Not a complete ensemble.")
-                return False
-
-        except Exception as e:
-            logging.error("Error verifying Ensemble.  " + str(e))
-            return False
-
-        return False
-
-    @staticmethod
-    def decode_data_sets(ens):
-        """
-        Decode the datasets in the ensemble.
-
-        Use verify_ens_data if you are using this
-        as a static method to verify the data is correct.
-        :param ens: Ensemble data.  Decode the dataset.
-        :return: Return the decoded ensemble.
-        """
-        #print(ens)
-        packetPointer = Ensemble().HeaderSize
-        type = 0
-        numElements = 0
-        elementMultiplier = 0
-        imag = 0
-        nameLen = 0
-        name = ""
-        dataSetSize = 0
-        ens_len = len(ens)
-
-        # Create the ensemble
-        ensemble = Ensemble()
-
-        # Add the raw data to the ensemble
-        #ensemble.AddRawData(ens)
-
-        try:
-
-            # Decode the ensemble datasets
-            for x in range(Ensemble().MaxNumDataSets):
-                # Check if we are at the end of the payload
-                if packetPointer >= ens_len - Ensemble.ChecksumSize - Ensemble.HeaderSize:
-                    break
-
-                try:
-                    # Get the dataset info
-                    ds_type = Ensemble.GetInt32(packetPointer + (Ensemble.BytesInInt32 * 0), Ensemble().BytesInInt32, ens)
-                    num_elements = Ensemble.GetInt32(packetPointer + (Ensemble.BytesInInt32 * 1), Ensemble().BytesInInt32, ens)
-                    element_multiplier = Ensemble.GetInt32(packetPointer + (Ensemble.BytesInInt32 * 2), Ensemble().BytesInInt32, ens)
-                    image = Ensemble.GetInt32(packetPointer + (Ensemble.BytesInInt32 * 3), Ensemble().BytesInInt32, ens)
-                    name_len = Ensemble.GetInt32(packetPointer + (Ensemble.BytesInInt32 * 4), Ensemble().BytesInInt32, ens)
-                    name = str(ens[packetPointer+(Ensemble.BytesInInt32 * 5):packetPointer+(Ensemble.BytesInInt32 * 5)+8], 'UTF-8')
-                except Exception as e:
-                    logging.warning("Bad Ensemble header" + str(e))
-                    break
-
-                # Calculate the dataset size
-                data_set_size = Ensemble.GetDataSetSize(ds_type, name_len, num_elements, element_multiplier)
-
-                # Beam Velocity
-                if "E000001" in name:
-                    logging.debug(name)
-                    bv = BeamVelocity(num_elements, element_multiplier)
-                    bv.decode(ens[packetPointer:packetPointer+data_set_size])
-                    ensemble.AddBeamVelocity(bv)
-
-                # Instrument Velocity
-                if "E000002" in name:
-                    logging.debug(name)
-                    iv = InstrumentVelocity(num_elements, element_multiplier)
-                    iv.decode(ens[packetPointer:packetPointer+data_set_size])
-                    ensemble.AddInstrumentVelocity(iv)
-
-                # Earth Velocity
-                if "E000003" in name:
-                    logging.debug(name)
-                    ev = EarthVelocity(num_elements, element_multiplier)
-                    ev.decode(ens[packetPointer:packetPointer+data_set_size])
-                    ensemble.AddEarthVelocity(ev)
-
-                # Amplitude
-                if "E000004" in name:
-                    logging.debug(name)
-                    amp = Amplitude(num_elements, element_multiplier)
-                    amp.decode(ens[packetPointer:packetPointer+data_set_size])
-                    ensemble.AddAmplitude(amp)
-
-                # Correlation
-                if "E000005" in name:
-                    logging.debug(name)
-                    corr = Correlation(num_elements, element_multiplier)
-                    corr.decode(ens[packetPointer:packetPointer+data_set_size])
-                    ensemble.AddCorrelation(corr)
-
-                # Good Beam
-                if "E000006" in name:
-                    logging.debug(name)
-                    gb = GoodBeam(num_elements, element_multiplier)
-                    gb.decode(ens[packetPointer:packetPointer+data_set_size])
-                    ensemble.AddGoodBeam(gb)
-
-                # Good Earth
-                if "E000007" in name:
-                    logging.debug(name)
-                    ge = GoodEarth(num_elements, element_multiplier)
-                    ge.decode(ens[packetPointer:packetPointer+data_set_size])
-                    ensemble.AddGoodEarth(ge)
-
-                # Ensemble Data
-                if "E000008" in name:
-                    logging.debug(name)
-                    ed = EnsembleData(num_elements, element_multiplier)
-                    ed.decode(ens[packetPointer:packetPointer+data_set_size])
-                    ensemble.AddEnsembleData(ed)
-
-                # Ancillary Data
-                if "E000009" in name:
-                    logging.debug(name)
-                    ad = AncillaryData(num_elements, element_multiplier)
-                    ad.decode(ens[packetPointer:packetPointer+data_set_size])
-                    ensemble.AddAncillaryData(ad)
-
-                # Bottom Track
-                if "E000010" in name:
-                    logging.debug(name)
-                    bt = BottomTrack(num_elements, element_multiplier)
-                    bt.decode(ens[packetPointer:packetPointer + data_set_size])
-                    ensemble.AddBottomTrack(bt)
-
-                # NMEA data
-                if "E000011" in name:
-                    logging.debug(name)
-                    nd = NmeaData(num_elements, element_multiplier)
-                    nd.decode(ens[packetPointer:packetPointer + data_set_size])
-                    ensemble.AddNmeaData(nd)
-
-                # System Setup
-                if "E000014" in name:
-                    logging.debug(name)
-                    ss = SystemSetup(num_elements, element_multiplier)
-                    ss.decode(ens[packetPointer:packetPointer + data_set_size])
-                    ensemble.AddSystemSetup(ss)
-
-                # Range Tracking
-                if "E000015" in name:
-                    logging.debug(name)
-                    rt = RangeTracking(num_elements, element_multiplier)
-                    rt.decode(ens[packetPointer:packetPointer + data_set_size])
-                    ensemble.AddRangeTracking(rt)
-
-                # Move to the next dataset
-                packetPointer += data_set_size
-
-        except Exception as e:
-            logging.warning("Error decoding the ensemble.  " + str(e))
-            return None
-
-        return ensemble
-
-
-class AddDataThread(Thread):
-    """
-    Receive all incoming data.  Buffer the data
-    and wakeup ProcessDataThread with "condition".
-    """
-
-    def __init__(self):
-        """
-        Initialize the thread.
-        """
-        Thread.__init__(self)
-        self.name = "Binary Codec Add Data Thread"
-        self.internal_condition = Condition()
-        self.alive = True
-        self.temp_data = bytes()
-
-    def shutdown(self):
-        """
-        Shutdown the object.  Stop the thread.
-        :return:
-        """
-        self.alive = False
-        with self.internal_condition:
-            self.internal_condition.notify()
-
-        if self.is_alive():
-            self.join()
-
-    def add(self, data):
-        """
-        Add data to the buffer.  Then wakeup the internal thread with the "internal_condition".
-        :param data: Data to buffer.
-        :return:
-        """
 
         # Store the data to be buffered
         with global_condition:
@@ -877,4 +439,3 @@
             # Pass the ensemble
             if ens:
                 self.ensemble_event(ens)
->>>>>>> 2c8834ad
