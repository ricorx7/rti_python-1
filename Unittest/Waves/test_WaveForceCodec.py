<<<<<<< HEAD
import pytest
import os
import scipy.io as sio
import datetime
import rti_python.Codecs.WaveForceCodec as wfc
import rti_python.Ensemble.AncillaryData as AncillaryData
import rti_python.Ensemble.EnsembleData as EnsembleData
import rti_python.Ensemble.RangeTracking as RangeTracking
import rti_python.Ensemble.BeamVelocity as BeamVelocity
import rti_python.Ensemble.EarthVelocity as EarthVelocity
import rti_python.Ensemble.Correlation as CorrelationData
import rti_python.Ensemble.Ensemble as Ensemble


def test_constructor():
    codec = wfc.WaveForceCodec()

    assert codec.height_source == pytest.approx(4, 0, False)
    assert codec.Bin1 == pytest.approx(8, 0, False)
    assert codec.Bin2 == pytest.approx(9, 0, False)
    assert codec.Bin3 == pytest.approx(10, 0, False)
    assert codec.PressureSensorDepth == pytest.approx(30, 0, False)
    assert codec.EnsInBurst == pytest.approx(2048, 0, False)
    assert len(codec.selected_bin) == pytest.approx(3, 0, False)
    assert codec.CorrThreshold == pytest.approx(0.25, 0.0, False)
    assert codec.PressureOffset == pytest.approx(0.0, 0.0, False)


def test_init():
    codec = wfc.WaveForceCodec()

    assert codec.EnsInBurst == pytest.approx(2048, 0, False)
    assert codec.FilePath == os.path.expanduser('~')
    assert codec.Lat == pytest.approx(0.0, 0.1, False)
    assert codec.Lon == pytest.approx(0.0, 0.1, False)
    assert codec.height_source == pytest.approx(4, 0, False)
    assert codec.Bin1 == pytest.approx(8, 0, False)
    assert codec.Bin2 == pytest.approx(9, 0, False)
    assert codec.Bin3 == pytest.approx(10, 0, False)
    assert codec.CorrThreshold == pytest.approx(0.25, 0.0, False)
    assert codec.PressureOffset == pytest.approx(0.0, 0.0, False)
    assert codec.PressureSensorDepth == pytest.approx(30, 0, False)
    assert codec.EnsInBurst == pytest.approx(2048, 0, False)
    assert len(codec.selected_bin) == pytest.approx(3, 0, False)


def test_init_1():
    codec = wfc.WaveForceCodec(1024, os.path.expanduser('~'), 31.0, 118.5, 5, 6, 7, 22, 1, 0.84, 1.3)

    assert codec.EnsInBurst == pytest.approx(1024, 0, False)
    assert codec.FilePath == os.path.expanduser('~')
    assert codec.Lat == pytest.approx(31.0, 0.1, False)
    assert codec.Lon == pytest.approx(118.5, 0.1, False)
    assert codec.height_source == pytest.approx(1, 0, False)
    assert codec.Bin1 == pytest.approx(5, 0, False)
    assert codec.Bin2 == pytest.approx(6, 0, False)
    assert codec.Bin3 == pytest.approx(7, 0, False)
    assert codec.CorrThreshold == pytest.approx(0.84, 0.0, False)
    assert codec.PressureOffset == pytest.approx(1.3, 0.0, False)
    assert codec.PressureSensorDepth == pytest.approx(22, 0, False)
    assert len(codec.selected_bin) == pytest.approx(3, 0, False)


def test_update():
    codec = wfc.WaveForceCodec()
    codec.update_settings(1024, os.path.expanduser('~'), 31.0, 118.5, 5, 6, 7, 22, 1, 0.84, 1.3)

    assert codec.EnsInBurst == pytest.approx(1024, 0, False)
    assert codec.FilePath == os.path.expanduser('~')
    assert codec.Lat == pytest.approx(31.0, 0.1, False)
    assert codec.Lon == pytest.approx(118.5, 0.1, False)
    assert codec.height_source == pytest.approx(1, 0, False)
    assert codec.height_source == pytest.approx(1, 0, False)
    assert codec.Bin1 == pytest.approx(5, 0, False)
    assert codec.Bin2 == pytest.approx(6, 0, False)
    assert codec.Bin3 == pytest.approx(7, 0, False)
    assert codec.CorrThreshold == pytest.approx(0.84, 0.0, False)
    assert codec.PressureOffset == pytest.approx(1.3, 0.0, False)
    assert codec.PressureSensorDepth == pytest.approx(22, 0, False)
    assert len(codec.selected_bin) == pytest.approx(3, 0, False)

def test_first_time():
    #assert 736740.4324085647 == wfc.WaveForceCodec.python_time_to_matlab(2019, 2, 19, 10, 22, 39, 10)
    assert 737475.4323958333 == wfc.WaveForceCodec.datetime_to_matlab(datetime.datetime(2019, 2, 19, 10, 22, 39, 10*10000))
    assert wfc.WaveForceCodec.matlab_to_python_datetime(737475.4323958333) == datetime.datetime(2019, 2, 19, 10, 22, 38, 999998)
    #assert datetime.datetime(2019, 2, 19, 10, 22, 39, 10*10000) == wfc.WaveForceCodec.matlab_to_python_time(736740.4324085647)
    #assert datetime.datetime(2019, 2, 19, 10, 22, 39, 10*10000) == wfc.WaveForceCodec.matlab_to_python_time(wfc.WaveForceCodec.datetime_to_matlab(datetime.datetime(2019, 2, 19, 10, 22, 39, 10*10000)))
    #assert datetime.datetime(2019, 2, 19, 10, 22, 39, 10 * 10000) == wfc.WaveForceCodec.matlab_to_python_time(wfc.WaveForceCodec.python_time_to_matlab(2019, 2, 19, 10, 22, 39, 10))
    #assert wfc.WaveForceCodec.datetime2matlabdn(datetime.datetime(2019, 2, 19, 10, 22, 39, 10*10000)) == wfc.WaveForceCodec.python_time_to_matlab(2019, 2, 19, 10, 22, 39, 10)
    #assert datetime.datetime(2019, 2, 19, 10, 22, 39, 10*10000) == wfc.WaveForceCodec.matlab_to_python_time(736740.4324085647 - 0.000011574)



def test_add_ens():
    curr_dir = os.path.dirname(os.path.realpath(__file__))
    num_ens_in_burst = 3

    codec = wfc.WaveForceCodec(num_ens_in_burst, curr_dir, 32.0, 118.0, 3, 4, 5, 30, 4)
    codec.process_data_event += waves_rcv

    # Create Ensembles
    ancillary_data1 = AncillaryData.AncillaryData(17, 1)
    ancillary_data1.Heading = 22.0
    ancillary_data1.Pitch = 10.0
    ancillary_data1.Roll = 1.0
    ancillary_data1.TransducerDepth = 30.2
    ancillary_data1.WaterTemp = 23.5
    ancillary_data1.BinSize = 1
    ancillary_data1.FirstBinRange = 3

    ancillary_data2 = AncillaryData.AncillaryData(17, 1)
    ancillary_data2.Heading = 23.0
    ancillary_data2.Pitch = 13.0
    ancillary_data2.Roll = 3.0
    ancillary_data2.TransducerDepth = 33.2
    ancillary_data2.WaterTemp = 26.5
    ancillary_data2.BinSize = 1
    ancillary_data2.FirstBinRange = 3

    ancillary_data3 = AncillaryData.AncillaryData(17, 1)
    ancillary_data3.Heading = 24.0
    ancillary_data3.Pitch = 14.0
    ancillary_data3.Roll = 4.0
    ancillary_data3.TransducerDepth = 34.2
    ancillary_data3.WaterTemp = 27.5
    ancillary_data3.BinSize = 1
    ancillary_data3.FirstBinRange = 3

    ensemble_data1 = EnsembleData.EnsembleData(19, 1)
    ensemble_data1.EnsembleNumber = 1
    ensemble_data1.NumBeams = 4
    ensemble_data1.NumBins = 10
    ensemble_data1.Year = 2019
    ensemble_data1.Month = 2
    ensemble_data1.Day = 19
    ensemble_data1.Hour = 10
    ensemble_data1.Minute = 22
    ensemble_data1.Second = 39
    ensemble_data1.HSec = 10

    ensemble_data2 = EnsembleData.EnsembleData(19, 1)
    ensemble_data2.EnsembleNumber = 1
    ensemble_data2.NumBeams = 4
    ensemble_data2.NumBins = 10
    ensemble_data2.Year = 2019
    ensemble_data2.Month = 2
    ensemble_data2.Day = 19
    ensemble_data2.Hour = 10
    ensemble_data2.Minute = 23
    ensemble_data2.Second = 39
    ensemble_data2.HSec = 10

    ensemble_data3 = EnsembleData.EnsembleData(19, 1)
    ensemble_data3.EnsembleNumber = 1
    ensemble_data3.NumBeams = 4
    ensemble_data3.NumBins = 10
    ensemble_data3.Year = 2019
    ensemble_data3.Month = 2
    ensemble_data3.Day = 19
    ensemble_data3.Hour = 10
    ensemble_data3.Minute = 24
    ensemble_data3.Second = 39
    ensemble_data3.HSec = 10

    range_track1 = RangeTracking.RangeTracking()
    range_track1.NumBeams = 4
    range_track1.Range.append(38.0)
    range_track1.Range.append(39.0)
    range_track1.Range.append(40.0)
    range_track1.Range.append(41.0)

    range_track2 = RangeTracking.RangeTracking()
    range_track2.NumBeams = 4
    range_track2.Range.append(20.5)
    range_track2.Range.append(21.6)
    range_track2.Range.append(22.7)
    range_track2.Range.append(23.8)

    range_track3 = RangeTracking.RangeTracking()
    range_track3.NumBeams = 4
    range_track3.Range.append(33.1)
    range_track3.Range.append(34.2)
    range_track3.Range.append(35.3)
    range_track3.Range.append(36.4)


    ensemble1 = Ensemble.Ensemble()
    ensemble1.AddAncillaryData(ancillary_data1)
    ensemble1.AddEnsembleData(ensemble_data1)
    ensemble1.AddRangeTracking(range_track1)

    ensemble2 = Ensemble.Ensemble()
    ensemble2.AddAncillaryData(ancillary_data2)
    ensemble2.AddEnsembleData(ensemble_data2)
    ensemble2.AddRangeTracking(range_track2)

    ensemble3 = Ensemble.Ensemble()
    ensemble3.AddAncillaryData(ancillary_data3)
    ensemble3.AddEnsembleData(ensemble_data3)
    ensemble3.AddRangeTracking(range_track3)

    codec.add(ensemble1)
    codec.add(ensemble2)
    codec.add(ensemble3)


def waves_rcv(self, file_name):

    assert True == os.path.isfile(file_name)

    # Read in the MATLAB file
    mat_data = sio.loadmat(file_name)

    # Lat and Lon
    assert 32.0 == mat_data['lat'][0][0]
    assert 118.0 == mat_data['lon'][0][0]

    # Wave Cell Depths
    assert 6.0 == mat_data['whv'][0][0]
    assert 7.0 == mat_data['whv'][0][1]
    assert 8.0 == mat_data['whv'][0][2]

    # First Ensemble Time
    assert 737475.4323958333 == mat_data['wft'][0][0]

    # Time between Ensembles
    assert 60.0 == mat_data['wdt'][0][0]

    # Pressure Sensor Height
    assert 30 == mat_data['whp'][0][0]

    # Heading
    assert 22.0 == mat_data['whg'][0][0]
    assert 23.0 == mat_data['whg'][1][0]
    assert 24.0 == mat_data['whg'][2][0]

    # Pitch
    assert 10.0 == mat_data['wph'][0][0]
    assert 13.0 == mat_data['wph'][1][0]
    assert 14.0 == mat_data['wph'][2][0]

    # Roll
    assert 1.0 == mat_data['wrl'][0][0]
    assert 3.0 == mat_data['wrl'][1][0]
    assert 4.0 == mat_data['wrl'][2][0]

    # Pressure
    assert 30.2 == pytest.approx(mat_data['wps'][0][0], 0.1)
    assert 33.2 == pytest.approx(mat_data['wps'][1][0], 0.1)
    assert 34.2 == pytest.approx(mat_data['wps'][2][0], 0.1)

    # Water Temp
    assert 23.5 == pytest.approx(mat_data['wts'][0][0], 0.1)
    assert 26.5 == pytest.approx(mat_data['wts'][1][0], 0.1)
    assert 27.5 == pytest.approx(mat_data['wts'][2][0], 0.1)

    # Average Range and Pressure
    assert 37.64 == pytest.approx(mat_data['wah'][0][0], 0.1)
    assert 24.36 == pytest.approx(mat_data['wah'][1][0], 0.1)
    assert 34.64 == pytest.approx(mat_data['wah'][2][0], 0.1)

    # Range Tracking
    assert 38.0 == pytest.approx(mat_data['wr0'][0][0], 0.1)
    assert 20.5 == pytest.approx(mat_data['wr0'][1][0], 0.1)
    assert 33.1 == pytest.approx(mat_data['wr0'][2][0], 0.1)

    assert 39.0 == pytest.approx(mat_data['wr1'][0][0], 0.1)
    assert 21.6 == pytest.approx(mat_data['wr1'][1][0], 0.1)
    assert 34.2 == pytest.approx(mat_data['wr1'][2][0], 0.1)

    assert 40.0 == pytest.approx(mat_data['wr2'][0][0], 0.1)
    assert 22.7 == pytest.approx(mat_data['wr2'][1][0], 0.1)
    assert 35.3 == pytest.approx(mat_data['wr2'][2][0], 0.1)

    assert 41.0 == pytest.approx(mat_data['wr3'][0][0], 0.1)
    assert 23.8 == pytest.approx(mat_data['wr3'][1][0], 0.1)
    assert 36.4 == pytest.approx(mat_data['wr3'][2][0], 0.1)

    assert 41.0 == pytest.approx(mat_data['wr3'][0][0], 0.1)
    assert 23.8 == pytest.approx(mat_data['wr3'][1][0], 0.1)
    assert 36.4 == pytest.approx(mat_data['wr3'][2][0], 0.1)

    # Selected Wave Height Source
    # Average height
    assert 37.64 == pytest.approx(mat_data['whs'][0][0], 0.1)
    assert 24.36 == pytest.approx(mat_data['whs'][1][0], 0.1)
    assert 34.64 == pytest.approx(mat_data['whs'][2][0], 0.1)


def test_add_ens_with_vert():
    curr_dir = os.path.dirname(os.path.realpath(__file__))
    num_ens_in_burst = 3

    codec = wfc.WaveForceCodec(num_ens_in_burst, curr_dir, 32.0, 118.0, 3, 4, 5, 30, 4, 25.0, 0.0)
    codec.process_data_event += waves_rcv_with_vert

    # Create Ensembles
    ancillary_data1 = AncillaryData.AncillaryData(17, 1)
    ancillary_data1.Heading = 22.0
    ancillary_data1.Pitch = 10.0
    ancillary_data1.Roll = 1.0
    ancillary_data1.TransducerDepth = 30.2
    ancillary_data1.WaterTemp = 23.5
    ancillary_data1.BinSize = 1
    ancillary_data1.FirstBinRange = 3

    ancillary_data2 = AncillaryData.AncillaryData(17, 1)
    ancillary_data2.Heading = 23.0
    ancillary_data2.Pitch = 13.0
    ancillary_data2.Roll = 3.0
    ancillary_data2.TransducerDepth = 33.2
    ancillary_data2.WaterTemp = 26.5
    ancillary_data2.BinSize = 1
    ancillary_data2.FirstBinRange = 3

    ancillary_data3 = AncillaryData.AncillaryData(17, 1)
    ancillary_data3.Heading = 24.0
    ancillary_data3.Pitch = 14.0
    ancillary_data3.Roll = 4.0
    ancillary_data3.TransducerDepth = 34.2
    ancillary_data3.WaterTemp = 27.5
    ancillary_data3.BinSize = 1
    ancillary_data3.FirstBinRange = 3

    ensemble_data1 = EnsembleData.EnsembleData(19, 1)
    ensemble_data1.EnsembleNumber = 1
    ensemble_data1.NumBeams = 4
    ensemble_data1.NumBins = 10
    ensemble_data1.Year = 2019
    ensemble_data1.Month = 2
    ensemble_data1.Day = 19
    ensemble_data1.Hour = 10
    ensemble_data1.Minute = 22
    ensemble_data1.Second = 39
    ensemble_data1.HSec = 10

    ensemble_data2 = EnsembleData.EnsembleData(19, 1)
    ensemble_data2.EnsembleNumber = 2
    ensemble_data2.NumBeams = 1
    ensemble_data2.NumBins = 10
    ensemble_data2.Year = 2019
    ensemble_data2.Month = 2
    ensemble_data2.Day = 19
    ensemble_data2.Hour = 10
    ensemble_data2.Minute = 23
    ensemble_data2.Second = 39
    ensemble_data2.HSec = 10

    ensemble_data3 = EnsembleData.EnsembleData(19, 1)
    ensemble_data3.EnsembleNumber = 3
    ensemble_data3.NumBeams = 4
    ensemble_data3.NumBins = 10
    ensemble_data3.Year = 2019
    ensemble_data3.Month = 2
    ensemble_data3.Day = 19
    ensemble_data3.Hour = 10
    ensemble_data3.Minute = 24
    ensemble_data3.Second = 39
    ensemble_data3.HSec = 10

    ensemble_data4 = EnsembleData.EnsembleData(19, 1)
    ensemble_data4.EnsembleNumber = 4
    ensemble_data4.NumBeams = 1
    ensemble_data4.NumBins = 10
    ensemble_data4.Year = 2019
    ensemble_data4.Month = 2
    ensemble_data4.Day = 19
    ensemble_data4.Hour = 10
    ensemble_data4.Minute = 25
    ensemble_data4.Second = 39
    ensemble_data4.HSec = 10

    ensemble_data5 = EnsembleData.EnsembleData(19, 1)
    ensemble_data5.EnsembleNumber = 5
    ensemble_data5.NumBeams = 4
    ensemble_data5.NumBins = 10
    ensemble_data5.Year = 2019
    ensemble_data5.Month = 2
    ensemble_data5.Day = 19
    ensemble_data5.Hour = 10
    ensemble_data5.Minute = 26
    ensemble_data5.Second = 39
    ensemble_data5.HSec = 10

    ensemble_data6 = EnsembleData.EnsembleData(19, 1)
    ensemble_data6.EnsembleNumber = 6
    ensemble_data6.NumBeams = 1
    ensemble_data6.NumBins = 10
    ensemble_data6.Year = 2019
    ensemble_data6.Month = 2
    ensemble_data6.Day = 19
    ensemble_data6.Hour = 10
    ensemble_data6.Minute = 27
    ensemble_data6.Second = 39
    ensemble_data6.HSec = 10

    ensemble_data7 = EnsembleData.EnsembleData(19, 1)
    ensemble_data7.EnsembleNumber = 7
    ensemble_data7.NumBeams = 4
    ensemble_data7.NumBins = 10
    ensemble_data7.Year = 2019
    ensemble_data7.Month = 2
    ensemble_data7.Day = 19
    ensemble_data7.Hour = 10
    ensemble_data7.Minute = 28
    ensemble_data7.Second = 39
    ensemble_data7.HSec = 10

    range_track1 = RangeTracking.RangeTracking()
    range_track1.NumBeams = 4
    range_track1.Range.append(38.0)
    range_track1.Range.append(39.0)
    range_track1.Range.append(40.0)
    range_track1.Range.append(41.0)

    range_track2 = RangeTracking.RangeTracking()
    range_track2.NumBeams = 1
    range_track2.Range.append(37.0)

    range_track3 = RangeTracking.RangeTracking()
    range_track3.NumBeams = 4
    range_track3.Range.append(20.5)
    range_track3.Range.append(21.6)
    range_track3.Range.append(22.7)
    range_track3.Range.append(23.8)

    range_track4 = RangeTracking.RangeTracking()
    range_track4.NumBeams = 1
    range_track4.Range.append(25.3)

    range_track5 = RangeTracking.RangeTracking()
    range_track5.NumBeams = 4
    range_track5.Range.append(33.1)
    range_track5.Range.append(34.2)
    range_track5.Range.append(35.3)
    range_track5.Range.append(36.4)

    range_track6 = RangeTracking.RangeTracking()
    range_track6.NumBeams = 1
    range_track6.Range.append(34.9)

    range_track7 = RangeTracking.RangeTracking()
    range_track7.NumBeams = 4
    range_track7.Range.append(32.1)
    range_track7.Range.append(35.2)
    range_track7.Range.append(33.3)
    range_track7.Range.append(36.4)

    ensemble1 = Ensemble.Ensemble()
    ensemble1.AddAncillaryData(ancillary_data1)
    ensemble1.AddEnsembleData(ensemble_data1)
    ensemble1.AddRangeTracking(range_track1)

    ensemble2 = Ensemble.Ensemble()
    ensemble2.AddAncillaryData(ancillary_data2)
    ensemble2.AddEnsembleData(ensemble_data2)
    ensemble2.AddRangeTracking(range_track2)

    ensemble3 = Ensemble.Ensemble()
    ensemble3.AddAncillaryData(ancillary_data3)
    ensemble3.AddEnsembleData(ensemble_data3)
    ensemble3.AddRangeTracking(range_track3)

    ensemble4 = Ensemble.Ensemble()
    ensemble4.AddAncillaryData(ancillary_data1)
    ensemble4.AddEnsembleData(ensemble_data4)
    ensemble4.AddRangeTracking(range_track4)

    ensemble5 = Ensemble.Ensemble()
    ensemble5.AddAncillaryData(ancillary_data2)
    ensemble5.AddEnsembleData(ensemble_data5)
    ensemble5.AddRangeTracking(range_track5)

    ensemble6 = Ensemble.Ensemble()
    ensemble6.AddAncillaryData(ancillary_data3)
    ensemble6.AddEnsembleData(ensemble_data6)
    ensemble6.AddRangeTracking(range_track6)

    ensemble7 = Ensemble.Ensemble()
    ensemble7.AddAncillaryData(ancillary_data3)
    ensemble7.AddEnsembleData(ensemble_data7)
    ensemble7.AddRangeTracking(range_track7)

    codec.add(ensemble1)
    codec.add(ensemble2)
    codec.add(ensemble3)
    codec.add(ensemble4)
    codec.add(ensemble5)
    codec.add(ensemble6)
    codec.add(ensemble7)


def waves_rcv_with_vert(self, file_name):

    assert True == os.path.isfile(file_name)

    # Read in the MATLAB file
    mat_data = sio.loadmat(file_name)

    # Lat and Lon
    assert 32.0 == mat_data['lat'][0][0]
    assert 118.0 == mat_data['lon'][0][0]

    # Wave Cell Depths
    assert 6.0 == mat_data['whv'][0][0]
    assert 7.0 == mat_data['whv'][0][1]
    assert 8.0 == mat_data['whv'][0][2]

    # First Ensemble Time
    assert 737475.4323958333 == mat_data['wft'][0][0]

    # Time between Ensembles
    assert 60.0 == mat_data['wdt'][0][0]

    # Pressure Sensor Height
    assert 30 == mat_data['whp'][0][0]

    # Heading
    assert 22.0 == mat_data['whg'][0][0]
    assert 24.0 == mat_data['whg'][1][0]
    assert 23.0 == mat_data['whg'][2][0]

    # Pitch
    assert 10.0 == mat_data['wph'][0][0]
    assert 14.0 == mat_data['wph'][1][0]
    assert 13.0 == mat_data['wph'][2][0]

    # Roll
    assert 1.0 == mat_data['wrl'][0][0]
    assert 4.0 == mat_data['wrl'][1][0]
    assert 3.0 == mat_data['wrl'][2][0]

    # Pressure
    assert 30.2 == pytest.approx(mat_data['wps'][0][0], 0.1)
    assert 33.2 == pytest.approx(mat_data['wps'][1][0], 0.1)
    assert 34.2 == pytest.approx(mat_data['wps'][2][0], 0.1)

    # Water Temp
    assert 23.5 == pytest.approx(mat_data['wts'][0][0], 0.1)
    assert 26.5 == pytest.approx(mat_data['wts'][1][0], 0.1)
    assert 27.5 == pytest.approx(mat_data['wts'][2][0], 0.1)

    # Average Range and Pressure
    assert 37.64 == pytest.approx(mat_data['wah'][0][0], 0.1)
    assert 24.36 == pytest.approx(mat_data['wah'][1][0], 0.1)
    assert 34.64 == pytest.approx(mat_data['wah'][2][0], 0.1)

    # Range Tracking
    assert 38.0 == pytest.approx(mat_data['wr0'][0][0], 0.1)
    assert 20.5 == pytest.approx(mat_data['wr0'][1][0], 0.1)
    assert 33.1 == pytest.approx(mat_data['wr0'][2][0], 0.1)

    assert 39.0 == pytest.approx(mat_data['wr1'][0][0], 0.1)
    assert 21.6 == pytest.approx(mat_data['wr1'][1][0], 0.1)
    assert 34.2 == pytest.approx(mat_data['wr1'][2][0], 0.1)

    assert 40.0 == pytest.approx(mat_data['wr2'][0][0], 0.1)
    assert 22.7 == pytest.approx(mat_data['wr2'][1][0], 0.1)
    assert 35.3 == pytest.approx(mat_data['wr2'][2][0], 0.1)

    assert 41.0 == pytest.approx(mat_data['wr3'][0][0], 0.1)
    assert 23.8 == pytest.approx(mat_data['wr3'][1][0], 0.1)
    assert 36.4 == pytest.approx(mat_data['wr3'][2][0], 0.1)

    assert 41.0 == pytest.approx(mat_data['wr3'][0][0], 0.1)
    assert 23.8 == pytest.approx(mat_data['wr3'][1][0], 0.1)
    assert 36.4 == pytest.approx(mat_data['wr3'][2][0], 0.1)

    # Selected Wave Height Source
    # Average height
    assert 37.64 == pytest.approx(mat_data['whs'][0][0], 0.1)
    assert 24.36 == pytest.approx(mat_data['whs'][1][0], 0.1)
    assert 34.64 == pytest.approx(mat_data['whs'][2][0], 0.1)

    # Vertical Beam Pressure
    assert 33.2 == pytest.approx(mat_data['wzp'][0][0], 0.1)
    assert 30.2 == pytest.approx(mat_data['wzp'][1][0], 0.1)
    assert 34.2 == pytest.approx(mat_data['wzp'][2][0], 0.1)

    # Vertical Beam Range Tracking
    assert 37.0 == pytest.approx(mat_data['wzr'][0][0], 0.1)
    assert 25.3 == pytest.approx(mat_data['wzr'][1][0], 0.1)
    assert 34.9 == pytest.approx(mat_data['wzr'][2][0], 0.1)


def test_add_ens_ENU_short():
    curr_dir = os.path.dirname(os.path.realpath(__file__))
    num_ens_in_burst = 3

    codec = wfc.WaveForceCodec(num_ens_in_burst, curr_dir, 32.0, 118.0, 3, 4, 5, 30, 4, 25.0, 0.0)
    codec.process_data_event += waves_rcv_with_ENU_short

    # Create Ensembles
    ancillary_data1 = AncillaryData.AncillaryData(17, 1)
    ancillary_data1.Heading = 22.0
    ancillary_data1.Pitch = 10.0
    ancillary_data1.Roll = 1.0
    ancillary_data1.TransducerDepth = 30.2
    ancillary_data1.WaterTemp = 23.5
    ancillary_data1.BinSize = 1
    ancillary_data1.FirstBinRange = 3

    ancillary_data2 = AncillaryData.AncillaryData(17, 1)
    ancillary_data2.Heading = 23.0
    ancillary_data2.Pitch = 13.0
    ancillary_data2.Roll = 3.0
    ancillary_data2.TransducerDepth = 33.2
    ancillary_data2.WaterTemp = 26.5
    ancillary_data2.BinSize = 1
    ancillary_data2.FirstBinRange = 3

    ancillary_data3 = AncillaryData.AncillaryData(17, 1)
    ancillary_data3.Heading = 24.0
    ancillary_data3.Pitch = 14.0
    ancillary_data3.Roll = 4.0
    ancillary_data3.TransducerDepth = 34.2
    ancillary_data3.WaterTemp = 27.5
    ancillary_data3.BinSize = 1
    ancillary_data3.FirstBinRange = 3

    ensemble_data1 = EnsembleData.EnsembleData(19, 1)
    ensemble_data1.EnsembleNumber = 1
    ensemble_data1.NumBeams = 4
    ensemble_data1.NumBins = 10
    ensemble_data1.Year = 2019
    ensemble_data1.Month = 2
    ensemble_data1.Day = 19
    ensemble_data1.Hour = 10
    ensemble_data1.Minute = 22
    ensemble_data1.Second = 39
    ensemble_data1.HSec = 10

    ensemble_data2 = EnsembleData.EnsembleData(19, 1)
    ensemble_data2.EnsembleNumber = 2
    ensemble_data2.NumBeams = 1
    ensemble_data2.NumBins = 10
    ensemble_data2.Year = 2019
    ensemble_data2.Month = 2
    ensemble_data2.Day = 19
    ensemble_data2.Hour = 10
    ensemble_data2.Minute = 23
    ensemble_data2.Second = 39
    ensemble_data2.HSec = 10

    ensemble_data3 = EnsembleData.EnsembleData(19, 1)
    ensemble_data3.EnsembleNumber = 3
    ensemble_data3.NumBeams = 4
    ensemble_data3.NumBins = 10
    ensemble_data3.Year = 2019
    ensemble_data3.Month = 2
    ensemble_data3.Day = 19
    ensemble_data3.Hour = 10
    ensemble_data3.Minute = 24
    ensemble_data3.Second = 39
    ensemble_data3.HSec = 10

    ensemble_data4 = EnsembleData.EnsembleData(19, 1)
    ensemble_data4.EnsembleNumber = 4
    ensemble_data4.NumBeams = 1
    ensemble_data4.NumBins = 10
    ensemble_data4.Year = 2019
    ensemble_data4.Month = 2
    ensemble_data4.Day = 19
    ensemble_data4.Hour = 10
    ensemble_data4.Minute = 25
    ensemble_data4.Second = 39
    ensemble_data4.HSec = 10

    ensemble_data5 = EnsembleData.EnsembleData(19, 1)
    ensemble_data5.EnsembleNumber = 5
    ensemble_data5.NumBeams = 4
    ensemble_data5.NumBins = 10
    ensemble_data5.Year = 2019
    ensemble_data5.Month = 2
    ensemble_data5.Day = 19
    ensemble_data5.Hour = 10
    ensemble_data5.Minute = 26
    ensemble_data5.Second = 39
    ensemble_data5.HSec = 10

    ensemble_data6 = EnsembleData.EnsembleData(19, 1)
    ensemble_data6.EnsembleNumber = 6
    ensemble_data6.NumBeams = 1
    ensemble_data6.NumBins = 10
    ensemble_data6.Year = 2019
    ensemble_data6.Month = 2
    ensemble_data6.Day = 19
    ensemble_data6.Hour = 10
    ensemble_data6.Minute = 27
    ensemble_data6.Second = 39
    ensemble_data6.HSec = 10

    ensemble_data7 = EnsembleData.EnsembleData(19, 1)
    ensemble_data7.EnsembleNumber = 7
    ensemble_data7.NumBeams = 4
    ensemble_data7.NumBins = 10
    ensemble_data7.Year = 2019
    ensemble_data7.Month = 2
    ensemble_data7.Day = 19
    ensemble_data7.Hour = 10
    ensemble_data7.Minute = 28
    ensemble_data7.Second = 39
    ensemble_data7.HSec = 10

    range_track1 = RangeTracking.RangeTracking()
    range_track1.NumBeams = 4
    range_track1.Range.append(38.0)
    range_track1.Range.append(39.0)
    range_track1.Range.append(40.0)
    range_track1.Range.append(41.0)

    range_track2 = RangeTracking.RangeTracking()
    range_track2.NumBeams = 1
    range_track2.Range.append(37.0)

    range_track3 = RangeTracking.RangeTracking()
    range_track3.NumBeams = 4
    range_track3.Range.append(20.5)
    range_track3.Range.append(21.6)
    range_track3.Range.append(22.7)
    range_track3.Range.append(23.8)

    range_track4 = RangeTracking.RangeTracking()
    range_track4.NumBeams = 1
    range_track4.Range.append(25.3)

    range_track5 = RangeTracking.RangeTracking()
    range_track5.NumBeams = 4
    range_track5.Range.append(33.1)
    range_track5.Range.append(34.2)
    range_track5.Range.append(35.3)
    range_track5.Range.append(36.4)

    range_track6 = RangeTracking.RangeTracking()
    range_track6.NumBeams = 1
    range_track6.Range.append(34.9)

    range_track7 = RangeTracking.RangeTracking()
    range_track7.NumBeams = 4
    range_track7.Range.append(32.1)
    range_track7.Range.append(35.2)
    range_track7.Range.append(33.3)
    range_track7.Range.append(36.4)

    num_bins = 10
    num_beams = 4
    earth_vel1 = EarthVelocity.EarthVelocity(num_bins, num_beams)
    earth_vel1.Velocities[0][0] = -1.3
    earth_vel1.Velocities[0][1] = 0.65
    earth_vel1.Velocities[0][2] = -0.02
    earth_vel1.Velocities[0][3] = 0.1
    earth_vel1.Velocities[1][0] = -1.6
    earth_vel1.Velocities[1][1] = 0.56
    earth_vel1.Velocities[1][2] = -0.01
    earth_vel1.Velocities[1][3] = 0.08
    earth_vel1.Velocities[2][0] = -1.28
    earth_vel1.Velocities[2][1] = 0.36
    earth_vel1.Velocities[2][2] = -0.12
    earth_vel1.Velocities[2][3] = 0.13
    earth_vel1.Velocities[3][0] = -1.45
    earth_vel1.Velocities[3][1] = 0.25
    earth_vel1.Velocities[3][2] = -0.1
    earth_vel1.Velocities[3][3] = 0.11
    earth_vel1.Velocities[4][0] = -1.67
    earth_vel1.Velocities[4][1] = 0.67
    earth_vel1.Velocities[4][2] = -0.027
    earth_vel1.Velocities[4][3] = 0.17

    earth_vel3 = EarthVelocity.EarthVelocity(num_bins, num_beams)
    earth_vel3.Velocities[0][0] = -11.3
    earth_vel3.Velocities[0][1] = 1.65
    earth_vel3.Velocities[0][2] = -1.02
    earth_vel3.Velocities[0][3] = 1.1
    earth_vel3.Velocities[1][0] = -11.6
    earth_vel3.Velocities[1][1] = 1.56
    earth_vel3.Velocities[1][2] = -1.01
    earth_vel3.Velocities[1][3] = 1.08
    earth_vel3.Velocities[2][0] = -11.28
    earth_vel3.Velocities[2][1] = 1.36
    earth_vel3.Velocities[2][2] = -1.12
    earth_vel3.Velocities[2][3] = 1.13
    earth_vel3.Velocities[3][0] = -11.45
    earth_vel3.Velocities[3][1] = 1.25
    earth_vel3.Velocities[3][2] = -1.1
    earth_vel3.Velocities[3][3] = 1.11
    earth_vel3.Velocities[4][0] = -11.67
    earth_vel3.Velocities[4][1] = 1.67
    earth_vel3.Velocities[4][2] = -1.027
    earth_vel3.Velocities[4][3] = 1.17

    earth_vel5 = EarthVelocity.EarthVelocity(num_bins, num_beams)
    earth_vel5.Velocities[0][0] = -12.3
    earth_vel5.Velocities[0][1] = 2.65
    earth_vel5.Velocities[0][2] = -2.02
    earth_vel5.Velocities[0][3] = 2.1
    earth_vel5.Velocities[1][0] = -12.6
    earth_vel5.Velocities[1][1] = 2.56
    earth_vel5.Velocities[1][2] = -2.01
    earth_vel5.Velocities[1][3] = 2.08
    earth_vel5.Velocities[2][0] = -12.28
    earth_vel5.Velocities[2][1] = 2.36
    earth_vel5.Velocities[2][2] = -2.12
    earth_vel5.Velocities[2][3] = 2.13
    earth_vel5.Velocities[3][0] = -12.45
    earth_vel5.Velocities[3][1] = 2.25
    earth_vel5.Velocities[3][2] = -2.1
    earth_vel5.Velocities[3][3] = 2.11
    earth_vel5.Velocities[4][0] = -12.67
    earth_vel5.Velocities[4][1] = 2.67
    earth_vel5.Velocities[4][2] = -2.027
    earth_vel5.Velocities[4][3] = 2.17

    ensemble1 = Ensemble.Ensemble()
    ensemble1.AddAncillaryData(ancillary_data1)
    ensemble1.AddEnsembleData(ensemble_data1)
    ensemble1.AddRangeTracking(range_track1)
    ensemble1.AddEarthVelocity(earth_vel1)

    ensemble2 = Ensemble.Ensemble()
    ensemble2.AddAncillaryData(ancillary_data2)
    ensemble2.AddEnsembleData(ensemble_data2)
    ensemble2.AddRangeTracking(range_track2)

    ensemble3 = Ensemble.Ensemble()
    ensemble3.AddAncillaryData(ancillary_data3)
    ensemble3.AddEnsembleData(ensemble_data3)
    ensemble3.AddRangeTracking(range_track3)
    ensemble3.AddEarthVelocity(earth_vel3)

    ensemble4 = Ensemble.Ensemble()
    ensemble4.AddAncillaryData(ancillary_data1)
    ensemble4.AddEnsembleData(ensemble_data4)
    ensemble4.AddRangeTracking(range_track4)

    ensemble5 = Ensemble.Ensemble()
    ensemble5.AddAncillaryData(ancillary_data2)
    ensemble5.AddEnsembleData(ensemble_data5)
    ensemble5.AddRangeTracking(range_track5)
    #ensemble5.AddEarthVelocity(earth_vel5)

    ensemble6 = Ensemble.Ensemble()
    ensemble6.AddAncillaryData(ancillary_data3)
    ensemble6.AddEnsembleData(ensemble_data6)
    ensemble6.AddRangeTracking(range_track6)

    ensemble7 = Ensemble.Ensemble()
    ensemble7.AddAncillaryData(ancillary_data3)
    ensemble7.AddEnsembleData(ensemble_data7)
    ensemble7.AddRangeTracking(range_track7)

    codec.add(ensemble1)
    codec.add(ensemble2)
    codec.add(ensemble3)
    codec.add(ensemble4)
    codec.add(ensemble5)
    codec.add(ensemble6)
    codec.add(ensemble7)


def waves_rcv_with_ENU_short(self, file_name):

    assert True == os.path.isfile(file_name)

    # Read in the MATLAB file
    mat_data = sio.loadmat(file_name)

    # Lat and Lon
    assert 32.0 == mat_data['lat'][0][0]
    assert 118.0 == mat_data['lon'][0][0]

    # Wave Cell Depths
    assert 6.0 == mat_data['whv'][0][0]
    assert 7.0 == mat_data['whv'][0][1]
    assert 8.0 == mat_data['whv'][0][2]

    # First Ensemble Time
    assert 737475.4323958333 == mat_data['wft'][0][0]

    # Time between Ensembles
    assert 60.0 == mat_data['wdt'][0][0]

    # Pressure Sensor Height
    assert 30 == mat_data['whp'][0][0]

    # Heading
    assert 22.0 == mat_data['whg'][0][0]
    assert 24.0 == mat_data['whg'][1][0]
    assert 23.0 == mat_data['whg'][2][0]

    # Pitch
    assert 10.0 == mat_data['wph'][0][0]
    assert 14.0 == mat_data['wph'][1][0]
    assert 13.0 == mat_data['wph'][2][0]

    # Roll
    assert 1.0 == mat_data['wrl'][0][0]
    assert 4.0 == mat_data['wrl'][1][0]
    assert 3.0 == mat_data['wrl'][2][0]

    # Pressure
    assert 30.2 == pytest.approx(mat_data['wps'][0][0], 0.1)
    assert 33.2 == pytest.approx(mat_data['wps'][1][0], 0.1)
    assert 34.2 == pytest.approx(mat_data['wps'][2][0], 0.1)

    # Water Temp
    assert 23.5 == pytest.approx(mat_data['wts'][0][0], 0.1)
    assert 26.5 == pytest.approx(mat_data['wts'][1][0], 0.1)
    assert 27.5 == pytest.approx(mat_data['wts'][2][0], 0.1)

    # Average Range and Pressure
    assert 37.64 == pytest.approx(mat_data['wah'][0][0], 0.1)
    assert 24.36 == pytest.approx(mat_data['wah'][1][0], 0.1)
    assert 34.64 == pytest.approx(mat_data['wah'][2][0], 0.1)

    # Range Tracking
    assert 38.0 == pytest.approx(mat_data['wr0'][0][0], 0.1)
    assert 20.5 == pytest.approx(mat_data['wr0'][1][0], 0.1)
    assert 33.1 == pytest.approx(mat_data['wr0'][2][0], 0.1)

    assert 39.0 == pytest.approx(mat_data['wr1'][0][0], 0.1)
    assert 21.6 == pytest.approx(mat_data['wr1'][1][0], 0.1)
    assert 34.2 == pytest.approx(mat_data['wr1'][2][0], 0.1)

    assert 40.0 == pytest.approx(mat_data['wr2'][0][0], 0.1)
    assert 22.7 == pytest.approx(mat_data['wr2'][1][0], 0.1)
    assert 35.3 == pytest.approx(mat_data['wr2'][2][0], 0.1)

    assert 41.0 == pytest.approx(mat_data['wr3'][0][0], 0.1)
    assert 23.8 == pytest.approx(mat_data['wr3'][1][0], 0.1)
    assert 36.4 == pytest.approx(mat_data['wr3'][2][0], 0.1)

    assert 41.0 == pytest.approx(mat_data['wr3'][0][0], 0.1)
    assert 23.8 == pytest.approx(mat_data['wr3'][1][0], 0.1)
    assert 36.4 == pytest.approx(mat_data['wr3'][2][0], 0.1)

    # Selected Wave Height Source
    # Average height
    assert 37.64 == pytest.approx(mat_data['whs'][0][0], 0.1)
    assert 24.36 == pytest.approx(mat_data['whs'][1][0], 0.1)
    assert 34.64 == pytest.approx(mat_data['whs'][2][0], 0.1)

    # Vertical Beam Pressure
    assert 33.2 == pytest.approx(mat_data['wzp'][0][0], 0.1)
    assert 30.2 == pytest.approx(mat_data['wzp'][1][0], 0.1)
    assert 34.2 == pytest.approx(mat_data['wzp'][2][0], 0.1)

    # Vertical Beam Range Tracking
    assert 37.0 == pytest.approx(mat_data['wzr'][0][0], 0.1)
    assert 25.3 == pytest.approx(mat_data['wzr'][1][0], 0.1)
    assert 34.9 == pytest.approx(mat_data['wzr'][2][0], 0.1)

    # Earth East Velocity
    assert -1.45 == pytest.approx(mat_data['wus'][0][0], 0.1)
    assert -1.67 == pytest.approx(mat_data['wus'][1][0], 0.1)
    #assert -11.45 == pytest.approx(mat_data['wus'][0][1], 0.1)
    assert -11.67 == pytest.approx(mat_data['wus'][1][1], 0.1)

    # Earth North Velocity
    assert 0.25 == pytest.approx(mat_data['wvs'][0][0], 0.1)
    assert 0.67 == pytest.approx(mat_data['wvs'][1][0], 0.1)
    #assert 1.25 == pytest.approx(mat_data['wvs'][0][1], 0.1)
    #assert 1.67 == pytest.approx(mat_data['wvs'][1][1], 0.1)

    # Earth Vertical Velocity
    assert -0.1 == pytest.approx(mat_data['wzs'][0][0], 0.1)
    assert -0.029 == pytest.approx(mat_data['wzs'][1][0], 0.1)
    #assert -1.1 == pytest.approx(mat_data['wzs'][0][1], 0.1)
    assert -1.027 == pytest.approx(mat_data['wzs'][1][1], 0.1)


def test_add_ens_ENU():
    curr_dir = os.path.dirname(os.path.realpath(__file__))
    num_ens_in_burst = 3

    codec = wfc.WaveForceCodec(num_ens_in_burst, curr_dir, 32.0, 118.0, 3, 4, 5, 30, 4, 25.0, 0.0)
    codec.process_data_event += waves_rcv_with_ENU

    # Create Ensembles
    ancillary_data1 = AncillaryData.AncillaryData(17, 1)
    ancillary_data1.Heading = 22.0
    ancillary_data1.Pitch = 10.0
    ancillary_data1.Roll = 1.0
    ancillary_data1.TransducerDepth = 30.2
    ancillary_data1.WaterTemp = 23.5
    ancillary_data1.BinSize = 1
    ancillary_data1.FirstBinRange = 3

    ancillary_data2 = AncillaryData.AncillaryData(17, 1)
    ancillary_data2.Heading = 23.0
    ancillary_data2.Pitch = 13.0
    ancillary_data2.Roll = 3.0
    ancillary_data2.TransducerDepth = 33.2
    ancillary_data2.WaterTemp = 26.5
    ancillary_data2.BinSize = 1
    ancillary_data2.FirstBinRange = 3

    ancillary_data3 = AncillaryData.AncillaryData(17, 1)
    ancillary_data3.Heading = 24.0
    ancillary_data3.Pitch = 14.0
    ancillary_data3.Roll = 4.0
    ancillary_data3.TransducerDepth = 34.2
    ancillary_data3.WaterTemp = 27.5
    ancillary_data3.BinSize = 1
    ancillary_data3.FirstBinRange = 3

    ensemble_data1 = EnsembleData.EnsembleData(19, 1)
    ensemble_data1.EnsembleNumber = 1
    ensemble_data1.NumBeams = 4
    ensemble_data1.NumBins = 10
    ensemble_data1.Year = 2019
    ensemble_data1.Month = 2
    ensemble_data1.Day = 19
    ensemble_data1.Hour = 10
    ensemble_data1.Minute = 22
    ensemble_data1.Second = 39
    ensemble_data1.HSec = 10

    ensemble_data2 = EnsembleData.EnsembleData(19, 1)
    ensemble_data2.EnsembleNumber = 2
    ensemble_data2.NumBeams = 1
    ensemble_data2.NumBins = 10
    ensemble_data2.Year = 2019
    ensemble_data2.Month = 2
    ensemble_data2.Day = 19
    ensemble_data2.Hour = 10
    ensemble_data2.Minute = 23
    ensemble_data2.Second = 39
    ensemble_data2.HSec = 10

    ensemble_data3 = EnsembleData.EnsembleData(19, 1)
    ensemble_data3.EnsembleNumber = 3
    ensemble_data3.NumBeams = 4
    ensemble_data3.NumBins = 10
    ensemble_data3.Year = 2019
    ensemble_data3.Month = 2
    ensemble_data3.Day = 19
    ensemble_data3.Hour = 10
    ensemble_data3.Minute = 24
    ensemble_data3.Second = 39
    ensemble_data3.HSec = 10

    ensemble_data4 = EnsembleData.EnsembleData(19, 1)
    ensemble_data4.EnsembleNumber = 4
    ensemble_data4.NumBeams = 1
    ensemble_data4.NumBins = 10
    ensemble_data4.Year = 2019
    ensemble_data4.Month = 2
    ensemble_data4.Day = 19
    ensemble_data4.Hour = 10
    ensemble_data4.Minute = 25
    ensemble_data4.Second = 39
    ensemble_data4.HSec = 10

    ensemble_data5 = EnsembleData.EnsembleData(19, 1)
    ensemble_data5.EnsembleNumber = 5
    ensemble_data5.NumBeams = 4
    ensemble_data5.NumBins = 10
    ensemble_data5.Year = 2019
    ensemble_data5.Month = 2
    ensemble_data5.Day = 19
    ensemble_data5.Hour = 10
    ensemble_data5.Minute = 26
    ensemble_data5.Second = 39
    ensemble_data5.HSec = 10

    ensemble_data6 = EnsembleData.EnsembleData(19, 1)
    ensemble_data6.EnsembleNumber = 6
    ensemble_data6.NumBeams = 1
    ensemble_data6.NumBins = 10
    ensemble_data6.Year = 2019
    ensemble_data6.Month = 2
    ensemble_data6.Day = 19
    ensemble_data6.Hour = 10
    ensemble_data6.Minute = 27
    ensemble_data6.Second = 39
    ensemble_data6.HSec = 10

    ensemble_data7 = EnsembleData.EnsembleData(19, 1)
    ensemble_data7.EnsembleNumber = 7
    ensemble_data7.NumBeams = 4
    ensemble_data7.NumBins = 10
    ensemble_data7.Year = 2019
    ensemble_data7.Month = 2
    ensemble_data7.Day = 19
    ensemble_data7.Hour = 10
    ensemble_data7.Minute = 28
    ensemble_data7.Second = 39
    ensemble_data7.HSec = 10

    range_track1 = RangeTracking.RangeTracking()
    range_track1.NumBeams = 4
    range_track1.Range.append(38.0)
    range_track1.Range.append(39.0)
    range_track1.Range.append(40.0)
    range_track1.Range.append(41.0)

    range_track2 = RangeTracking.RangeTracking()
    range_track2.NumBeams = 1
    range_track2.Range.append(37.0)

    range_track3 = RangeTracking.RangeTracking()
    range_track3.NumBeams = 4
    range_track3.Range.append(20.5)
    range_track3.Range.append(21.6)
    range_track3.Range.append(22.7)
    range_track3.Range.append(23.8)

    range_track4 = RangeTracking.RangeTracking()
    range_track4.NumBeams = 1
    range_track4.Range.append(25.3)

    range_track5 = RangeTracking.RangeTracking()
    range_track5.NumBeams = 4
    range_track5.Range.append(33.1)
    range_track5.Range.append(34.2)
    range_track5.Range.append(35.3)
    range_track5.Range.append(36.4)

    range_track6 = RangeTracking.RangeTracking()
    range_track6.NumBeams = 1
    range_track6.Range.append(34.9)

    range_track7 = RangeTracking.RangeTracking()
    range_track7.NumBeams = 4
    range_track7.Range.append(32.1)
    range_track7.Range.append(35.2)
    range_track7.Range.append(33.3)
    range_track7.Range.append(36.4)

    num_bins = 10
    num_beams = 4
    earth_vel1 = EarthVelocity.EarthVelocity(num_bins, num_beams)
    earth_vel1.Velocities[0][0] = -1.3
    earth_vel1.Velocities[0][1] = 0.65
    earth_vel1.Velocities[0][2] = -0.02
    earth_vel1.Velocities[0][3] = 0.1
    earth_vel1.Velocities[1][0] = -1.6
    earth_vel1.Velocities[1][1] = 0.56
    earth_vel1.Velocities[1][2] = -0.01
    earth_vel1.Velocities[1][3] = 0.08
    earth_vel1.Velocities[2][0] = -1.28
    earth_vel1.Velocities[2][1] = 0.36
    earth_vel1.Velocities[2][2] = -0.12
    earth_vel1.Velocities[2][3] = 0.13
    earth_vel1.Velocities[3][0] = -1.45
    earth_vel1.Velocities[3][1] = 0.25
    earth_vel1.Velocities[3][2] = -0.1
    earth_vel1.Velocities[3][3] = 0.11
    earth_vel1.Velocities[4][0] = -1.67
    earth_vel1.Velocities[4][1] = 0.67
    earth_vel1.Velocities[4][2] = -0.027
    earth_vel1.Velocities[4][3] = 0.17

    earth_vel3 = EarthVelocity.EarthVelocity(num_bins, num_beams)
    earth_vel3.Velocities[0][0] = -11.3
    earth_vel3.Velocities[0][1] = 1.65
    earth_vel3.Velocities[0][2] = -1.02
    earth_vel3.Velocities[0][3] = 1.1
    earth_vel3.Velocities[1][0] = -11.6
    earth_vel3.Velocities[1][1] = 1.56
    earth_vel3.Velocities[1][2] = -1.01
    earth_vel3.Velocities[1][3] = 1.08
    earth_vel3.Velocities[2][0] = -11.28
    earth_vel3.Velocities[2][1] = 1.36
    earth_vel3.Velocities[2][2] = -1.12
    earth_vel3.Velocities[2][3] = 1.13
    earth_vel3.Velocities[3][0] = -11.45
    earth_vel3.Velocities[3][1] = 1.25
    earth_vel3.Velocities[3][2] = -1.1
    earth_vel3.Velocities[3][3] = 1.11
    earth_vel3.Velocities[4][0] = -11.67
    earth_vel3.Velocities[4][1] = 1.67
    earth_vel3.Velocities[4][2] = -1.027
    earth_vel3.Velocities[4][3] = 1.17

    earth_vel5 = EarthVelocity.EarthVelocity(num_bins, num_beams)
    earth_vel5.Velocities[0][0] = -12.3
    earth_vel5.Velocities[0][1] = 2.65
    earth_vel5.Velocities[0][2] = -2.02
    earth_vel5.Velocities[0][3] = 2.1
    earth_vel5.Velocities[1][0] = -12.6
    earth_vel5.Velocities[1][1] = 2.56
    earth_vel5.Velocities[1][2] = -2.01
    earth_vel5.Velocities[1][3] = 2.08
    earth_vel5.Velocities[2][0] = -12.28
    earth_vel5.Velocities[2][1] = 2.36
    earth_vel5.Velocities[2][2] = -2.12
    earth_vel5.Velocities[2][3] = 2.13
    earth_vel5.Velocities[3][0] = -12.45
    earth_vel5.Velocities[3][1] = 2.25
    earth_vel5.Velocities[3][2] = -2.1
    earth_vel5.Velocities[3][3] = 2.11
    earth_vel5.Velocities[4][0] = -12.67
    earth_vel5.Velocities[4][1] = 2.67
    earth_vel5.Velocities[4][2] = -2.027
    earth_vel5.Velocities[4][3] = 2.17

    ensemble1 = Ensemble.Ensemble()
    ensemble1.AddAncillaryData(ancillary_data1)
    ensemble1.AddEnsembleData(ensemble_data1)
    ensemble1.AddRangeTracking(range_track1)
    ensemble1.AddEarthVelocity(earth_vel1)

    ensemble2 = Ensemble.Ensemble()
    ensemble2.AddAncillaryData(ancillary_data2)
    ensemble2.AddEnsembleData(ensemble_data2)
    ensemble2.AddRangeTracking(range_track2)

    ensemble3 = Ensemble.Ensemble()
    ensemble3.AddAncillaryData(ancillary_data3)
    ensemble3.AddEnsembleData(ensemble_data3)
    ensemble3.AddRangeTracking(range_track3)
    ensemble3.AddEarthVelocity(earth_vel3)

    ensemble4 = Ensemble.Ensemble()
    ensemble4.AddAncillaryData(ancillary_data1)
    ensemble4.AddEnsembleData(ensemble_data4)
    ensemble4.AddRangeTracking(range_track4)

    ensemble5 = Ensemble.Ensemble()
    ensemble5.AddAncillaryData(ancillary_data2)
    ensemble5.AddEnsembleData(ensemble_data5)
    ensemble5.AddRangeTracking(range_track5)
    ensemble5.AddEarthVelocity(earth_vel5)

    ensemble6 = Ensemble.Ensemble()
    ensemble6.AddAncillaryData(ancillary_data3)
    ensemble6.AddEnsembleData(ensemble_data6)
    ensemble6.AddRangeTracking(range_track6)

    ensemble7 = Ensemble.Ensemble()
    ensemble7.AddAncillaryData(ancillary_data3)
    ensemble7.AddEnsembleData(ensemble_data7)
    ensemble7.AddRangeTracking(range_track7)

    codec.add(ensemble1)
    codec.add(ensemble2)
    codec.add(ensemble3)
    codec.add(ensemble4)
    codec.add(ensemble5)
    codec.add(ensemble6)
    codec.add(ensemble7)


def waves_rcv_with_ENU(self, file_name):

    assert True == os.path.isfile(file_name)

    # Read in the MATLAB file
    mat_data = sio.loadmat(file_name)

    # Lat and Lon
    assert 32.0 == mat_data['lat'][0][0]
    assert 118.0 == mat_data['lon'][0][0]

    # Wave Cell Depths
    assert 6.0 == mat_data['whv'][0][0]
    assert 7.0 == mat_data['whv'][0][1]
    assert 8.0 == mat_data['whv'][0][2]

    # First Ensemble Time
    assert 737475.4323958333 == mat_data['wft'][0][0]

    # Time between Ensembles
    assert 60.0 == mat_data['wdt'][0][0]

    # Pressure Sensor Height
    assert 30 == mat_data['whp'][0][0]

    # Heading
    assert 22.0 == mat_data['whg'][0][0]
    assert 24.0 == mat_data['whg'][1][0]
    assert 23.0 == mat_data['whg'][2][0]

    # Pitch
    assert 10.0 == mat_data['wph'][0][0]
    assert 14.0 == mat_data['wph'][1][0]
    assert 13.0 == mat_data['wph'][2][0]

    # Roll
    assert 1.0 == mat_data['wrl'][0][0]
    assert 4.0 == mat_data['wrl'][1][0]
    assert 3.0 == mat_data['wrl'][2][0]

    # Pressure
    assert 30.2 == pytest.approx(mat_data['wps'][0][0], 0.1)
    assert 33.2 == pytest.approx(mat_data['wps'][1][0], 0.1)
    assert 34.2 == pytest.approx(mat_data['wps'][2][0], 0.1)

    # Water Temp
    assert 23.5 == pytest.approx(mat_data['wts'][0][0], 0.1)
    assert 26.5 == pytest.approx(mat_data['wts'][1][0], 0.1)
    assert 27.5 == pytest.approx(mat_data['wts'][2][0], 0.1)

    # Average Range and Pressure
    assert 37.64 == pytest.approx(mat_data['wah'][0][0], 0.1)
    assert 24.36 == pytest.approx(mat_data['wah'][1][0], 0.1)
    assert 34.64 == pytest.approx(mat_data['wah'][2][0], 0.1)

    # Range Tracking
    assert 38.0 == pytest.approx(mat_data['wr0'][0][0], 0.1)
    assert 20.5 == pytest.approx(mat_data['wr0'][1][0], 0.1)
    assert 33.1 == pytest.approx(mat_data['wr0'][2][0], 0.1)

    assert 39.0 == pytest.approx(mat_data['wr1'][0][0], 0.1)
    assert 21.6 == pytest.approx(mat_data['wr1'][1][0], 0.1)
    assert 34.2 == pytest.approx(mat_data['wr1'][2][0], 0.1)

    assert 40.0 == pytest.approx(mat_data['wr2'][0][0], 0.1)
    assert 22.7 == pytest.approx(mat_data['wr2'][1][0], 0.1)
    assert 35.3 == pytest.approx(mat_data['wr2'][2][0], 0.1)

    assert 41.0 == pytest.approx(mat_data['wr3'][0][0], 0.1)
    assert 23.8 == pytest.approx(mat_data['wr3'][1][0], 0.1)
    assert 36.4 == pytest.approx(mat_data['wr3'][2][0], 0.1)

    assert 41.0 == pytest.approx(mat_data['wr3'][0][0], 0.1)
    assert 23.8 == pytest.approx(mat_data['wr3'][1][0], 0.1)
    assert 36.4 == pytest.approx(mat_data['wr3'][2][0], 0.1)

    # Selected Wave Height Source
    # Average height
    assert 37.64 == pytest.approx(mat_data['whs'][0][0], 0.1)
    assert 24.36 == pytest.approx(mat_data['whs'][1][0], 0.1)
    assert 34.64 == pytest.approx(mat_data['whs'][2][0], 0.1)

    # Vertical Beam Pressure
    assert 33.2 == pytest.approx(mat_data['wzp'][0][0], 0.1)
    assert 30.2 == pytest.approx(mat_data['wzp'][1][0], 0.1)
    assert 34.2 == pytest.approx(mat_data['wzp'][2][0], 0.1)

    # Vertical Beam Range Tracking
    assert 37.0 == pytest.approx(mat_data['wzr'][0][0], 0.1)
    assert 25.3 == pytest.approx(mat_data['wzr'][1][0], 0.1)
    assert 34.9 == pytest.approx(mat_data['wzr'][2][0], 0.1)

    # Earth East Velocity
    assert -1.45 == pytest.approx(mat_data['wus'][0][0], 0.1)
    assert -1.67 == pytest.approx(mat_data['wus'][1][0], 0.1)
    assert 88.88 == pytest.approx(mat_data['wus'][2][0], 0.1)
    assert -11.45 == pytest.approx(mat_data['wus'][0][1], 0.1)
    assert -11.67 == pytest.approx(mat_data['wus'][1][1], 0.1)
    assert 88.88 == pytest.approx(mat_data['wus'][2][1], 0.1)
    assert -12.45 == pytest.approx(mat_data['wus'][0][2], 0.1)
    assert -12.67 == pytest.approx(mat_data['wus'][1][2], 0.1)
    assert 88.88 == pytest.approx(mat_data['wus'][2][2], 0.1)

    # Earth North Velocity
    assert 0.25 == pytest.approx(mat_data['wvs'][0][0], 0.1)
    assert 0.67 == pytest.approx(mat_data['wvs'][1][0], 0.1)
    assert 88.88 == pytest.approx(mat_data['wvs'][2][0], 0.1)
    assert 1.25 == pytest.approx(mat_data['wvs'][0][1], 0.1)
    assert 1.67 == pytest.approx(mat_data['wvs'][1][1], 0.1)
    assert 88.88 == pytest.approx(mat_data['wvs'][2][1], 0.1)
    assert 2.25 == pytest.approx(mat_data['wvs'][0][2], 0.1)
    assert 2.67 == pytest.approx(mat_data['wvs'][1][2], 0.1)
    assert 88.88 == pytest.approx(mat_data['wvs'][2][2], 0.1)

    # Earth Vertical Velocity
    assert -0.1 == pytest.approx(mat_data['wzs'][0][0], 0.1)
    assert -0.029 == pytest.approx(mat_data['wzs'][1][0], 0.1)
    assert 88.88 == pytest.approx(mat_data['wvs'][2][0], 0.1)
    assert -1.1 == pytest.approx(mat_data['wzs'][0][1], 0.1)
    assert -1.027 == pytest.approx(mat_data['wzs'][1][1], 0.1)
    assert 88.88 == pytest.approx(mat_data['wvs'][2][1], 0.1)
    assert -2.1 == pytest.approx(mat_data['wzs'][0][2], 0.1)
    assert -2.027 == pytest.approx(mat_data['wzs'][1][2], 0.1)
    assert 88.88 == pytest.approx(mat_data['wvs'][2][2], 0.1)


def test_add_ens_ENU1():
    curr_dir = os.path.dirname(os.path.realpath(__file__))
    num_ens_in_burst = 3

    codec = wfc.WaveForceCodec(num_ens_in_burst, curr_dir, 32.0, 118.0, 3, 4, 5, 30, 4, 25.0, 0.0)
    codec.process_data_event += waves_rcv_with_ENU1

    # Create Ensembles
    ancillary_data1 = AncillaryData.AncillaryData(17, 1)
    ancillary_data1.Heading = 22.0
    ancillary_data1.Pitch = 10.0
    ancillary_data1.Roll = 1.0
    ancillary_data1.TransducerDepth = 30.2
    ancillary_data1.WaterTemp = 23.5
    ancillary_data1.BinSize = 1
    ancillary_data1.FirstBinRange = 3

    ancillary_data2 = AncillaryData.AncillaryData(17, 1)
    ancillary_data2.Heading = 23.0
    ancillary_data2.Pitch = 13.0
    ancillary_data2.Roll = 3.0
    ancillary_data2.TransducerDepth = 33.2
    ancillary_data2.WaterTemp = 26.5
    ancillary_data2.BinSize = 1
    ancillary_data2.FirstBinRange = 3

    ancillary_data3 = AncillaryData.AncillaryData(17, 1)
    ancillary_data3.Heading = 24.0
    ancillary_data3.Pitch = 14.0
    ancillary_data3.Roll = 4.0
    ancillary_data3.TransducerDepth = 34.2
    ancillary_data3.WaterTemp = 27.5
    ancillary_data3.BinSize = 1
    ancillary_data3.FirstBinRange = 3

    ensemble_data1 = EnsembleData.EnsembleData(19, 1)
    ensemble_data1.EnsembleNumber = 1
    ensemble_data1.NumBeams = 4
    ensemble_data1.NumBins = 10
    ensemble_data1.Year = 2019
    ensemble_data1.Month = 2
    ensemble_data1.Day = 19
    ensemble_data1.Hour = 10
    ensemble_data1.Minute = 22
    ensemble_data1.Second = 39
    ensemble_data1.HSec = 10

    ensemble_data2 = EnsembleData.EnsembleData(19, 1)
    ensemble_data2.EnsembleNumber = 2
    ensemble_data2.NumBeams = 1
    ensemble_data2.NumBins = 10
    ensemble_data2.Year = 2019
    ensemble_data2.Month = 2
    ensemble_data2.Day = 19
    ensemble_data2.Hour = 10
    ensemble_data2.Minute = 23
    ensemble_data2.Second = 39
    ensemble_data2.HSec = 10

    ensemble_data3 = EnsembleData.EnsembleData(19, 1)
    ensemble_data3.EnsembleNumber = 3
    ensemble_data3.NumBeams = 4
    ensemble_data3.NumBins = 10
    ensemble_data3.Year = 2019
    ensemble_data3.Month = 2
    ensemble_data3.Day = 19
    ensemble_data3.Hour = 10
    ensemble_data3.Minute = 24
    ensemble_data3.Second = 39
    ensemble_data3.HSec = 10

    ensemble_data4 = EnsembleData.EnsembleData(19, 1)
    ensemble_data4.EnsembleNumber = 4
    ensemble_data4.NumBeams = 1
    ensemble_data4.NumBins = 10
    ensemble_data4.Year = 2019
    ensemble_data4.Month = 2
    ensemble_data4.Day = 19
    ensemble_data4.Hour = 10
    ensemble_data4.Minute = 25
    ensemble_data4.Second = 39
    ensemble_data4.HSec = 10

    ensemble_data5 = EnsembleData.EnsembleData(19, 1)
    ensemble_data5.EnsembleNumber = 5
    ensemble_data5.NumBeams = 4
    ensemble_data5.NumBins = 10
    ensemble_data5.Year = 2019
    ensemble_data5.Month = 2
    ensemble_data5.Day = 19
    ensemble_data5.Hour = 10
    ensemble_data5.Minute = 26
    ensemble_data5.Second = 39
    ensemble_data5.HSec = 10

    ensemble_data6 = EnsembleData.EnsembleData(19, 1)
    ensemble_data6.EnsembleNumber = 6
    ensemble_data6.NumBeams = 1
    ensemble_data6.NumBins = 10
    ensemble_data6.Year = 2019
    ensemble_data6.Month = 2
    ensemble_data6.Day = 19
    ensemble_data6.Hour = 10
    ensemble_data6.Minute = 27
    ensemble_data6.Second = 39
    ensemble_data6.HSec = 10

    ensemble_data7 = EnsembleData.EnsembleData(19, 1)
    ensemble_data7.EnsembleNumber = 7
    ensemble_data7.NumBeams = 4
    ensemble_data7.NumBins = 10
    ensemble_data7.Year = 2019
    ensemble_data7.Month = 2
    ensemble_data7.Day = 19
    ensemble_data7.Hour = 10
    ensemble_data7.Minute = 28
    ensemble_data7.Second = 39
    ensemble_data7.HSec = 10

    range_track1 = RangeTracking.RangeTracking()
    range_track1.NumBeams = 4
    range_track1.Range.append(38.0)
    range_track1.Range.append(39.0)
    range_track1.Range.append(40.0)
    range_track1.Range.append(41.0)

    range_track2 = RangeTracking.RangeTracking()
    range_track2.NumBeams = 1
    range_track2.Range.append(37.0)

    range_track3 = RangeTracking.RangeTracking()
    range_track3.NumBeams = 4
    range_track3.Range.append(20.5)
    range_track3.Range.append(21.6)
    range_track3.Range.append(22.7)
    range_track3.Range.append(23.8)

    range_track4 = RangeTracking.RangeTracking()
    range_track4.NumBeams = 1
    range_track4.Range.append(25.3)

    range_track5 = RangeTracking.RangeTracking()
    range_track5.NumBeams = 4
    range_track5.Range.append(33.1)
    range_track5.Range.append(34.2)
    range_track5.Range.append(35.3)
    range_track5.Range.append(36.4)

    range_track6 = RangeTracking.RangeTracking()
    range_track6.NumBeams = 1
    range_track6.Range.append(34.9)

    range_track7 = RangeTracking.RangeTracking()
    range_track7.NumBeams = 4
    range_track7.Range.append(32.1)
    range_track7.Range.append(35.2)
    range_track7.Range.append(33.3)
    range_track7.Range.append(36.4)

    num_bins = 10
    num_beams = 4
    earth_vel1 = EarthVelocity.EarthVelocity(num_bins, num_beams)
    earth_vel1.Velocities[0][0] = -1.3
    earth_vel1.Velocities[0][1] = 0.65
    earth_vel1.Velocities[0][2] = -0.02
    earth_vel1.Velocities[0][3] = 0.1
    earth_vel1.Velocities[1][0] = -1.6
    earth_vel1.Velocities[1][1] = 0.56
    earth_vel1.Velocities[1][2] = -0.01
    earth_vel1.Velocities[1][3] = 0.08
    earth_vel1.Velocities[2][0] = -1.28
    earth_vel1.Velocities[2][1] = 0.36
    earth_vel1.Velocities[2][2] = -0.12
    earth_vel1.Velocities[2][3] = 0.13
    earth_vel1.Velocities[3][0] = -1.45
    earth_vel1.Velocities[3][1] = 0.25
    earth_vel1.Velocities[3][2] = -0.1
    earth_vel1.Velocities[3][3] = 0.11
    earth_vel1.Velocities[4][0] = -1.67
    earth_vel1.Velocities[4][1] = 0.67
    earth_vel1.Velocities[4][2] = -0.027
    earth_vel1.Velocities[4][3] = 0.17
    earth_vel1.Velocities[5][0] = -2.67
    earth_vel1.Velocities[5][1] = 2.67
    earth_vel1.Velocities[5][2] = -2.027
    earth_vel1.Velocities[5][3] = 2.17

    earth_vel3 = EarthVelocity.EarthVelocity(num_bins, num_beams)
    earth_vel3.Velocities[0][0] = -11.3
    earth_vel3.Velocities[0][1] = 1.65
    earth_vel3.Velocities[0][2] = -1.02
    earth_vel3.Velocities[0][3] = 1.1
    earth_vel3.Velocities[1][0] = -11.6
    earth_vel3.Velocities[1][1] = 1.56
    earth_vel3.Velocities[1][2] = -1.01
    earth_vel3.Velocities[1][3] = 1.08
    earth_vel3.Velocities[2][0] = -11.28
    earth_vel3.Velocities[2][1] = 1.36
    earth_vel3.Velocities[2][2] = -1.12
    earth_vel3.Velocities[2][3] = 1.13
    earth_vel3.Velocities[3][0] = -11.45
    earth_vel3.Velocities[3][1] = 1.25
    earth_vel3.Velocities[3][2] = -1.1
    earth_vel3.Velocities[3][3] = 1.11
    earth_vel3.Velocities[4][0] = -11.67
    earth_vel3.Velocities[4][1] = 1.67
    earth_vel3.Velocities[4][2] = -1.027
    earth_vel3.Velocities[4][3] = 1.17
    earth_vel3.Velocities[5][0] = -12.67
    earth_vel3.Velocities[5][1] = 2.67
    earth_vel3.Velocities[5][2] = -2.027
    earth_vel3.Velocities[5][3] = 2.17

    earth_vel5 = EarthVelocity.EarthVelocity(num_bins, num_beams)
    earth_vel5.Velocities[0][0] = -12.3
    earth_vel5.Velocities[0][1] = 2.65
    earth_vel5.Velocities[0][2] = -2.02
    earth_vel5.Velocities[0][3] = 2.1
    earth_vel5.Velocities[1][0] = -12.6
    earth_vel5.Velocities[1][1] = 2.56
    earth_vel5.Velocities[1][2] = -2.01
    earth_vel5.Velocities[1][3] = 2.08
    earth_vel5.Velocities[2][0] = -12.28
    earth_vel5.Velocities[2][1] = 2.36
    earth_vel5.Velocities[2][2] = -2.12
    earth_vel5.Velocities[2][3] = 2.13
    earth_vel5.Velocities[3][0] = -12.45
    earth_vel5.Velocities[3][1] = 2.25
    earth_vel5.Velocities[3][2] = -2.1
    earth_vel5.Velocities[3][3] = 2.11
    earth_vel5.Velocities[4][0] = -12.67
    earth_vel5.Velocities[4][1] = 2.67
    earth_vel5.Velocities[4][2] = -2.027
    earth_vel5.Velocities[4][3] = 2.17
    earth_vel5.Velocities[5][0] = -13.67
    earth_vel5.Velocities[5][1] = 3.67
    earth_vel5.Velocities[5][2] = -3.027
    earth_vel5.Velocities[5][3] = 3.17

    ensemble1 = Ensemble.Ensemble()
    ensemble1.AddAncillaryData(ancillary_data1)
    ensemble1.AddEnsembleData(ensemble_data1)
    ensemble1.AddRangeTracking(range_track1)
    ensemble1.AddEarthVelocity(earth_vel1)

    ensemble2 = Ensemble.Ensemble()
    ensemble2.AddAncillaryData(ancillary_data2)
    ensemble2.AddEnsembleData(ensemble_data2)
    ensemble2.AddRangeTracking(range_track2)

    ensemble3 = Ensemble.Ensemble()
    ensemble3.AddAncillaryData(ancillary_data3)
    ensemble3.AddEnsembleData(ensemble_data3)
    ensemble3.AddRangeTracking(range_track3)
    ensemble3.AddEarthVelocity(earth_vel3)

    ensemble4 = Ensemble.Ensemble()
    ensemble4.AddAncillaryData(ancillary_data1)
    ensemble4.AddEnsembleData(ensemble_data4)
    ensemble4.AddRangeTracking(range_track4)

    ensemble5 = Ensemble.Ensemble()
    ensemble5.AddAncillaryData(ancillary_data2)
    ensemble5.AddEnsembleData(ensemble_data5)
    ensemble5.AddRangeTracking(range_track5)
    ensemble5.AddEarthVelocity(earth_vel5)

    ensemble6 = Ensemble.Ensemble()
    ensemble6.AddAncillaryData(ancillary_data3)
    ensemble6.AddEnsembleData(ensemble_data6)
    ensemble6.AddRangeTracking(range_track6)

    ensemble7 = Ensemble.Ensemble()
    ensemble7.AddAncillaryData(ancillary_data3)
    ensemble7.AddEnsembleData(ensemble_data7)
    ensemble7.AddRangeTracking(range_track7)

    codec.add(ensemble1)
    codec.add(ensemble2)
    codec.add(ensemble3)
    codec.add(ensemble4)
    codec.add(ensemble5)
    codec.add(ensemble6)
    codec.add(ensemble7)


def waves_rcv_with_ENU1(self, file_name):

    assert True == os.path.isfile(file_name)

    # Read in the MATLAB file
    mat_data = sio.loadmat(file_name)

    # Lat and Lon
    assert 32.0 == mat_data['lat'][0][0]
    assert 118.0 == mat_data['lon'][0][0]

    # Wave Cell Depths
    assert 6.0 == mat_data['whv'][0][0]
    assert 7.0 == mat_data['whv'][0][1]
    assert 8.0 == mat_data['whv'][0][2]

    # First Ensemble Time
    assert 737475.4323958333 == mat_data['wft'][0][0]

    # Time between Ensembles
    assert 60.0 == mat_data['wdt'][0][0]

    # Pressure Sensor Height
    assert 30 == mat_data['whp'][0][0]

    # Heading
    assert 22.0 == mat_data['whg'][0][0]
    assert 24.0 == mat_data['whg'][1][0]
    assert 23.0 == mat_data['whg'][2][0]

    # Pitch
    assert 10.0 == mat_data['wph'][0][0]
    assert 14.0 == mat_data['wph'][1][0]
    assert 13.0 == mat_data['wph'][2][0]

    # Roll
    assert 1.0 == mat_data['wrl'][0][0]
    assert 4.0 == mat_data['wrl'][1][0]
    assert 3.0 == mat_data['wrl'][2][0]

    # Pressure
    assert 30.2 == pytest.approx(mat_data['wps'][0][0], 0.1)
    assert 33.2 == pytest.approx(mat_data['wps'][1][0], 0.1)
    assert 34.2 == pytest.approx(mat_data['wps'][2][0], 0.1)

    # Water Temp
    assert 23.5 == pytest.approx(mat_data['wts'][0][0], 0.1)
    assert 26.5 == pytest.approx(mat_data['wts'][1][0], 0.1)
    assert 27.5 == pytest.approx(mat_data['wts'][2][0], 0.1)

    # Average Range and Pressure
    assert 37.64 == pytest.approx(mat_data['wah'][0][0], 0.1)
    assert 24.36 == pytest.approx(mat_data['wah'][1][0], 0.1)
    assert 34.64 == pytest.approx(mat_data['wah'][2][0], 0.1)

    # Range Tracking
    assert 38.0 == pytest.approx(mat_data['wr0'][0][0], 0.1)
    assert 20.5 == pytest.approx(mat_data['wr0'][1][0], 0.1)
    assert 33.1 == pytest.approx(mat_data['wr0'][2][0], 0.1)

    assert 39.0 == pytest.approx(mat_data['wr1'][0][0], 0.1)
    assert 21.6 == pytest.approx(mat_data['wr1'][1][0], 0.1)
    assert 34.2 == pytest.approx(mat_data['wr1'][2][0], 0.1)

    assert 40.0 == pytest.approx(mat_data['wr2'][0][0], 0.1)
    assert 22.7 == pytest.approx(mat_data['wr2'][1][0], 0.1)
    assert 35.3 == pytest.approx(mat_data['wr2'][2][0], 0.1)

    assert 41.0 == pytest.approx(mat_data['wr3'][0][0], 0.1)
    assert 23.8 == pytest.approx(mat_data['wr3'][1][0], 0.1)
    assert 36.4 == pytest.approx(mat_data['wr3'][2][0], 0.1)

    assert 41.0 == pytest.approx(mat_data['wr3'][0][0], 0.1)
    assert 23.8 == pytest.approx(mat_data['wr3'][1][0], 0.1)
    assert 36.4 == pytest.approx(mat_data['wr3'][2][0], 0.1)

    # Selected Wave Height Source
    # Average height
    assert 37.64 == pytest.approx(mat_data['whs'][0][0], 0.1)
    assert 24.36 == pytest.approx(mat_data['whs'][1][0], 0.1)
    assert 34.64 == pytest.approx(mat_data['whs'][2][0], 0.1)

    # Vertical Beam Pressure
    assert 33.2 == pytest.approx(mat_data['wzp'][0][0], 0.1)
    assert 30.2 == pytest.approx(mat_data['wzp'][1][0], 0.1)
    assert 34.2 == pytest.approx(mat_data['wzp'][2][0], 0.1)

    # Vertical Beam Range Tracking
    assert 37.0 == pytest.approx(mat_data['wzr'][0][0], 0.1)
    assert 25.3 == pytest.approx(mat_data['wzr'][1][0], 0.1)
    assert 34.9 == pytest.approx(mat_data['wzr'][2][0], 0.1)

    # Earth East Velocity
    assert -1.45 == pytest.approx(mat_data['wus'][0][0], 0.1)
    assert -1.67 == pytest.approx(mat_data['wus'][1][0], 0.1)
    assert -2.67 == pytest.approx(mat_data['wus'][2][0], 0.1)
    assert -11.45 == pytest.approx(mat_data['wus'][0][1], 0.1)
    assert -11.67 == pytest.approx(mat_data['wus'][1][1], 0.1)
    assert -12.67 == pytest.approx(mat_data['wus'][2][1], 0.1)
    assert -12.45 == pytest.approx(mat_data['wus'][0][2], 0.1)
    assert -12.67 == pytest.approx(mat_data['wus'][1][2], 0.1)
    assert -13.67 == pytest.approx(mat_data['wus'][2][2], 0.1)

    # Earth North Velocity
    assert 0.25 == pytest.approx(mat_data['wvs'][0][0], 0.1)
    assert 0.67 == pytest.approx(mat_data['wvs'][1][0], 0.1)
    assert 2.67 == pytest.approx(mat_data['wvs'][2][0], 0.1)
    assert 1.25 == pytest.approx(mat_data['wvs'][0][1], 0.1)
    assert 1.67 == pytest.approx(mat_data['wvs'][1][1], 0.1)
    assert 2.67 == pytest.approx(mat_data['wvs'][2][1], 0.1)
    assert 2.25 == pytest.approx(mat_data['wvs'][0][2], 0.1)
    assert 2.67 == pytest.approx(mat_data['wvs'][1][2], 0.1)
    assert 3.67 == pytest.approx(mat_data['wvs'][2][2], 0.1)

    # Earth Vertical Velocity
    assert -0.1 == pytest.approx(mat_data['wzs'][0][0], 0.1)
    assert -0.029 == pytest.approx(mat_data['wzs'][1][0], 0.1)
    assert -2.027 == pytest.approx(mat_data['wzs'][2][0], 0.1)
    assert -1.1 == pytest.approx(mat_data['wzs'][0][1], 0.1)
    assert -1.027 == pytest.approx(mat_data['wzs'][1][1], 0.1)
    assert -2.027 == pytest.approx(mat_data['wzs'][2][1], 0.1)
    assert -2.1 == pytest.approx(mat_data['wzs'][0][2], 0.1)
    assert -2.027 == pytest.approx(mat_data['wzs'][1][2], 0.1)
    assert -3.027 == pytest.approx(mat_data['wzs'][2][2], 0.1)


def test_add_ens_Beam():
    curr_dir = os.path.dirname(os.path.realpath(__file__))
    num_ens_in_burst = 3

    codec = wfc.WaveForceCodec(num_ens_in_burst, curr_dir, 32.0, 118.0, 3, 4, 5, 30, 4, 0.25, 0.0)
    codec.process_data_event += waves_rcv_with_Beam

    # Create Ensembles
    ancillary_data1 = AncillaryData.AncillaryData(17, 1)
    ancillary_data1.Heading = 22.0
    ancillary_data1.Pitch = 10.0
    ancillary_data1.Roll = 1.0
    ancillary_data1.TransducerDepth = 30.2
    ancillary_data1.WaterTemp = 23.5
    ancillary_data1.BinSize = 1
    ancillary_data1.FirstBinRange = 3

    ancillary_data2 = AncillaryData.AncillaryData(17, 1)
    ancillary_data2.Heading = 23.0
    ancillary_data2.Pitch = 13.0
    ancillary_data2.Roll = 3.0
    ancillary_data2.TransducerDepth = 33.2
    ancillary_data2.WaterTemp = 26.5
    ancillary_data2.BinSize = 1
    ancillary_data2.FirstBinRange = 3

    ancillary_data3 = AncillaryData.AncillaryData(17, 1)
    ancillary_data3.Heading = 24.0
    ancillary_data3.Pitch = 14.0
    ancillary_data3.Roll = 4.0
    ancillary_data3.TransducerDepth = 34.2
    ancillary_data3.WaterTemp = 27.5
    ancillary_data3.BinSize = 1
    ancillary_data3.FirstBinRange = 3

    ensemble_data1 = EnsembleData.EnsembleData(19, 1)
    ensemble_data1.EnsembleNumber = 1
    ensemble_data1.NumBeams = 4
    ensemble_data1.NumBins = 10
    ensemble_data1.Year = 2019
    ensemble_data1.Month = 2
    ensemble_data1.Day = 19
    ensemble_data1.Hour = 10
    ensemble_data1.Minute = 22
    ensemble_data1.Second = 39
    ensemble_data1.HSec = 10

    ensemble_data2 = EnsembleData.EnsembleData(19, 1)
    ensemble_data2.EnsembleNumber = 2
    ensemble_data2.NumBeams = 1
    ensemble_data2.NumBins = 10
    ensemble_data2.Year = 2019
    ensemble_data2.Month = 2
    ensemble_data2.Day = 19
    ensemble_data2.Hour = 10
    ensemble_data2.Minute = 23
    ensemble_data2.Second = 39
    ensemble_data2.HSec = 10

    ensemble_data3 = EnsembleData.EnsembleData(19, 1)
    ensemble_data3.EnsembleNumber = 3
    ensemble_data3.NumBeams = 4
    ensemble_data3.NumBins = 10
    ensemble_data3.Year = 2019
    ensemble_data3.Month = 2
    ensemble_data3.Day = 19
    ensemble_data3.Hour = 10
    ensemble_data3.Minute = 24
    ensemble_data3.Second = 39
    ensemble_data3.HSec = 10

    ensemble_data4 = EnsembleData.EnsembleData(19, 1)
    ensemble_data4.EnsembleNumber = 4
    ensemble_data4.NumBeams = 1
    ensemble_data4.NumBins = 10
    ensemble_data4.Year = 2019
    ensemble_data4.Month = 2
    ensemble_data4.Day = 19
    ensemble_data4.Hour = 10
    ensemble_data4.Minute = 25
    ensemble_data4.Second = 39
    ensemble_data4.HSec = 10

    ensemble_data5 = EnsembleData.EnsembleData(19, 1)
    ensemble_data5.EnsembleNumber = 5
    ensemble_data5.NumBeams = 4
    ensemble_data5.NumBins = 10
    ensemble_data5.Year = 2019
    ensemble_data5.Month = 2
    ensemble_data5.Day = 19
    ensemble_data5.Hour = 10
    ensemble_data5.Minute = 26
    ensemble_data5.Second = 39
    ensemble_data5.HSec = 10

    ensemble_data6 = EnsembleData.EnsembleData(19, 1)
    ensemble_data6.EnsembleNumber = 6
    ensemble_data6.NumBeams = 1
    ensemble_data6.NumBins = 10
    ensemble_data6.Year = 2019
    ensemble_data6.Month = 2
    ensemble_data6.Day = 19
    ensemble_data6.Hour = 10
    ensemble_data6.Minute = 27
    ensemble_data6.Second = 39
    ensemble_data6.HSec = 10

    ensemble_data7 = EnsembleData.EnsembleData(19, 1)
    ensemble_data7.EnsembleNumber = 7
    ensemble_data7.NumBeams = 4
    ensemble_data7.NumBins = 10
    ensemble_data7.Year = 2019
    ensemble_data7.Month = 2
    ensemble_data7.Day = 19
    ensemble_data7.Hour = 10
    ensemble_data7.Minute = 28
    ensemble_data7.Second = 39
    ensemble_data7.HSec = 10

    range_track1 = RangeTracking.RangeTracking()
    range_track1.NumBeams = 4
    range_track1.Range.append(38.0)
    range_track1.Range.append(39.0)
    range_track1.Range.append(40.0)
    range_track1.Range.append(41.0)

    range_track2 = RangeTracking.RangeTracking()
    range_track2.NumBeams = 1
    range_track2.Range.append(37.0)

    range_track3 = RangeTracking.RangeTracking()
    range_track3.NumBeams = 4
    range_track3.Range.append(20.5)
    range_track3.Range.append(21.6)
    range_track3.Range.append(22.7)
    range_track3.Range.append(23.8)

    range_track4 = RangeTracking.RangeTracking()
    range_track4.NumBeams = 1
    range_track4.Range.append(25.3)

    range_track5 = RangeTracking.RangeTracking()
    range_track5.NumBeams = 4
    range_track5.Range.append(33.1)
    range_track5.Range.append(34.2)
    range_track5.Range.append(35.3)
    range_track5.Range.append(36.4)

    range_track6 = RangeTracking.RangeTracking()
    range_track6.NumBeams = 1
    range_track6.Range.append(34.9)

    range_track7 = RangeTracking.RangeTracking()
    range_track7.NumBeams = 4
    range_track7.Range.append(32.1)
    range_track7.Range.append(35.2)
    range_track7.Range.append(33.3)
    range_track7.Range.append(36.4)

    num_bins = 10
    num_beams = 4
    earth_vel1 = EarthVelocity.EarthVelocity(num_bins, num_beams)
    earth_vel1.Velocities[0][0] = -1.3
    earth_vel1.Velocities[0][1] = 0.65
    earth_vel1.Velocities[0][2] = -0.02
    earth_vel1.Velocities[0][3] = 0.1
    earth_vel1.Velocities[1][0] = -1.6
    earth_vel1.Velocities[1][1] = 0.56
    earth_vel1.Velocities[1][2] = -0.01
    earth_vel1.Velocities[1][3] = 0.08
    earth_vel1.Velocities[2][0] = -1.28
    earth_vel1.Velocities[2][1] = 0.36
    earth_vel1.Velocities[2][2] = -0.12
    earth_vel1.Velocities[2][3] = 0.13
    earth_vel1.Velocities[3][0] = -1.45
    earth_vel1.Velocities[3][1] = 0.25
    earth_vel1.Velocities[3][2] = -0.1
    earth_vel1.Velocities[3][3] = 0.11
    earth_vel1.Velocities[4][0] = -1.67
    earth_vel1.Velocities[4][1] = 0.67
    earth_vel1.Velocities[4][2] = -0.027
    earth_vel1.Velocities[4][3] = 0.17
    earth_vel1.Velocities[5][0] = -2.67
    earth_vel1.Velocities[5][1] = 2.67
    earth_vel1.Velocities[5][2] = -2.027
    earth_vel1.Velocities[5][3] = 2.17

    earth_vel3 = EarthVelocity.EarthVelocity(num_bins, num_beams)
    earth_vel3.Velocities[0][0] = -11.3
    earth_vel3.Velocities[0][1] = 1.65
    earth_vel3.Velocities[0][2] = -1.02
    earth_vel3.Velocities[0][3] = 1.1
    earth_vel3.Velocities[1][0] = -11.6
    earth_vel3.Velocities[1][1] = 1.56
    earth_vel3.Velocities[1][2] = -1.01
    earth_vel3.Velocities[1][3] = 1.08
    earth_vel3.Velocities[2][0] = -11.28
    earth_vel3.Velocities[2][1] = 1.36
    earth_vel3.Velocities[2][2] = -1.12
    earth_vel3.Velocities[2][3] = 1.13
    earth_vel3.Velocities[3][0] = -11.45
    earth_vel3.Velocities[3][1] = 1.25
    earth_vel3.Velocities[3][2] = -1.1
    earth_vel3.Velocities[3][3] = 1.11
    earth_vel3.Velocities[4][0] = -11.67
    earth_vel3.Velocities[4][1] = 1.67
    earth_vel3.Velocities[4][2] = -1.027
    earth_vel3.Velocities[4][3] = 1.17
    earth_vel3.Velocities[5][0] = -12.67
    earth_vel3.Velocities[5][1] = 2.67
    earth_vel3.Velocities[5][2] = -2.027
    earth_vel3.Velocities[5][3] = 2.17

    earth_vel5 = EarthVelocity.EarthVelocity(num_bins, num_beams)
    earth_vel5.Velocities[0][0] = -12.3
    earth_vel5.Velocities[0][1] = 2.65
    earth_vel5.Velocities[0][2] = -2.02
    earth_vel5.Velocities[0][3] = 2.1
    earth_vel5.Velocities[1][0] = -12.6
    earth_vel5.Velocities[1][1] = 2.56
    earth_vel5.Velocities[1][2] = -2.01
    earth_vel5.Velocities[1][3] = 2.08
    earth_vel5.Velocities[2][0] = -12.28
    earth_vel5.Velocities[2][1] = 2.36
    earth_vel5.Velocities[2][2] = -2.12
    earth_vel5.Velocities[2][3] = 2.13
    earth_vel5.Velocities[3][0] = -12.45
    earth_vel5.Velocities[3][1] = 2.25
    earth_vel5.Velocities[3][2] = -2.1
    earth_vel5.Velocities[3][3] = 2.11
    earth_vel5.Velocities[4][0] = -12.67
    earth_vel5.Velocities[4][1] = 2.67
    earth_vel5.Velocities[4][2] = -2.027
    earth_vel5.Velocities[4][3] = 2.17
    earth_vel5.Velocities[5][0] = -13.67
    earth_vel5.Velocities[5][1] = 3.67
    earth_vel5.Velocities[5][2] = -3.027
    earth_vel5.Velocities[5][3] = 3.17

    # Beam Velocity
    beam_vel1 = BeamVelocity.BeamVelocity(num_bins, num_beams)
    beam_vel1.Velocities[0][0] = -1.3
    beam_vel1.Velocities[0][1] = 0.65
    beam_vel1.Velocities[0][2] = -0.02
    beam_vel1.Velocities[0][3] = 0.1
    beam_vel1.Velocities[1][0] = -1.6
    beam_vel1.Velocities[1][1] = 0.56
    beam_vel1.Velocities[1][2] = -0.01
    beam_vel1.Velocities[1][3] = 0.08
    beam_vel1.Velocities[2][0] = -1.28
    beam_vel1.Velocities[2][1] = 0.36
    beam_vel1.Velocities[2][2] = -0.12
    beam_vel1.Velocities[2][3] = 0.13
    beam_vel1.Velocities[3][0] = -1.45
    beam_vel1.Velocities[3][1] = 0.25
    beam_vel1.Velocities[3][2] = -0.1
    beam_vel1.Velocities[3][3] = 0.11
    beam_vel1.Velocities[4][0] = -1.67
    beam_vel1.Velocities[4][1] = 0.67
    beam_vel1.Velocities[4][2] = -0.027
    beam_vel1.Velocities[4][3] = 0.17
    beam_vel1.Velocities[5][0] = -2.67
    beam_vel1.Velocities[5][1] = 2.67
    beam_vel1.Velocities[5][2] = -2.027
    beam_vel1.Velocities[5][3] = 2.17

    beam_vel3 = BeamVelocity.BeamVelocity(num_bins, num_beams)
    beam_vel3.Velocities[0][0] = -11.3
    beam_vel3.Velocities[0][1] = 1.65
    beam_vel3.Velocities[0][2] = -1.02
    beam_vel3.Velocities[0][3] = 1.1
    beam_vel3.Velocities[1][0] = -11.6
    beam_vel3.Velocities[1][1] = 1.56
    beam_vel3.Velocities[1][2] = -1.01
    beam_vel3.Velocities[1][3] = 1.08
    beam_vel3.Velocities[2][0] = -11.28
    beam_vel3.Velocities[2][1] = 1.36
    beam_vel3.Velocities[2][2] = -1.12
    beam_vel3.Velocities[2][3] = 1.13
    beam_vel3.Velocities[3][0] = -11.45
    beam_vel3.Velocities[3][1] = 1.25
    beam_vel3.Velocities[3][2] = -1.1
    beam_vel3.Velocities[3][3] = 1.11
    beam_vel3.Velocities[4][0] = -11.67
    beam_vel3.Velocities[4][1] = 1.67
    beam_vel3.Velocities[4][2] = -1.027
    beam_vel3.Velocities[4][3] = 1.17
    beam_vel3.Velocities[5][0] = -12.67
    beam_vel3.Velocities[5][1] = 2.67
    beam_vel3.Velocities[5][2] = -2.027
    beam_vel3.Velocities[5][3] = 2.17

    beam_vel5 = BeamVelocity.BeamVelocity(num_bins, num_beams)
    beam_vel5.Velocities[0][0] = -12.3
    beam_vel5.Velocities[0][1] = 2.65
    beam_vel5.Velocities[0][2] = -2.02
    beam_vel5.Velocities[0][3] = 2.1
    beam_vel5.Velocities[1][0] = -12.6
    beam_vel5.Velocities[1][1] = 2.56
    beam_vel5.Velocities[1][2] = -2.01
    beam_vel5.Velocities[1][3] = 2.08
    beam_vel5.Velocities[2][0] = -12.28
    beam_vel5.Velocities[2][1] = 2.36
    beam_vel5.Velocities[2][2] = -2.12
    beam_vel5.Velocities[2][3] = 2.13
    beam_vel5.Velocities[3][0] = -12.45
    beam_vel5.Velocities[3][1] = 2.25
    beam_vel5.Velocities[3][2] = -2.1
    beam_vel5.Velocities[3][3] = 2.11
    beam_vel5.Velocities[4][0] = -12.67
    beam_vel5.Velocities[4][1] = 2.67
    beam_vel5.Velocities[4][2] = -2.027
    beam_vel5.Velocities[4][3] = 2.17
    beam_vel5.Velocities[5][0] = -13.67
    beam_vel5.Velocities[5][1] = 3.67
    beam_vel5.Velocities[5][2] = -3.027
    beam_vel5.Velocities[5][3] = 3.17

    ensemble1 = Ensemble.Ensemble()
    ensemble1.AddAncillaryData(ancillary_data1)
    ensemble1.AddEnsembleData(ensemble_data1)
    ensemble1.AddRangeTracking(range_track1)
    ensemble1.AddEarthVelocity(earth_vel1)
    ensemble1.AddBeamVelocity(beam_vel1)

    ensemble2 = Ensemble.Ensemble()
    ensemble2.AddAncillaryData(ancillary_data2)
    ensemble2.AddEnsembleData(ensemble_data2)
    ensemble2.AddRangeTracking(range_track2)

    ensemble3 = Ensemble.Ensemble()
    ensemble3.AddAncillaryData(ancillary_data3)
    ensemble3.AddEnsembleData(ensemble_data3)
    ensemble3.AddRangeTracking(range_track3)
    ensemble3.AddEarthVelocity(earth_vel3)
    ensemble3.AddBeamVelocity(beam_vel3)

    ensemble4 = Ensemble.Ensemble()
    ensemble4.AddAncillaryData(ancillary_data1)
    ensemble4.AddEnsembleData(ensemble_data4)
    ensemble4.AddRangeTracking(range_track4)

    ensemble5 = Ensemble.Ensemble()
    ensemble5.AddAncillaryData(ancillary_data2)
    ensemble5.AddEnsembleData(ensemble_data5)
    ensemble5.AddRangeTracking(range_track5)
    ensemble5.AddEarthVelocity(earth_vel5)
    ensemble5.AddBeamVelocity(beam_vel5)

    ensemble6 = Ensemble.Ensemble()
    ensemble6.AddAncillaryData(ancillary_data3)
    ensemble6.AddEnsembleData(ensemble_data6)
    ensemble6.AddRangeTracking(range_track6)

    ensemble7 = Ensemble.Ensemble()
    ensemble7.AddAncillaryData(ancillary_data3)
    ensemble7.AddEnsembleData(ensemble_data7)
    ensemble7.AddRangeTracking(range_track7)

    codec.add(ensemble1)
    codec.add(ensemble2)
    codec.add(ensemble3)
    codec.add(ensemble4)
    codec.add(ensemble5)
    codec.add(ensemble6)
    codec.add(ensemble7)


def waves_rcv_with_Beam(self, file_name):

    assert True == os.path.isfile(file_name)

    # Read in the MATLAB file
    mat_data = sio.loadmat(file_name)

    # Lat and Lon
    assert 32.0 == mat_data['lat'][0][0]
    assert 118.0 == mat_data['lon'][0][0]

    # Wave Cell Depths
    assert 6.0 == mat_data['whv'][0][0]
    assert 7.0 == mat_data['whv'][0][1]
    assert 8.0 == mat_data['whv'][0][2]

    # First Ensemble Time
    assert 737475.4323958333 == mat_data['wft'][0][0]

    # Time between Ensembles
    assert 60.0 == mat_data['wdt'][0][0]

    # Pressure Sensor Height
    assert 30 == mat_data['whp'][0][0]

    # Heading
    assert 22.0 == mat_data['whg'][0][0]
    assert 24.0 == mat_data['whg'][1][0]
    assert 23.0 == mat_data['whg'][2][0]

    # Pitch
    assert 10.0 == mat_data['wph'][0][0]
    assert 14.0 == mat_data['wph'][1][0]
    assert 13.0 == mat_data['wph'][2][0]

    # Roll
    assert 1.0 == mat_data['wrl'][0][0]
    assert 4.0 == mat_data['wrl'][1][0]
    assert 3.0 == mat_data['wrl'][2][0]

    # Pressure
    assert 30.2 == pytest.approx(mat_data['wps'][0][0], 0.1)
    assert 33.2 == pytest.approx(mat_data['wps'][1][0], 0.1)
    assert 34.2 == pytest.approx(mat_data['wps'][2][0], 0.1)

    # Water Temp
    assert 23.5 == pytest.approx(mat_data['wts'][0][0], 0.1)
    assert 26.5 == pytest.approx(mat_data['wts'][1][0], 0.1)
    assert 27.5 == pytest.approx(mat_data['wts'][2][0], 0.1)

    # Average Range and Pressure
    assert 37.64 == pytest.approx(mat_data['wah'][0][0], 0.1)
    assert 24.36 == pytest.approx(mat_data['wah'][1][0], 0.1)
    assert 34.64 == pytest.approx(mat_data['wah'][2][0], 0.1)

    # Range Tracking
    assert 38.0 == pytest.approx(mat_data['wr0'][0][0], 0.1)
    assert 20.5 == pytest.approx(mat_data['wr0'][1][0], 0.1)
    assert 33.1 == pytest.approx(mat_data['wr0'][2][0], 0.1)

    assert 39.0 == pytest.approx(mat_data['wr1'][0][0], 0.1)
    assert 21.6 == pytest.approx(mat_data['wr1'][1][0], 0.1)
    assert 34.2 == pytest.approx(mat_data['wr1'][2][0], 0.1)

    assert 40.0 == pytest.approx(mat_data['wr2'][0][0], 0.1)
    assert 22.7 == pytest.approx(mat_data['wr2'][1][0], 0.1)
    assert 35.3 == pytest.approx(mat_data['wr2'][2][0], 0.1)

    assert 41.0 == pytest.approx(mat_data['wr3'][0][0], 0.1)
    assert 23.8 == pytest.approx(mat_data['wr3'][1][0], 0.1)
    assert 36.4 == pytest.approx(mat_data['wr3'][2][0], 0.1)

    assert 41.0 == pytest.approx(mat_data['wr3'][0][0], 0.1)
    assert 23.8 == pytest.approx(mat_data['wr3'][1][0], 0.1)
    assert 36.4 == pytest.approx(mat_data['wr3'][2][0], 0.1)

    # Selected Wave Height Source
    # Average height
    assert 37.64 == pytest.approx(mat_data['whs'][0][0], 0.1)
    assert 24.36 == pytest.approx(mat_data['whs'][1][0], 0.1)
    assert 34.64 == pytest.approx(mat_data['whs'][2][0], 0.1)

    # Vertical Beam Pressure
    assert 33.2 == pytest.approx(mat_data['wzp'][0][0], 0.1)
    assert 30.2 == pytest.approx(mat_data['wzp'][1][0], 0.1)
    assert 34.2 == pytest.approx(mat_data['wzp'][2][0], 0.1)

    # Vertical Beam Range Tracking
    assert 37.0 == pytest.approx(mat_data['wzr'][0][0], 0.1)
    assert 25.3 == pytest.approx(mat_data['wzr'][1][0], 0.1)
    assert 34.9 == pytest.approx(mat_data['wzr'][2][0], 0.1)

    # Earth East Velocity
    assert -1.45 == pytest.approx(mat_data['wus'][0][0], 0.1)
    assert -1.67 == pytest.approx(mat_data['wus'][1][0], 0.1)
    assert -2.67 == pytest.approx(mat_data['wus'][2][0], 0.1)
    assert -11.45 == pytest.approx(mat_data['wus'][0][1], 0.1)
    assert -11.67 == pytest.approx(mat_data['wus'][1][1], 0.1)
    assert -12.67 == pytest.approx(mat_data['wus'][2][1], 0.1)
    assert -12.45 == pytest.approx(mat_data['wus'][0][2], 0.1)
    assert -12.67 == pytest.approx(mat_data['wus'][1][2], 0.1)
    assert -13.67 == pytest.approx(mat_data['wus'][2][2], 0.1)

    # Earth North Velocity
    assert 0.25 == pytest.approx(mat_data['wvs'][0][0], 0.1)
    assert 0.67 == pytest.approx(mat_data['wvs'][1][0], 0.1)
    assert 2.67 == pytest.approx(mat_data['wvs'][2][0], 0.1)
    assert 1.25 == pytest.approx(mat_data['wvs'][0][1], 0.1)
    assert 1.67 == pytest.approx(mat_data['wvs'][1][1], 0.1)
    assert 2.67 == pytest.approx(mat_data['wvs'][2][1], 0.1)
    assert 2.25 == pytest.approx(mat_data['wvs'][0][2], 0.1)
    assert 2.67 == pytest.approx(mat_data['wvs'][1][2], 0.1)
    assert 3.67 == pytest.approx(mat_data['wvs'][2][2], 0.1)

    # Earth Vertical Velocity
    assert -0.1 == pytest.approx(mat_data['wzs'][0][0], 0.1)
    assert -0.029 == pytest.approx(mat_data['wzs'][1][0], 0.1)
    assert -2.027 == pytest.approx(mat_data['wzs'][2][0], 0.1)
    assert -1.1 == pytest.approx(mat_data['wzs'][0][1], 0.1)
    assert -1.027 == pytest.approx(mat_data['wzs'][1][1], 0.1)
    assert -2.027 == pytest.approx(mat_data['wzs'][2][1], 0.1)
    assert -2.1 == pytest.approx(mat_data['wzs'][0][2], 0.1)
    assert -2.027 == pytest.approx(mat_data['wzs'][1][2], 0.1)
    assert -3.027 == pytest.approx(mat_data['wzs'][2][2], 0.1)

    # Beam 0 Velocity
    assert -1.45 == pytest.approx(mat_data['wb0'][0][0], 0.1)
    assert -1.67 == pytest.approx(mat_data['wb0'][1][0], 0.1)
    assert -2.67 == pytest.approx(mat_data['wb0'][2][0], 0.1)
    assert -11.45 == pytest.approx(mat_data['wb0'][0][1], 0.1)
    assert -11.67 == pytest.approx(mat_data['wb0'][1][1], 0.1)
    assert -12.67 == pytest.approx(mat_data['wb0'][2][1], 0.1)
    assert -12.45 == pytest.approx(mat_data['wb0'][0][2], 0.1)
    assert -12.67 == pytest.approx(mat_data['wb0'][1][2], 0.1)
    assert -13.67 == pytest.approx(mat_data['wb0'][2][2], 0.1)

    # Beam 1 Velocity
    assert 0.25 == pytest.approx(mat_data['wb1'][0][0], 0.1)
    assert 0.67 == pytest.approx(mat_data['wb1'][1][0], 0.1)
    assert 2.67 == pytest.approx(mat_data['wb1'][2][0], 0.1)
    assert 1.25 == pytest.approx(mat_data['wb1'][0][1], 0.1)
    assert 1.67 == pytest.approx(mat_data['wb1'][1][1], 0.1)
    assert 2.67 == pytest.approx(mat_data['wb1'][2][1], 0.1)
    assert 2.25 == pytest.approx(mat_data['wb1'][0][2], 0.1)
    assert 2.67 == pytest.approx(mat_data['wb1'][1][2], 0.1)
    assert 3.67 == pytest.approx(mat_data['wb1'][2][2], 0.1)

    # Beam 3 Velocity
    assert -0.1 == pytest.approx(mat_data['wb2'][0][0], 0.1)
    assert -0.029 == pytest.approx(mat_data['wb2'][1][0], 0.1)
    assert -2.027 == pytest.approx(mat_data['wb2'][2][0], 0.1)
    assert -1.1 == pytest.approx(mat_data['wb2'][0][1], 0.1)
    assert -1.027 == pytest.approx(mat_data['wb2'][1][1], 0.1)
    assert -2.027 == pytest.approx(mat_data['wb2'][2][1], 0.1)
    assert -2.1 == pytest.approx(mat_data['wb2'][0][2], 0.1)
    assert -2.027 == pytest.approx(mat_data['wb2'][1][2], 0.1)
    assert -3.027 == pytest.approx(mat_data['wb2'][2][2], 0.1)

    # Beam 4 Velocity
    assert 0.11 == pytest.approx(mat_data['wb3'][0][0], 0.1)
    assert 0.17 == pytest.approx(mat_data['wb3'][1][0], 0.1)
    assert 2.17 == pytest.approx(mat_data['wb3'][2][0], 0.1)
    assert 1.11 == pytest.approx(mat_data['wb3'][0][1], 0.1)
    assert 1.17 == pytest.approx(mat_data['wb3'][1][1], 0.1)
    assert 2.17 == pytest.approx(mat_data['wb3'][2][1], 0.1)
    assert 2.11 == pytest.approx(mat_data['wb3'][0][2], 0.1)
    assert 2.17 == pytest.approx(mat_data['wb3'][1][2], 0.1)
    assert 3.17 == pytest.approx(mat_data['wb3'][2][2], 0.1)


def test_add_ens_VertBeam():
    curr_dir = os.path.dirname(os.path.realpath(__file__))
    num_ens_in_burst = 3

    codec = wfc.WaveForceCodec(num_ens_in_burst, curr_dir, 32.0, 118.0, 3, 4, 5, 30, 4, 25.0, 0.0)
    codec.process_data_event += waves_rcv_with_VertBeam

    # Create Ensembles
    ancillary_data1 = AncillaryData.AncillaryData(17, 1)
    ancillary_data1.Heading = 22.0
    ancillary_data1.Pitch = 10.0
    ancillary_data1.Roll = 1.0
    ancillary_data1.TransducerDepth = 30.2
    ancillary_data1.WaterTemp = 23.5
    ancillary_data1.BinSize = 1
    ancillary_data1.FirstBinRange = 3

    ancillary_data2 = AncillaryData.AncillaryData(17, 1)
    ancillary_data2.Heading = 23.0
    ancillary_data2.Pitch = 13.0
    ancillary_data2.Roll = 3.0
    ancillary_data2.TransducerDepth = 33.2
    ancillary_data2.WaterTemp = 26.5
    ancillary_data2.BinSize = 1
    ancillary_data2.FirstBinRange = 3

    ancillary_data3 = AncillaryData.AncillaryData(17, 1)
    ancillary_data3.Heading = 24.0
    ancillary_data3.Pitch = 14.0
    ancillary_data3.Roll = 4.0
    ancillary_data3.TransducerDepth = 34.2
    ancillary_data3.WaterTemp = 27.5
    ancillary_data3.BinSize = 1
    ancillary_data3.FirstBinRange = 3

    ensemble_data1 = EnsembleData.EnsembleData(19, 1)
    ensemble_data1.EnsembleNumber = 1
    ensemble_data1.NumBeams = 4
    ensemble_data1.NumBins = 10
    ensemble_data1.Year = 2019
    ensemble_data1.Month = 2
    ensemble_data1.Day = 19
    ensemble_data1.Hour = 10
    ensemble_data1.Minute = 22
    ensemble_data1.Second = 39
    ensemble_data1.HSec = 10

    ensemble_data2 = EnsembleData.EnsembleData(19, 1)
    ensemble_data2.EnsembleNumber = 2
    ensemble_data2.NumBeams = 1
    ensemble_data2.NumBins = 10
    ensemble_data2.Year = 2019
    ensemble_data2.Month = 2
    ensemble_data2.Day = 19
    ensemble_data2.Hour = 10
    ensemble_data2.Minute = 23
    ensemble_data2.Second = 39
    ensemble_data2.HSec = 10

    ensemble_data3 = EnsembleData.EnsembleData(19, 1)
    ensemble_data3.EnsembleNumber = 3
    ensemble_data3.NumBeams = 4
    ensemble_data3.NumBins = 10
    ensemble_data3.Year = 2019
    ensemble_data3.Month = 2
    ensemble_data3.Day = 19
    ensemble_data3.Hour = 10
    ensemble_data3.Minute = 24
    ensemble_data3.Second = 39
    ensemble_data3.HSec = 10

    ensemble_data4 = EnsembleData.EnsembleData(19, 1)
    ensemble_data4.EnsembleNumber = 4
    ensemble_data4.NumBeams = 1
    ensemble_data4.NumBins = 10
    ensemble_data4.Year = 2019
    ensemble_data4.Month = 2
    ensemble_data4.Day = 19
    ensemble_data4.Hour = 10
    ensemble_data4.Minute = 25
    ensemble_data4.Second = 39
    ensemble_data4.HSec = 10

    ensemble_data5 = EnsembleData.EnsembleData(19, 1)
    ensemble_data5.EnsembleNumber = 5
    ensemble_data5.NumBeams = 4
    ensemble_data5.NumBins = 10
    ensemble_data5.Year = 2019
    ensemble_data5.Month = 2
    ensemble_data5.Day = 19
    ensemble_data5.Hour = 10
    ensemble_data5.Minute = 26
    ensemble_data5.Second = 39
    ensemble_data5.HSec = 10

    ensemble_data6 = EnsembleData.EnsembleData(19, 1)
    ensemble_data6.EnsembleNumber = 6
    ensemble_data6.NumBeams = 1
    ensemble_data6.NumBins = 10
    ensemble_data6.Year = 2019
    ensemble_data6.Month = 2
    ensemble_data6.Day = 19
    ensemble_data6.Hour = 10
    ensemble_data6.Minute = 27
    ensemble_data6.Second = 39
    ensemble_data6.HSec = 10

    ensemble_data7 = EnsembleData.EnsembleData(19, 1)
    ensemble_data7.EnsembleNumber = 7
    ensemble_data7.NumBeams = 4
    ensemble_data7.NumBins = 10
    ensemble_data7.Year = 2019
    ensemble_data7.Month = 2
    ensemble_data7.Day = 19
    ensemble_data7.Hour = 10
    ensemble_data7.Minute = 28
    ensemble_data7.Second = 39
    ensemble_data7.HSec = 10

    range_track1 = RangeTracking.RangeTracking()
    range_track1.NumBeams = 4
    range_track1.Range.append(38.0)
    range_track1.Range.append(39.0)
    range_track1.Range.append(40.0)
    range_track1.Range.append(41.0)

    range_track2 = RangeTracking.RangeTracking()
    range_track2.NumBeams = 1
    range_track2.Range.append(37.0)

    range_track3 = RangeTracking.RangeTracking()
    range_track3.NumBeams = 4
    range_track3.Range.append(20.5)
    range_track3.Range.append(21.6)
    range_track3.Range.append(22.7)
    range_track3.Range.append(23.8)

    range_track4 = RangeTracking.RangeTracking()
    range_track4.NumBeams = 1
    range_track4.Range.append(25.3)

    range_track5 = RangeTracking.RangeTracking()
    range_track5.NumBeams = 4
    range_track5.Range.append(33.1)
    range_track5.Range.append(34.2)
    range_track5.Range.append(35.3)
    range_track5.Range.append(36.4)

    range_track6 = RangeTracking.RangeTracking()
    range_track6.NumBeams = 1
    range_track6.Range.append(34.9)

    range_track7 = RangeTracking.RangeTracking()
    range_track7.NumBeams = 4
    range_track7.Range.append(32.1)
    range_track7.Range.append(35.2)
    range_track7.Range.append(33.3)
    range_track7.Range.append(36.4)

    num_bins = 10
    num_beams = 4
    earth_vel1 = EarthVelocity.EarthVelocity(num_bins, num_beams)
    earth_vel1.Velocities[0][0] = -1.3
    earth_vel1.Velocities[0][1] = 0.65
    earth_vel1.Velocities[0][2] = -0.02
    earth_vel1.Velocities[0][3] = 0.1
    earth_vel1.Velocities[1][0] = -1.6
    earth_vel1.Velocities[1][1] = 0.56
    earth_vel1.Velocities[1][2] = -0.01
    earth_vel1.Velocities[1][3] = 0.08
    earth_vel1.Velocities[2][0] = -1.28
    earth_vel1.Velocities[2][1] = 0.36
    earth_vel1.Velocities[2][2] = -0.12
    earth_vel1.Velocities[2][3] = 0.13
    earth_vel1.Velocities[3][0] = -1.45
    earth_vel1.Velocities[3][1] = 0.25
    earth_vel1.Velocities[3][2] = -0.1
    earth_vel1.Velocities[3][3] = 0.11
    earth_vel1.Velocities[4][0] = -1.67
    earth_vel1.Velocities[4][1] = 0.67
    earth_vel1.Velocities[4][2] = -0.027
    earth_vel1.Velocities[4][3] = 0.17
    earth_vel1.Velocities[5][0] = -2.67
    earth_vel1.Velocities[5][1] = 2.67
    earth_vel1.Velocities[5][2] = -2.027
    earth_vel1.Velocities[5][3] = 2.17

    earth_vel3 = EarthVelocity.EarthVelocity(num_bins, num_beams)
    earth_vel3.Velocities[0][0] = -11.3
    earth_vel3.Velocities[0][1] = 1.65
    earth_vel3.Velocities[0][2] = -1.02
    earth_vel3.Velocities[0][3] = 1.1
    earth_vel3.Velocities[1][0] = -11.6
    earth_vel3.Velocities[1][1] = 1.56
    earth_vel3.Velocities[1][2] = -1.01
    earth_vel3.Velocities[1][3] = 1.08
    earth_vel3.Velocities[2][0] = -11.28
    earth_vel3.Velocities[2][1] = 1.36
    earth_vel3.Velocities[2][2] = -1.12
    earth_vel3.Velocities[2][3] = 1.13
    earth_vel3.Velocities[3][0] = -11.45
    earth_vel3.Velocities[3][1] = 1.25
    earth_vel3.Velocities[3][2] = -1.1
    earth_vel3.Velocities[3][3] = 1.11
    earth_vel3.Velocities[4][0] = -11.67
    earth_vel3.Velocities[4][1] = 1.67
    earth_vel3.Velocities[4][2] = -1.027
    earth_vel3.Velocities[4][3] = 1.17
    earth_vel3.Velocities[5][0] = -12.67
    earth_vel3.Velocities[5][1] = 2.67
    earth_vel3.Velocities[5][2] = -2.027
    earth_vel3.Velocities[5][3] = 2.17

    earth_vel5 = EarthVelocity.EarthVelocity(num_bins, num_beams)
    earth_vel5.Velocities[0][0] = -12.3
    earth_vel5.Velocities[0][1] = 2.65
    earth_vel5.Velocities[0][2] = -2.02
    earth_vel5.Velocities[0][3] = 2.1
    earth_vel5.Velocities[1][0] = -12.6
    earth_vel5.Velocities[1][1] = 2.56
    earth_vel5.Velocities[1][2] = -2.01
    earth_vel5.Velocities[1][3] = 2.08
    earth_vel5.Velocities[2][0] = -12.28
    earth_vel5.Velocities[2][1] = 2.36
    earth_vel5.Velocities[2][2] = -2.12
    earth_vel5.Velocities[2][3] = 2.13
    earth_vel5.Velocities[3][0] = -12.45
    earth_vel5.Velocities[3][1] = 2.25
    earth_vel5.Velocities[3][2] = -2.1
    earth_vel5.Velocities[3][3] = 2.11
    earth_vel5.Velocities[4][0] = -12.67
    earth_vel5.Velocities[4][1] = 2.67
    earth_vel5.Velocities[4][2] = -2.027
    earth_vel5.Velocities[4][3] = 2.17
    earth_vel5.Velocities[5][0] = -13.67
    earth_vel5.Velocities[5][1] = 3.67
    earth_vel5.Velocities[5][2] = -3.027
    earth_vel5.Velocities[5][3] = 3.17

    # Beam Velocity
    beam_vel1 = BeamVelocity.BeamVelocity(num_bins, num_beams)
    beam_vel1.Velocities[0][0] = -1.3
    beam_vel1.Velocities[0][1] = 0.65
    beam_vel1.Velocities[0][2] = -0.02
    beam_vel1.Velocities[0][3] = 0.1
    beam_vel1.Velocities[1][0] = -1.6
    beam_vel1.Velocities[1][1] = 0.56
    beam_vel1.Velocities[1][2] = -0.01
    beam_vel1.Velocities[1][3] = 0.08
    beam_vel1.Velocities[2][0] = -1.28
    beam_vel1.Velocities[2][1] = 0.36
    beam_vel1.Velocities[2][2] = -0.12
    beam_vel1.Velocities[2][3] = 0.13
    beam_vel1.Velocities[3][0] = -1.45
    beam_vel1.Velocities[3][1] = 0.25
    beam_vel1.Velocities[3][2] = -0.1
    beam_vel1.Velocities[3][3] = 0.11
    beam_vel1.Velocities[4][0] = -1.67
    beam_vel1.Velocities[4][1] = 0.67
    beam_vel1.Velocities[4][2] = -0.027
    beam_vel1.Velocities[4][3] = 0.17
    beam_vel1.Velocities[5][0] = -2.67
    beam_vel1.Velocities[5][1] = 2.67
    beam_vel1.Velocities[5][2] = -2.027
    beam_vel1.Velocities[5][3] = 2.17

    beam_vel2 = BeamVelocity.BeamVelocity(num_bins, 1)
    beam_vel2.Velocities[0][0] = -3.3
    beam_vel2.Velocities[1][0] = -3.6
    beam_vel2.Velocities[2][0] = -3.28
    beam_vel2.Velocities[3][0] = -3.45
    beam_vel2.Velocities[4][0] = -3.67
    beam_vel2.Velocities[5][0] = -3.67

    beam_vel3 = BeamVelocity.BeamVelocity(num_bins, num_beams)
    beam_vel3.Velocities[0][0] = -11.3
    beam_vel3.Velocities[0][1] = 1.65
    beam_vel3.Velocities[0][2] = -1.02
    beam_vel3.Velocities[0][3] = 1.1
    beam_vel3.Velocities[1][0] = -11.6
    beam_vel3.Velocities[1][1] = 1.56
    beam_vel3.Velocities[1][2] = -1.01
    beam_vel3.Velocities[1][3] = 1.08
    beam_vel3.Velocities[2][0] = -11.28
    beam_vel3.Velocities[2][1] = 1.36
    beam_vel3.Velocities[2][2] = -1.12
    beam_vel3.Velocities[2][3] = 1.13
    beam_vel3.Velocities[3][0] = -11.45
    beam_vel3.Velocities[3][1] = 1.25
    beam_vel3.Velocities[3][2] = -1.1
    beam_vel3.Velocities[3][3] = 1.11
    beam_vel3.Velocities[4][0] = -11.67
    beam_vel3.Velocities[4][1] = 1.67
    beam_vel3.Velocities[4][2] = -1.027
    beam_vel3.Velocities[4][3] = 1.17
    beam_vel3.Velocities[5][0] = -12.67
    beam_vel3.Velocities[5][1] = 2.67
    beam_vel3.Velocities[5][2] = -2.027
    beam_vel3.Velocities[5][3] = 2.17

    beam_vel4 = BeamVelocity.BeamVelocity(num_bins, 1)
    beam_vel4.Velocities[0][0] = -4.3
    beam_vel4.Velocities[1][0] = -4.6
    beam_vel4.Velocities[2][0] = -4.28
    beam_vel4.Velocities[3][0] = -4.45
    beam_vel4.Velocities[4][0] = -4.67
    beam_vel4.Velocities[5][0] = -4.67

    beam_vel5 = BeamVelocity.BeamVelocity(num_bins, num_beams)
    beam_vel5.Velocities[0][0] = -12.3
    beam_vel5.Velocities[0][1] = 2.65
    beam_vel5.Velocities[0][2] = -2.02
    beam_vel5.Velocities[0][3] = 2.1
    beam_vel5.Velocities[1][0] = -12.6
    beam_vel5.Velocities[1][1] = 2.56
    beam_vel5.Velocities[1][2] = -2.01
    beam_vel5.Velocities[1][3] = 2.08
    beam_vel5.Velocities[2][0] = -12.28
    beam_vel5.Velocities[2][1] = 2.36
    beam_vel5.Velocities[2][2] = -2.12
    beam_vel5.Velocities[2][3] = 2.13
    beam_vel5.Velocities[3][0] = -12.45
    beam_vel5.Velocities[3][1] = 2.25
    beam_vel5.Velocities[3][2] = -2.1
    beam_vel5.Velocities[3][3] = 2.11
    beam_vel5.Velocities[4][0] = -12.67
    beam_vel5.Velocities[4][1] = 2.67
    beam_vel5.Velocities[4][2] = -2.027
    beam_vel5.Velocities[4][3] = 2.17
    beam_vel5.Velocities[5][0] = -13.67
    beam_vel5.Velocities[5][1] = 3.67
    beam_vel5.Velocities[5][2] = -3.027
    beam_vel5.Velocities[5][3] = 3.17

    beam_vel6 = BeamVelocity.BeamVelocity(num_bins, 1)
    beam_vel6.Velocities[0][0] = -5.3
    beam_vel6.Velocities[1][0] = -5.6
    beam_vel6.Velocities[2][0] = -5.28
    beam_vel6.Velocities[3][0] = -5.45
    beam_vel6.Velocities[4][0] = -5.67
    beam_vel6.Velocities[5][0] = -5.67

    ensemble1 = Ensemble.Ensemble()
    ensemble1.AddAncillaryData(ancillary_data1)
    ensemble1.AddEnsembleData(ensemble_data1)
    ensemble1.AddRangeTracking(range_track1)
    ensemble1.AddEarthVelocity(earth_vel1)
    ensemble1.AddBeamVelocity(beam_vel1)

    ensemble2 = Ensemble.Ensemble()
    ensemble2.AddAncillaryData(ancillary_data2)
    ensemble2.AddEnsembleData(ensemble_data2)
    ensemble2.AddRangeTracking(range_track2)
    ensemble2.AddBeamVelocity(beam_vel2)

    ensemble3 = Ensemble.Ensemble()
    ensemble3.AddAncillaryData(ancillary_data3)
    ensemble3.AddEnsembleData(ensemble_data3)
    ensemble3.AddRangeTracking(range_track3)
    ensemble3.AddEarthVelocity(earth_vel3)
    ensemble3.AddBeamVelocity(beam_vel3)

    ensemble4 = Ensemble.Ensemble()
    ensemble4.AddAncillaryData(ancillary_data1)
    ensemble4.AddEnsembleData(ensemble_data4)
    ensemble4.AddRangeTracking(range_track4)
    ensemble4.AddBeamVelocity(beam_vel4)

    ensemble5 = Ensemble.Ensemble()
    ensemble5.AddAncillaryData(ancillary_data2)
    ensemble5.AddEnsembleData(ensemble_data5)
    ensemble5.AddRangeTracking(range_track5)
    ensemble5.AddEarthVelocity(earth_vel5)
    ensemble5.AddBeamVelocity(beam_vel5)

    ensemble6 = Ensemble.Ensemble()
    ensemble6.AddAncillaryData(ancillary_data3)
    ensemble6.AddEnsembleData(ensemble_data6)
    ensemble6.AddRangeTracking(range_track6)
    ensemble6.AddBeamVelocity(beam_vel6)

    ensemble7 = Ensemble.Ensemble()
    ensemble7.AddAncillaryData(ancillary_data3)
    ensemble7.AddEnsembleData(ensemble_data7)
    ensemble7.AddRangeTracking(range_track7)

    codec.add(ensemble1)
    codec.add(ensemble2)
    codec.add(ensemble3)
    codec.add(ensemble4)
    codec.add(ensemble5)
    codec.add(ensemble6)
    codec.add(ensemble7)


def waves_rcv_with_VertBeam(self, file_name):

    assert True == os.path.isfile(file_name)

    # Read in the MATLAB file
    mat_data = sio.loadmat(file_name)

    # Lat and Lon
    assert 32.0 == mat_data['lat'][0][0]
    assert 118.0 == mat_data['lon'][0][0]

    # Wave Cell Depths
    assert 6.0 == mat_data['whv'][0][0]
    assert 7.0 == mat_data['whv'][0][1]
    assert 8.0 == mat_data['whv'][0][2]

    # First Ensemble Time
    assert 737475.4323958333 == mat_data['wft'][0][0]

    # Time between Ensembles
    assert 60.0 == mat_data['wdt'][0][0]

    # Pressure Sensor Height
    assert 30 == mat_data['whp'][0][0]

    # Heading
    assert 22.0 == mat_data['whg'][0][0]
    assert 24.0 == mat_data['whg'][1][0]
    assert 23.0 == mat_data['whg'][2][0]

    # Pitch
    assert 10.0 == mat_data['wph'][0][0]
    assert 14.0 == mat_data['wph'][1][0]
    assert 13.0 == mat_data['wph'][2][0]

    # Roll
    assert 1.0 == mat_data['wrl'][0][0]
    assert 4.0 == mat_data['wrl'][1][0]
    assert 3.0 == mat_data['wrl'][2][0]

    # Pressure
    assert 30.2 == pytest.approx(mat_data['wps'][0][0], 0.1)
    assert 33.2 == pytest.approx(mat_data['wps'][1][0], 0.1)
    assert 34.2 == pytest.approx(mat_data['wps'][2][0], 0.1)

    # Water Temp
    assert 23.5 == pytest.approx(mat_data['wts'][0][0], 0.1)
    assert 26.5 == pytest.approx(mat_data['wts'][1][0], 0.1)
    assert 27.5 == pytest.approx(mat_data['wts'][2][0], 0.1)

    # Average Range and Pressure
    assert 37.64 == pytest.approx(mat_data['wah'][0][0], 0.1)
    assert 24.36 == pytest.approx(mat_data['wah'][1][0], 0.1)
    assert 34.64 == pytest.approx(mat_data['wah'][2][0], 0.1)

    # Range Tracking
    assert 38.0 == pytest.approx(mat_data['wr0'][0][0], 0.1)
    assert 20.5 == pytest.approx(mat_data['wr0'][1][0], 0.1)
    assert 33.1 == pytest.approx(mat_data['wr0'][2][0], 0.1)

    assert 39.0 == pytest.approx(mat_data['wr1'][0][0], 0.1)
    assert 21.6 == pytest.approx(mat_data['wr1'][1][0], 0.1)
    assert 34.2 == pytest.approx(mat_data['wr1'][2][0], 0.1)

    assert 40.0 == pytest.approx(mat_data['wr2'][0][0], 0.1)
    assert 22.7 == pytest.approx(mat_data['wr2'][1][0], 0.1)
    assert 35.3 == pytest.approx(mat_data['wr2'][2][0], 0.1)

    assert 41.0 == pytest.approx(mat_data['wr3'][0][0], 0.1)
    assert 23.8 == pytest.approx(mat_data['wr3'][1][0], 0.1)
    assert 36.4 == pytest.approx(mat_data['wr3'][2][0], 0.1)

    assert 41.0 == pytest.approx(mat_data['wr3'][0][0], 0.1)
    assert 23.8 == pytest.approx(mat_data['wr3'][1][0], 0.1)
    assert 36.4 == pytest.approx(mat_data['wr3'][2][0], 0.1)

    # Selected Wave Height Source
    # Average height
    assert 37.64 == pytest.approx(mat_data['whs'][0][0], 0.1)
    assert 24.36 == pytest.approx(mat_data['whs'][1][0], 0.1)
    assert 34.64 == pytest.approx(mat_data['whs'][2][0], 0.1)

    # Vertical Beam Pressure
    assert 33.2 == pytest.approx(mat_data['wzp'][0][0], 0.1)
    assert 30.2 == pytest.approx(mat_data['wzp'][1][0], 0.1)
    assert 34.2 == pytest.approx(mat_data['wzp'][2][0], 0.1)

    # Vertical Beam Range Tracking
    assert 37.0 == pytest.approx(mat_data['wzr'][0][0], 0.1)
    assert 25.3 == pytest.approx(mat_data['wzr'][1][0], 0.1)
    assert 34.9 == pytest.approx(mat_data['wzr'][2][0], 0.1)

    # Earth East Velocity
    assert -1.45 == pytest.approx(mat_data['wus'][0][0], 0.1)
    assert -1.67 == pytest.approx(mat_data['wus'][1][0], 0.1)
    assert -2.67 == pytest.approx(mat_data['wus'][2][0], 0.1)
    assert -11.45 == pytest.approx(mat_data['wus'][0][1], 0.1)
    assert -11.67 == pytest.approx(mat_data['wus'][1][1], 0.1)
    assert -12.67 == pytest.approx(mat_data['wus'][2][1], 0.1)
    assert -12.45 == pytest.approx(mat_data['wus'][0][2], 0.1)
    assert -12.67 == pytest.approx(mat_data['wus'][1][2], 0.1)
    assert -13.67 == pytest.approx(mat_data['wus'][2][2], 0.1)

    # Earth North Velocity
    assert 0.25 == pytest.approx(mat_data['wvs'][0][0], 0.1)
    assert 0.67 == pytest.approx(mat_data['wvs'][1][0], 0.1)
    assert 2.67 == pytest.approx(mat_data['wvs'][2][0], 0.1)
    assert 1.25 == pytest.approx(mat_data['wvs'][0][1], 0.1)
    assert 1.67 == pytest.approx(mat_data['wvs'][1][1], 0.1)
    assert 2.67 == pytest.approx(mat_data['wvs'][2][1], 0.1)
    assert 2.25 == pytest.approx(mat_data['wvs'][0][2], 0.1)
    assert 2.67 == pytest.approx(mat_data['wvs'][1][2], 0.1)
    assert 3.67 == pytest.approx(mat_data['wvs'][2][2], 0.1)

    # Earth Vertical Velocity
    assert -0.1 == pytest.approx(mat_data['wzs'][0][0], 0.1)
    assert -0.029 == pytest.approx(mat_data['wzs'][1][0], 0.1)
    assert -2.027 == pytest.approx(mat_data['wzs'][2][0], 0.1)
    assert -1.1 == pytest.approx(mat_data['wzs'][0][1], 0.1)
    assert -1.027 == pytest.approx(mat_data['wzs'][1][1], 0.1)
    assert -2.027 == pytest.approx(mat_data['wzs'][2][1], 0.1)
    assert -2.1 == pytest.approx(mat_data['wzs'][0][2], 0.1)
    assert -2.027 == pytest.approx(mat_data['wzs'][1][2], 0.1)
    assert -3.027 == pytest.approx(mat_data['wzs'][2][2], 0.1)

    # Beam 0 Velocity
    assert -1.45 == pytest.approx(mat_data['wb0'][0][0], 0.1)
    assert -1.67 == pytest.approx(mat_data['wb0'][1][0], 0.1)
    assert -2.67 == pytest.approx(mat_data['wb0'][2][0], 0.1)
    assert -11.45 == pytest.approx(mat_data['wb0'][0][1], 0.1)
    assert -11.67 == pytest.approx(mat_data['wb0'][1][1], 0.1)
    assert -12.67 == pytest.approx(mat_data['wb0'][2][1], 0.1)
    assert -12.45 == pytest.approx(mat_data['wb0'][0][2], 0.1)
    assert -12.67 == pytest.approx(mat_data['wb0'][1][2], 0.1)
    assert -13.67 == pytest.approx(mat_data['wb0'][2][2], 0.1)

    # Beam 1 Velocity
    assert 0.25 == pytest.approx(mat_data['wb1'][0][0], 0.1)
    assert 0.67 == pytest.approx(mat_data['wb1'][1][0], 0.1)
    assert 2.67 == pytest.approx(mat_data['wb1'][2][0], 0.1)
    assert 1.25 == pytest.approx(mat_data['wb1'][0][1], 0.1)
    assert 1.67 == pytest.approx(mat_data['wb1'][1][1], 0.1)
    assert 2.67 == pytest.approx(mat_data['wb1'][2][1], 0.1)
    assert 2.25 == pytest.approx(mat_data['wb1'][0][2], 0.1)
    assert 2.67 == pytest.approx(mat_data['wb1'][1][2], 0.1)
    assert 3.67 == pytest.approx(mat_data['wb1'][2][2], 0.1)

    # Beam 3 Velocity
    assert -0.1 == pytest.approx(mat_data['wb2'][0][0], 0.1)
    assert -0.029 == pytest.approx(mat_data['wb2'][1][0], 0.1)
    assert -2.027 == pytest.approx(mat_data['wb2'][2][0], 0.1)
    assert -1.1 == pytest.approx(mat_data['wb2'][0][1], 0.1)
    assert -1.027 == pytest.approx(mat_data['wb2'][1][1], 0.1)
    assert -2.027 == pytest.approx(mat_data['wb2'][2][1], 0.1)
    assert -2.1 == pytest.approx(mat_data['wb2'][0][2], 0.1)
    assert -2.027 == pytest.approx(mat_data['wb2'][1][2], 0.1)
    assert -3.027 == pytest.approx(mat_data['wb2'][2][2], 0.1)

    # Beam 4 Velocity
    assert 0.11 == pytest.approx(mat_data['wb3'][0][0], 0.1)
    assert 0.17 == pytest.approx(mat_data['wb3'][1][0], 0.1)
    assert 2.17 == pytest.approx(mat_data['wb3'][2][0], 0.1)
    assert 1.11 == pytest.approx(mat_data['wb3'][0][1], 0.1)
    assert 1.17 == pytest.approx(mat_data['wb3'][1][1], 0.1)
    assert 2.17 == pytest.approx(mat_data['wb3'][2][1], 0.1)
    assert 2.11 == pytest.approx(mat_data['wb3'][0][2], 0.1)
    assert 2.17 == pytest.approx(mat_data['wb3'][1][2], 0.1)
    assert 3.17 == pytest.approx(mat_data['wb3'][2][2], 0.1)

    # Vertical Beam Velocity
    assert -3.45 == pytest.approx(mat_data['wz0'][0][0], 0.1)
    assert -3.67 == pytest.approx(mat_data['wz0'][1][0], 0.1)
    assert -3.67 == pytest.approx(mat_data['wz0'][2][0], 0.1)
    assert -4.45 == pytest.approx(mat_data['wz0'][0][1], 0.1)
    assert -4.67 == pytest.approx(mat_data['wz0'][1][1], 0.1)
    assert -4.67 == pytest.approx(mat_data['wz0'][2][1], 0.1)
    assert -5.45 == pytest.approx(mat_data['wz0'][0][2], 0.1)
    assert -5.67 == pytest.approx(mat_data['wz0'][1][2], 0.1)
    assert -5.67 == pytest.approx(mat_data['wz0'][2][2], 0.1)


def test_add_ens_Corr():
    curr_dir = os.path.dirname(os.path.realpath(__file__))
    num_ens_in_burst = 3

    codec = wfc.WaveForceCodec(num_ens_in_burst, curr_dir, 32.0, 118.0, 3, 4, 5, 30, 4, 0.25, 0.0)
    codec.process_data_event += waves_rcv_ens_Corr

    # Create Ensembles
    ancillary_data1 = AncillaryData.AncillaryData(17, 1)
    ancillary_data1.Heading = 22.0
    ancillary_data1.Pitch = 10.0
    ancillary_data1.Roll = 1.0
    ancillary_data1.TransducerDepth = 30.2
    ancillary_data1.WaterTemp = 23.5
    ancillary_data1.BinSize = 1
    ancillary_data1.FirstBinRange = 3

    ancillary_data2 = AncillaryData.AncillaryData(17, 1)
    ancillary_data2.Heading = 23.0
    ancillary_data2.Pitch = 13.0
    ancillary_data2.Roll = 3.0
    ancillary_data2.TransducerDepth = 33.2
    ancillary_data2.WaterTemp = 26.5
    ancillary_data2.BinSize = 1
    ancillary_data2.FirstBinRange = 3

    ancillary_data3 = AncillaryData.AncillaryData(17, 1)
    ancillary_data3.Heading = 24.0
    ancillary_data3.Pitch = 14.0
    ancillary_data3.Roll = 4.0
    ancillary_data3.TransducerDepth = 34.2
    ancillary_data3.WaterTemp = 27.5
    ancillary_data3.BinSize = 1
    ancillary_data3.FirstBinRange = 3

    ensemble_data1 = EnsembleData.EnsembleData(19, 1)
    ensemble_data1.EnsembleNumber = 1
    ensemble_data1.NumBeams = 4
    ensemble_data1.NumBins = 10
    ensemble_data1.Year = 2019
    ensemble_data1.Month = 2
    ensemble_data1.Day = 19
    ensemble_data1.Hour = 10
    ensemble_data1.Minute = 22
    ensemble_data1.Second = 39
    ensemble_data1.HSec = 10

    ensemble_data2 = EnsembleData.EnsembleData(19, 1)
    ensemble_data2.EnsembleNumber = 2
    ensemble_data2.NumBeams = 1
    ensemble_data2.NumBins = 10
    ensemble_data2.Year = 2019
    ensemble_data2.Month = 2
    ensemble_data2.Day = 19
    ensemble_data2.Hour = 10
    ensemble_data2.Minute = 23
    ensemble_data2.Second = 39
    ensemble_data2.HSec = 10

    ensemble_data3 = EnsembleData.EnsembleData(19, 1)
    ensemble_data3.EnsembleNumber = 3
    ensemble_data3.NumBeams = 4
    ensemble_data3.NumBins = 10
    ensemble_data3.Year = 2019
    ensemble_data3.Month = 2
    ensemble_data3.Day = 19
    ensemble_data3.Hour = 10
    ensemble_data3.Minute = 24
    ensemble_data3.Second = 39
    ensemble_data3.HSec = 10

    ensemble_data4 = EnsembleData.EnsembleData(19, 1)
    ensemble_data4.EnsembleNumber = 4
    ensemble_data4.NumBeams = 1
    ensemble_data4.NumBins = 10
    ensemble_data4.Year = 2019
    ensemble_data4.Month = 2
    ensemble_data4.Day = 19
    ensemble_data4.Hour = 10
    ensemble_data4.Minute = 25
    ensemble_data4.Second = 39
    ensemble_data4.HSec = 10

    ensemble_data5 = EnsembleData.EnsembleData(19, 1)
    ensemble_data5.EnsembleNumber = 5
    ensemble_data5.NumBeams = 4
    ensemble_data5.NumBins = 10
    ensemble_data5.Year = 2019
    ensemble_data5.Month = 2
    ensemble_data5.Day = 19
    ensemble_data5.Hour = 10
    ensemble_data5.Minute = 26
    ensemble_data5.Second = 39
    ensemble_data5.HSec = 10

    ensemble_data6 = EnsembleData.EnsembleData(19, 1)
    ensemble_data6.EnsembleNumber = 6
    ensemble_data6.NumBeams = 1
    ensemble_data6.NumBins = 10
    ensemble_data6.Year = 2019
    ensemble_data6.Month = 2
    ensemble_data6.Day = 19
    ensemble_data6.Hour = 10
    ensemble_data6.Minute = 27
    ensemble_data6.Second = 39
    ensemble_data6.HSec = 10

    ensemble_data7 = EnsembleData.EnsembleData(19, 1)
    ensemble_data7.EnsembleNumber = 7
    ensemble_data7.NumBeams = 4
    ensemble_data7.NumBins = 10
    ensemble_data7.Year = 2019
    ensemble_data7.Month = 2
    ensemble_data7.Day = 19
    ensemble_data7.Hour = 10
    ensemble_data7.Minute = 28
    ensemble_data7.Second = 39
    ensemble_data7.HSec = 10

    range_track1 = RangeTracking.RangeTracking()
    range_track1.NumBeams = 4
    range_track1.Range.append(38.0)
    range_track1.Range.append(39.0)
    range_track1.Range.append(40.0)
    range_track1.Range.append(41.0)

    range_track2 = RangeTracking.RangeTracking()
    range_track2.NumBeams = 1
    range_track2.Range.append(37.0)

    range_track3 = RangeTracking.RangeTracking()
    range_track3.NumBeams = 4
    range_track3.Range.append(20.5)
    range_track3.Range.append(21.6)
    range_track3.Range.append(22.7)
    range_track3.Range.append(23.8)

    range_track4 = RangeTracking.RangeTracking()
    range_track4.NumBeams = 1
    range_track4.Range.append(25.3)

    range_track5 = RangeTracking.RangeTracking()
    range_track5.NumBeams = 4
    range_track5.Range.append(33.1)
    range_track5.Range.append(34.2)
    range_track5.Range.append(35.3)
    range_track5.Range.append(36.4)

    range_track6 = RangeTracking.RangeTracking()
    range_track6.NumBeams = 1
    range_track6.Range.append(34.9)

    range_track7 = RangeTracking.RangeTracking()
    range_track7.NumBeams = 4
    range_track7.Range.append(32.1)
    range_track7.Range.append(35.2)
    range_track7.Range.append(33.3)
    range_track7.Range.append(36.4)

    num_bins = 10
    num_beams = 4
    earth_vel1 = EarthVelocity.EarthVelocity(num_bins, num_beams)
    earth_vel1.Velocities[0][0] = -1.3
    earth_vel1.Velocities[0][1] = 0.65
    earth_vel1.Velocities[0][2] = -0.02
    earth_vel1.Velocities[0][3] = 0.1
    earth_vel1.Velocities[1][0] = -1.6
    earth_vel1.Velocities[1][1] = 0.56
    earth_vel1.Velocities[1][2] = -0.01
    earth_vel1.Velocities[1][3] = 0.08
    earth_vel1.Velocities[2][0] = -1.28
    earth_vel1.Velocities[2][1] = 0.36
    earth_vel1.Velocities[2][2] = -0.12
    earth_vel1.Velocities[2][3] = 0.13
    earth_vel1.Velocities[3][0] = -1.45
    earth_vel1.Velocities[3][1] = 0.25
    earth_vel1.Velocities[3][2] = -0.1
    earth_vel1.Velocities[3][3] = 0.11
    earth_vel1.Velocities[4][0] = -1.67
    earth_vel1.Velocities[4][1] = 0.67
    earth_vel1.Velocities[4][2] = -0.027
    earth_vel1.Velocities[4][3] = 0.17
    earth_vel1.Velocities[5][0] = -2.67
    earth_vel1.Velocities[5][1] = 2.67
    earth_vel1.Velocities[5][2] = -2.027
    earth_vel1.Velocities[5][3] = 2.17

    earth_vel3 = EarthVelocity.EarthVelocity(num_bins, num_beams)
    earth_vel3.Velocities[0][0] = -11.3
    earth_vel3.Velocities[0][1] = 1.65
    earth_vel3.Velocities[0][2] = -1.02
    earth_vel3.Velocities[0][3] = 1.1
    earth_vel3.Velocities[1][0] = -11.6
    earth_vel3.Velocities[1][1] = 1.56
    earth_vel3.Velocities[1][2] = -1.01
    earth_vel3.Velocities[1][3] = 1.08
    earth_vel3.Velocities[2][0] = -11.28
    earth_vel3.Velocities[2][1] = 1.36
    earth_vel3.Velocities[2][2] = -1.12
    earth_vel3.Velocities[2][3] = 1.13
    earth_vel3.Velocities[3][0] = -11.45
    earth_vel3.Velocities[3][1] = 1.25
    earth_vel3.Velocities[3][2] = -1.1
    earth_vel3.Velocities[3][3] = 1.11
    earth_vel3.Velocities[4][0] = -11.67
    earth_vel3.Velocities[4][1] = 1.67
    earth_vel3.Velocities[4][2] = -1.027
    earth_vel3.Velocities[4][3] = 1.17
    earth_vel3.Velocities[5][0] = -12.67
    earth_vel3.Velocities[5][1] = 2.67
    earth_vel3.Velocities[5][2] = -2.027
    earth_vel3.Velocities[5][3] = 2.17

    earth_vel5 = EarthVelocity.EarthVelocity(num_bins, num_beams)
    earth_vel5.Velocities[0][0] = -12.3
    earth_vel5.Velocities[0][1] = 2.65
    earth_vel5.Velocities[0][2] = -2.02
    earth_vel5.Velocities[0][3] = 2.1
    earth_vel5.Velocities[1][0] = -12.6
    earth_vel5.Velocities[1][1] = 2.56
    earth_vel5.Velocities[1][2] = -2.01
    earth_vel5.Velocities[1][3] = 2.08
    earth_vel5.Velocities[2][0] = -12.28
    earth_vel5.Velocities[2][1] = 2.36
    earth_vel5.Velocities[2][2] = -2.12
    earth_vel5.Velocities[2][3] = 2.13
    earth_vel5.Velocities[3][0] = -12.45
    earth_vel5.Velocities[3][1] = 2.25
    earth_vel5.Velocities[3][2] = -2.1
    earth_vel5.Velocities[3][3] = 2.11
    earth_vel5.Velocities[4][0] = -12.67
    earth_vel5.Velocities[4][1] = 2.67
    earth_vel5.Velocities[4][2] = -2.027
    earth_vel5.Velocities[4][3] = 2.17
    earth_vel5.Velocities[5][0] = -13.67
    earth_vel5.Velocities[5][1] = 3.67
    earth_vel5.Velocities[5][2] = -3.027
    earth_vel5.Velocities[5][3] = 3.17

    # Beam Velocity
    beam_vel1 = BeamVelocity.BeamVelocity(num_bins, num_beams)
    beam_vel1.Velocities[0][0] = -1.3
    beam_vel1.Velocities[0][1] = 0.65
    beam_vel1.Velocities[0][2] = -0.02
    beam_vel1.Velocities[0][3] = 0.1
    beam_vel1.Velocities[1][0] = -1.6
    beam_vel1.Velocities[1][1] = 0.56
    beam_vel1.Velocities[1][2] = -0.01
    beam_vel1.Velocities[1][3] = 0.08
    beam_vel1.Velocities[2][0] = -1.28
    beam_vel1.Velocities[2][1] = 0.36
    beam_vel1.Velocities[2][2] = -0.12
    beam_vel1.Velocities[2][3] = 0.13
    beam_vel1.Velocities[3][0] = -1.45
    beam_vel1.Velocities[3][1] = 0.25
    beam_vel1.Velocities[3][2] = -0.1
    beam_vel1.Velocities[3][3] = 0.11
    beam_vel1.Velocities[4][0] = -1.67
    beam_vel1.Velocities[4][1] = 0.67
    beam_vel1.Velocities[4][2] = -0.027
    beam_vel1.Velocities[4][3] = 0.17
    beam_vel1.Velocities[5][0] = -2.67
    beam_vel1.Velocities[5][1] = 2.67
    beam_vel1.Velocities[5][2] = -2.027
    beam_vel1.Velocities[5][3] = 2.17

    beam_vel2 = BeamVelocity.BeamVelocity(num_bins, 1)
    beam_vel2.Velocities[0][0] = -3.3
    beam_vel2.Velocities[1][0] = -3.6
    beam_vel2.Velocities[2][0] = -3.28
    beam_vel2.Velocities[3][0] = -3.45
    beam_vel2.Velocities[4][0] = -3.67
    beam_vel2.Velocities[5][0] = -3.67

    beam_vel3 = BeamVelocity.BeamVelocity(num_bins, num_beams)
    beam_vel3.Velocities[0][0] = -11.3
    beam_vel3.Velocities[0][1] = 1.65
    beam_vel3.Velocities[0][2] = -1.02
    beam_vel3.Velocities[0][3] = 1.1
    beam_vel3.Velocities[1][0] = -11.6
    beam_vel3.Velocities[1][1] = 1.56
    beam_vel3.Velocities[1][2] = -1.01
    beam_vel3.Velocities[1][3] = 1.08
    beam_vel3.Velocities[2][0] = -11.28
    beam_vel3.Velocities[2][1] = 1.36
    beam_vel3.Velocities[2][2] = -1.12
    beam_vel3.Velocities[2][3] = 1.13
    beam_vel3.Velocities[3][0] = -11.45
    beam_vel3.Velocities[3][1] = 1.25
    beam_vel3.Velocities[3][2] = -1.1
    beam_vel3.Velocities[3][3] = 1.11
    beam_vel3.Velocities[4][0] = -11.67
    beam_vel3.Velocities[4][1] = 1.67
    beam_vel3.Velocities[4][2] = -1.027
    beam_vel3.Velocities[4][3] = 1.17
    beam_vel3.Velocities[5][0] = -12.67
    beam_vel3.Velocities[5][1] = 2.67
    beam_vel3.Velocities[5][2] = -2.027
    beam_vel3.Velocities[5][3] = 2.17

    beam_vel4 = BeamVelocity.BeamVelocity(num_bins, 1)
    beam_vel4.Velocities[0][0] = -4.3
    beam_vel4.Velocities[1][0] = -4.6
    beam_vel4.Velocities[2][0] = -4.28
    beam_vel4.Velocities[3][0] = -4.45
    beam_vel4.Velocities[4][0] = -4.67
    beam_vel4.Velocities[5][0] = -4.67

    beam_vel5 = BeamVelocity.BeamVelocity(num_bins, num_beams)
    beam_vel5.Velocities[0][0] = -12.3
    beam_vel5.Velocities[0][1] = 2.65
    beam_vel5.Velocities[0][2] = -2.02
    beam_vel5.Velocities[0][3] = 2.1
    beam_vel5.Velocities[1][0] = -12.6
    beam_vel5.Velocities[1][1] = 2.56
    beam_vel5.Velocities[1][2] = -2.01
    beam_vel5.Velocities[1][3] = 2.08
    beam_vel5.Velocities[2][0] = -12.28
    beam_vel5.Velocities[2][1] = 2.36
    beam_vel5.Velocities[2][2] = -2.12
    beam_vel5.Velocities[2][3] = 2.13
    beam_vel5.Velocities[3][0] = -12.45
    beam_vel5.Velocities[3][1] = 2.25
    beam_vel5.Velocities[3][2] = -2.1
    beam_vel5.Velocities[3][3] = 2.11
    beam_vel5.Velocities[4][0] = -12.67
    beam_vel5.Velocities[4][1] = 2.67
    beam_vel5.Velocities[4][2] = -2.027
    beam_vel5.Velocities[4][3] = 2.17
    beam_vel5.Velocities[5][0] = -13.67
    beam_vel5.Velocities[5][1] = 3.67
    beam_vel5.Velocities[5][2] = -3.027
    beam_vel5.Velocities[5][3] = 3.17

    beam_vel6 = BeamVelocity.BeamVelocity(num_bins, 1)
    beam_vel6.Velocities[0][0] = -5.3
    beam_vel6.Velocities[1][0] = -5.6
    beam_vel6.Velocities[2][0] = -5.28
    beam_vel6.Velocities[3][0] = -5.45
    beam_vel6.Velocities[4][0] = -5.67
    beam_vel6.Velocities[5][0] = -5.67

    corr1 = CorrelationData.Correlation(num_bins, num_beams)
    corr1.Correlation[3][0] = 0.55
    corr1.Correlation[3][1] = 0.55
    corr1.Correlation[3][2] = 0.10
    corr1.Correlation[3][3] = 0.55
    corr1.Correlation[4][0] = 0.55
    corr1.Correlation[4][1] = 0.55
    corr1.Correlation[4][2] = 0.55
    corr1.Correlation[4][3] = 0.55
    corr1.Correlation[5][0] = 0.11
    corr1.Correlation[5][1] = 0.55
    corr1.Correlation[5][2] = 0.55
    corr1.Correlation[5][3] = 0.22

    corr2 = CorrelationData.Correlation(num_bins, 1)
    corr2.Correlation[3][0] = 0.55
    corr2.Correlation[4][0] = 0.55
    corr2.Correlation[5][0] = 0.11

    ensemble1 = Ensemble.Ensemble()
    ensemble1.AddAncillaryData(ancillary_data1)
    ensemble1.AddEnsembleData(ensemble_data1)
    ensemble1.AddRangeTracking(range_track1)
    ensemble1.AddEarthVelocity(earth_vel1)
    ensemble1.AddBeamVelocity(beam_vel1)
    ensemble1.AddCorrelation(corr1)

    ensemble2 = Ensemble.Ensemble()
    ensemble2.AddAncillaryData(ancillary_data2)
    ensemble2.AddEnsembleData(ensemble_data2)
    ensemble2.AddRangeTracking(range_track2)
    ensemble2.AddBeamVelocity(beam_vel2)
    ensemble2.AddCorrelation(corr2)

    ensemble3 = Ensemble.Ensemble()
    ensemble3.AddAncillaryData(ancillary_data3)
    ensemble3.AddEnsembleData(ensemble_data3)
    ensemble3.AddRangeTracking(range_track3)
    ensemble3.AddEarthVelocity(earth_vel3)
    ensemble3.AddBeamVelocity(beam_vel3)

    ensemble4 = Ensemble.Ensemble()
    ensemble4.AddAncillaryData(ancillary_data1)
    ensemble4.AddEnsembleData(ensemble_data4)
    ensemble4.AddRangeTracking(range_track4)
    ensemble4.AddBeamVelocity(beam_vel4)

    ensemble5 = Ensemble.Ensemble()
    ensemble5.AddAncillaryData(ancillary_data2)
    ensemble5.AddEnsembleData(ensemble_data5)
    ensemble5.AddRangeTracking(range_track5)
    ensemble5.AddEarthVelocity(earth_vel5)
    ensemble5.AddBeamVelocity(beam_vel5)

    ensemble6 = Ensemble.Ensemble()
    ensemble6.AddAncillaryData(ancillary_data3)
    ensemble6.AddEnsembleData(ensemble_data6)
    ensemble6.AddRangeTracking(range_track6)
    ensemble6.AddBeamVelocity(beam_vel6)

    ensemble7 = Ensemble.Ensemble()
    ensemble7.AddAncillaryData(ancillary_data3)
    ensemble7.AddEnsembleData(ensemble_data7)
    ensemble7.AddRangeTracking(range_track7)

    codec.add(ensemble1)
    codec.add(ensemble2)
    codec.add(ensemble3)
    codec.add(ensemble4)
    codec.add(ensemble5)
    codec.add(ensemble6)
    codec.add(ensemble7)


def waves_rcv_ens_Corr(self, file_name):

    assert True == os.path.isfile(file_name)

    # Read in the MATLAB file
    mat_data = sio.loadmat(file_name)

    # Lat and Lon
    assert 32.0 == mat_data['lat'][0][0]
    assert 118.0 == mat_data['lon'][0][0]

    # Wave Cell Depths
    assert 6.0 == mat_data['whv'][0][0]
    assert 7.0 == mat_data['whv'][0][1]
    assert 8.0 == mat_data['whv'][0][2]

    # First Ensemble Time
    assert 737475.4323958333 == mat_data['wft'][0][0]

    # Time between Ensembles
    assert 60.0 == mat_data['wdt'][0][0]

    # Pressure Sensor Height
    assert 30 == mat_data['whp'][0][0]

    # Heading
    assert 22.0 == mat_data['whg'][0][0]
    assert 24.0 == mat_data['whg'][1][0]
    assert 23.0 == mat_data['whg'][2][0]

    # Pitch
    assert 10.0 == mat_data['wph'][0][0]
    assert 14.0 == mat_data['wph'][1][0]
    assert 13.0 == mat_data['wph'][2][0]

    # Roll
    assert 1.0 == mat_data['wrl'][0][0]
    assert 4.0 == mat_data['wrl'][1][0]
    assert 3.0 == mat_data['wrl'][2][0]

    # Pressure
    assert 30.2 == pytest.approx(mat_data['wps'][0][0], 0.1)
    assert 33.2 == pytest.approx(mat_data['wps'][1][0], 0.1)
    assert 34.2 == pytest.approx(mat_data['wps'][2][0], 0.1)

    # Water Temp
    assert 23.5 == pytest.approx(mat_data['wts'][0][0], 0.1)
    assert 26.5 == pytest.approx(mat_data['wts'][1][0], 0.1)
    assert 27.5 == pytest.approx(mat_data['wts'][2][0], 0.1)

    # Average Range and Pressure
    assert 37.64 == pytest.approx(mat_data['wah'][0][0], 0.1)
    assert 24.36 == pytest.approx(mat_data['wah'][1][0], 0.1)
    assert 34.64 == pytest.approx(mat_data['wah'][2][0], 0.1)

    # Range Tracking
    assert 38.0 == pytest.approx(mat_data['wr0'][0][0], 0.1)
    assert 20.5 == pytest.approx(mat_data['wr0'][1][0], 0.1)
    assert 33.1 == pytest.approx(mat_data['wr0'][2][0], 0.1)

    assert 39.0 == pytest.approx(mat_data['wr1'][0][0], 0.1)
    assert 21.6 == pytest.approx(mat_data['wr1'][1][0], 0.1)
    assert 34.2 == pytest.approx(mat_data['wr1'][2][0], 0.1)

    assert 40.0 == pytest.approx(mat_data['wr2'][0][0], 0.1)
    assert 22.7 == pytest.approx(mat_data['wr2'][1][0], 0.1)
    assert 35.3 == pytest.approx(mat_data['wr2'][2][0], 0.1)

    assert 41.0 == pytest.approx(mat_data['wr3'][0][0], 0.1)
    assert 23.8 == pytest.approx(mat_data['wr3'][1][0], 0.1)
    assert 36.4 == pytest.approx(mat_data['wr3'][2][0], 0.1)

    assert 41.0 == pytest.approx(mat_data['wr3'][0][0], 0.1)
    assert 23.8 == pytest.approx(mat_data['wr3'][1][0], 0.1)
    assert 36.4 == pytest.approx(mat_data['wr3'][2][0], 0.1)

    # Selected Wave Height Source
    # Average height
    assert 37.64 == pytest.approx(mat_data['whs'][0][0], 0.1)
    assert 24.36 == pytest.approx(mat_data['whs'][1][0], 0.1)
    assert 34.64 == pytest.approx(mat_data['whs'][2][0], 0.1)

    # Vertical Beam Pressure
    assert 33.2 == pytest.approx(mat_data['wzp'][0][0], 0.1)
    assert 30.2 == pytest.approx(mat_data['wzp'][1][0], 0.1)
    assert 34.2 == pytest.approx(mat_data['wzp'][2][0], 0.1)

    # Vertical Beam Range Tracking
    assert 37.0 == pytest.approx(mat_data['wzr'][0][0], 0.1)
    assert 25.3 == pytest.approx(mat_data['wzr'][1][0], 0.1)
    assert 34.9 == pytest.approx(mat_data['wzr'][2][0], 0.1)

    # Earth East Velocity
    assert -1.45 == pytest.approx(mat_data['wus'][0][0], 0.1)
    assert -1.67 == pytest.approx(mat_data['wus'][1][0], 0.1)
    assert -2.67 == pytest.approx(mat_data['wus'][2][0], 0.1)
    assert -11.45 == pytest.approx(mat_data['wus'][0][1], 0.1)
    assert -11.67 == pytest.approx(mat_data['wus'][1][1], 0.1)
    assert -12.67 == pytest.approx(mat_data['wus'][2][1], 0.1)
    assert -12.45 == pytest.approx(mat_data['wus'][0][2], 0.1)
    assert -12.67 == pytest.approx(mat_data['wus'][1][2], 0.1)
    assert -13.67 == pytest.approx(mat_data['wus'][2][2], 0.1)

    # Earth North Velocity
    assert 0.25 == pytest.approx(mat_data['wvs'][0][0], 0.1)
    assert 0.67 == pytest.approx(mat_data['wvs'][1][0], 0.1)
    assert 2.67 == pytest.approx(mat_data['wvs'][2][0], 0.1)
    assert 1.25 == pytest.approx(mat_data['wvs'][0][1], 0.1)
    assert 1.67 == pytest.approx(mat_data['wvs'][1][1], 0.1)
    assert 2.67 == pytest.approx(mat_data['wvs'][2][1], 0.1)
    assert 2.25 == pytest.approx(mat_data['wvs'][0][2], 0.1)
    assert 2.67 == pytest.approx(mat_data['wvs'][1][2], 0.1)
    assert 3.67 == pytest.approx(mat_data['wvs'][2][2], 0.1)

    # Earth Vertical Velocity
    assert -0.1 == pytest.approx(mat_data['wzs'][0][0], 0.1)
    assert -0.029 == pytest.approx(mat_data['wzs'][1][0], 0.1)
    assert -2.027 == pytest.approx(mat_data['wzs'][2][0], 0.1)
    assert -1.1 == pytest.approx(mat_data['wzs'][0][1], 0.1)
    assert -1.027 == pytest.approx(mat_data['wzs'][1][1], 0.1)
    assert -2.027 == pytest.approx(mat_data['wzs'][2][1], 0.1)
    assert -2.1 == pytest.approx(mat_data['wzs'][0][2], 0.1)
    assert -2.027 == pytest.approx(mat_data['wzs'][1][2], 0.1)
    assert -3.027 == pytest.approx(mat_data['wzs'][2][2], 0.1)

    # Beam 0 Velocity
    assert -1.45 == pytest.approx(mat_data['wb0'][0][0], 0.1)
    assert -1.67 == pytest.approx(mat_data['wb0'][1][0], 0.1)
    assert 88.88 == pytest.approx(mat_data['wb0'][2][0], 0.1)
    assert -11.45 == pytest.approx(mat_data['wb0'][0][1], 0.1)
    assert -11.67 == pytest.approx(mat_data['wb0'][1][1], 0.1)
    assert -12.67 == pytest.approx(mat_data['wb0'][2][1], 0.1)
    assert -12.45 == pytest.approx(mat_data['wb0'][0][2], 0.1)
    assert -12.67 == pytest.approx(mat_data['wb0'][1][2], 0.1)
    assert -13.67 == pytest.approx(mat_data['wb0'][2][2], 0.1)

    # Beam 1 Velocity
    assert 0.25 == pytest.approx(mat_data['wb1'][0][0], 0.1)
    assert 0.67 == pytest.approx(mat_data['wb1'][1][0], 0.1)
    assert 2.67 == pytest.approx(mat_data['wb1'][2][0], 0.1)
    assert 1.25 == pytest.approx(mat_data['wb1'][0][1], 0.1)
    assert 1.67 == pytest.approx(mat_data['wb1'][1][1], 0.1)
    assert 2.67 == pytest.approx(mat_data['wb1'][2][1], 0.1)
    assert 2.25 == pytest.approx(mat_data['wb1'][0][2], 0.1)
    assert 2.67 == pytest.approx(mat_data['wb1'][1][2], 0.1)
    assert 3.67 == pytest.approx(mat_data['wb1'][2][2], 0.1)

    # Beam 3 Velocity
    assert 88.88 == pytest.approx(mat_data['wb2'][0][0], 0.1)
    assert -0.029 == pytest.approx(mat_data['wb2'][1][0], 0.1)
    assert -2.027 == pytest.approx(mat_data['wb2'][2][0], 0.1)
    assert -1.1 == pytest.approx(mat_data['wb2'][0][1], 0.1)
    assert -1.027 == pytest.approx(mat_data['wb2'][1][1], 0.1)
    assert -2.027 == pytest.approx(mat_data['wb2'][2][1], 0.1)
    assert -2.1 == pytest.approx(mat_data['wb2'][0][2], 0.1)
    assert -2.027 == pytest.approx(mat_data['wb2'][1][2], 0.1)
    assert -3.027 == pytest.approx(mat_data['wb2'][2][2], 0.1)

    # Beam 4 Velocity
    assert 0.11 == pytest.approx(mat_data['wb3'][0][0], 0.1)
    assert 0.17 == pytest.approx(mat_data['wb3'][1][0], 0.1)
    assert 88.88 == pytest.approx(mat_data['wb3'][2][0], 0.1)
    assert 1.11 == pytest.approx(mat_data['wb3'][0][1], 0.1)
    assert 1.17 == pytest.approx(mat_data['wb3'][1][1], 0.1)
    assert 2.17 == pytest.approx(mat_data['wb3'][2][1], 0.1)
    assert 2.11 == pytest.approx(mat_data['wb3'][0][2], 0.1)
    assert 2.17 == pytest.approx(mat_data['wb3'][1][2], 0.1)
    assert 3.17 == pytest.approx(mat_data['wb3'][2][2], 0.1)

    # Vertical Beam Velocity
    assert -3.45 == pytest.approx(mat_data['wz0'][0][0], 0.1)
    assert -3.67 == pytest.approx(mat_data['wz0'][1][0], 0.1)
    assert 88.88 == pytest.approx(mat_data['wz0'][2][0], 0.1)
    assert -4.45 == pytest.approx(mat_data['wz0'][0][1], 0.1)
    assert -4.67 == pytest.approx(mat_data['wz0'][1][1], 0.1)
    assert -4.67 == pytest.approx(mat_data['wz0'][2][1], 0.1)
    assert -5.45 == pytest.approx(mat_data['wz0'][0][2], 0.1)
    assert -5.67 == pytest.approx(mat_data['wz0'][1][2], 0.1)
=======
import pytest
import os
import scipy.io as sio
import datetime
import rti_python.Codecs.WaveForceCodec as wfc
import rti_python.Ensemble.AncillaryData as AncillaryData
import rti_python.Ensemble.EnsembleData as EnsembleData
import rti_python.Ensemble.RangeTracking as RangeTracking
import rti_python.Ensemble.BeamVelocity as BeamVelocity
import rti_python.Ensemble.EarthVelocity as EarthVelocity
import rti_python.Ensemble.Correlation as CorrelationData
import rti_python.Ensemble.Ensemble as Ensemble


def test_constructor():
    codec = wfc.WaveForceCodec()

    assert codec.height_source == pytest.approx(4, 0, False)
    assert codec.Bin1 == pytest.approx(8, 0, False)
    assert codec.Bin2 == pytest.approx(9, 0, False)
    assert codec.Bin3 == pytest.approx(10, 0, False)
    assert codec.PressureSensorDepth == pytest.approx(30, 0, False)
    assert codec.EnsInBurst == pytest.approx(2048, 0, False)
    assert len(codec.selected_bin) == pytest.approx(3, 0, False)
    assert codec.CorrThreshold == pytest.approx(0.25, 0.0, False)
    assert codec.PressureOffset == pytest.approx(0.0, 0.0, False)


def test_init():
    codec = wfc.WaveForceCodec()

    assert codec.EnsInBurst == pytest.approx(2048, 0, False)
    assert codec.FilePath == os.path.expanduser('~')
    assert codec.Lat == pytest.approx(0.0, 0.1, False)
    assert codec.Lon == pytest.approx(0.0, 0.1, False)
    assert codec.height_source == pytest.approx(4, 0, False)
    assert codec.Bin1 == pytest.approx(8, 0, False)
    assert codec.Bin2 == pytest.approx(9, 0, False)
    assert codec.Bin3 == pytest.approx(10, 0, False)
    assert codec.CorrThreshold == pytest.approx(0.25, 0.0, False)
    assert codec.PressureOffset == pytest.approx(0.0, 0.0, False)
    assert codec.PressureSensorDepth == pytest.approx(30, 0, False)
    assert codec.EnsInBurst == pytest.approx(2048, 0, False)
    assert len(codec.selected_bin) == pytest.approx(3, 0, False)


def test_init_1():
    codec = wfc.WaveForceCodec(1024, os.path.expanduser('~'), 31.0, 118.5, 5, 6, 7, 22, 1, 0.84, 1.3)

    assert codec.EnsInBurst == pytest.approx(1024, 0, False)
    assert codec.FilePath == os.path.expanduser('~')
    assert codec.Lat == pytest.approx(31.0, 0.1, False)
    assert codec.Lon == pytest.approx(118.5, 0.1, False)
    assert codec.height_source == pytest.approx(1, 0, False)
    assert codec.Bin1 == pytest.approx(5, 0, False)
    assert codec.Bin2 == pytest.approx(6, 0, False)
    assert codec.Bin3 == pytest.approx(7, 0, False)
    assert codec.CorrThreshold == pytest.approx(0.84, 0.0, False)
    assert codec.PressureOffset == pytest.approx(1.3, 0.0, False)
    assert codec.PressureSensorDepth == pytest.approx(22, 0, False)
    assert len(codec.selected_bin) == pytest.approx(3, 0, False)


def test_update():
    codec = wfc.WaveForceCodec()
    codec.update_settings(1024, os.path.expanduser('~'), 31.0, 118.5, 5, 6, 7, 22, 1, 0.84, 1.3)

    assert codec.EnsInBurst == pytest.approx(1024, 0, False)
    assert codec.FilePath == os.path.expanduser('~')
    assert codec.Lat == pytest.approx(31.0, 0.1, False)
    assert codec.Lon == pytest.approx(118.5, 0.1, False)
    assert codec.height_source == pytest.approx(1, 0, False)
    assert codec.height_source == pytest.approx(1, 0, False)
    assert codec.Bin1 == pytest.approx(5, 0, False)
    assert codec.Bin2 == pytest.approx(6, 0, False)
    assert codec.Bin3 == pytest.approx(7, 0, False)
    assert codec.CorrThreshold == pytest.approx(0.84, 0.0, False)
    assert codec.PressureOffset == pytest.approx(1.3, 0.0, False)
    assert codec.PressureSensorDepth == pytest.approx(22, 0, False)
    assert len(codec.selected_bin) == pytest.approx(3, 0, False)

def test_first_time():
    #assert 736740.4324085647 == wfc.WaveForceCodec.python_time_to_matlab(2019, 2, 19, 10, 22, 39, 10)
    assert 737475.4323958333 == wfc.WaveForceCodec.datetime_to_matlab(datetime.datetime(2019, 2, 19, 10, 22, 39, 10*10000))
    assert wfc.WaveForceCodec.matlab_to_python_datetime(737475.4323958333) == datetime.datetime(2019, 2, 19, 10, 22, 38, 999998)
    #assert datetime.datetime(2019, 2, 19, 10, 22, 39, 10*10000) == wfc.WaveForceCodec.matlab_to_python_time(736740.4324085647)
    #assert datetime.datetime(2019, 2, 19, 10, 22, 39, 10*10000) == wfc.WaveForceCodec.matlab_to_python_time(wfc.WaveForceCodec.datetime_to_matlab(datetime.datetime(2019, 2, 19, 10, 22, 39, 10*10000)))
    #assert datetime.datetime(2019, 2, 19, 10, 22, 39, 10 * 10000) == wfc.WaveForceCodec.matlab_to_python_time(wfc.WaveForceCodec.python_time_to_matlab(2019, 2, 19, 10, 22, 39, 10))
    #assert wfc.WaveForceCodec.datetime2matlabdn(datetime.datetime(2019, 2, 19, 10, 22, 39, 10*10000)) == wfc.WaveForceCodec.python_time_to_matlab(2019, 2, 19, 10, 22, 39, 10)
    #assert datetime.datetime(2019, 2, 19, 10, 22, 39, 10*10000) == wfc.WaveForceCodec.matlab_to_python_time(736740.4324085647 - 0.000011574)



def test_add_ens():
    curr_dir = os.path.dirname(os.path.realpath(__file__))
    num_ens_in_burst = 3

    codec = wfc.WaveForceCodec(num_ens_in_burst, curr_dir, 32.0, 118.0, 3, 4, 5, 30, 4)
    codec.process_data_event += waves_rcv

    # Create Ensembles
    ancillary_data1 = AncillaryData.AncillaryData(17, 1)
    ancillary_data1.Heading = 22.0
    ancillary_data1.Pitch = 10.0
    ancillary_data1.Roll = 1.0
    ancillary_data1.TransducerDepth = 30.2
    ancillary_data1.WaterTemp = 23.5
    ancillary_data1.BinSize = 1
    ancillary_data1.FirstBinRange = 3

    ancillary_data2 = AncillaryData.AncillaryData(17, 1)
    ancillary_data2.Heading = 23.0
    ancillary_data2.Pitch = 13.0
    ancillary_data2.Roll = 3.0
    ancillary_data2.TransducerDepth = 33.2
    ancillary_data2.WaterTemp = 26.5
    ancillary_data2.BinSize = 1
    ancillary_data2.FirstBinRange = 3

    ancillary_data3 = AncillaryData.AncillaryData(17, 1)
    ancillary_data3.Heading = 24.0
    ancillary_data3.Pitch = 14.0
    ancillary_data3.Roll = 4.0
    ancillary_data3.TransducerDepth = 34.2
    ancillary_data3.WaterTemp = 27.5
    ancillary_data3.BinSize = 1
    ancillary_data3.FirstBinRange = 3

    ensemble_data1 = EnsembleData.EnsembleData(19, 1)
    ensemble_data1.EnsembleNumber = 1
    ensemble_data1.NumBeams = 4
    ensemble_data1.NumBins = 10
    ensemble_data1.Year = 2019
    ensemble_data1.Month = 2
    ensemble_data1.Day = 19
    ensemble_data1.Hour = 10
    ensemble_data1.Minute = 22
    ensemble_data1.Second = 39
    ensemble_data1.HSec = 10

    ensemble_data2 = EnsembleData.EnsembleData(19, 1)
    ensemble_data2.EnsembleNumber = 1
    ensemble_data2.NumBeams = 4
    ensemble_data2.NumBins = 10
    ensemble_data2.Year = 2019
    ensemble_data2.Month = 2
    ensemble_data2.Day = 19
    ensemble_data2.Hour = 10
    ensemble_data2.Minute = 23
    ensemble_data2.Second = 39
    ensemble_data2.HSec = 10

    ensemble_data3 = EnsembleData.EnsembleData(19, 1)
    ensemble_data3.EnsembleNumber = 1
    ensemble_data3.NumBeams = 4
    ensemble_data3.NumBins = 10
    ensemble_data3.Year = 2019
    ensemble_data3.Month = 2
    ensemble_data3.Day = 19
    ensemble_data3.Hour = 10
    ensemble_data3.Minute = 24
    ensemble_data3.Second = 39
    ensemble_data3.HSec = 10

    range_track1 = RangeTracking.RangeTracking()
    range_track1.NumBeams = 4
    range_track1.Range.append(38.0)
    range_track1.Range.append(39.0)
    range_track1.Range.append(40.0)
    range_track1.Range.append(41.0)

    range_track2 = RangeTracking.RangeTracking()
    range_track2.NumBeams = 4
    range_track2.Range.append(20.5)
    range_track2.Range.append(21.6)
    range_track2.Range.append(22.7)
    range_track2.Range.append(23.8)

    range_track3 = RangeTracking.RangeTracking()
    range_track3.NumBeams = 4
    range_track3.Range.append(33.1)
    range_track3.Range.append(34.2)
    range_track3.Range.append(35.3)
    range_track3.Range.append(36.4)


    ensemble1 = Ensemble.Ensemble()
    ensemble1.AddAncillaryData(ancillary_data1)
    ensemble1.AddEnsembleData(ensemble_data1)
    ensemble1.AddRangeTracking(range_track1)

    ensemble2 = Ensemble.Ensemble()
    ensemble2.AddAncillaryData(ancillary_data2)
    ensemble2.AddEnsembleData(ensemble_data2)
    ensemble2.AddRangeTracking(range_track2)

    ensemble3 = Ensemble.Ensemble()
    ensemble3.AddAncillaryData(ancillary_data3)
    ensemble3.AddEnsembleData(ensemble_data3)
    ensemble3.AddRangeTracking(range_track3)

    codec.add(ensemble1)
    codec.add(ensemble2)
    codec.add(ensemble3)


def waves_rcv(self, file_name):

    assert True == os.path.isfile(file_name)

    # Read in the MATLAB file
    mat_data = sio.loadmat(file_name)

    # Lat and Lon
    assert 32.0 == mat_data['lat'][0][0]
    assert 118.0 == mat_data['lon'][0][0]

    # Wave Cell Depths
    assert 6.0 == mat_data['whv'][0][0]
    assert 7.0 == mat_data['whv'][0][1]
    assert 8.0 == mat_data['whv'][0][2]

    # First Ensemble Time
    assert 737475.4323958333 == mat_data['wft'][0][0]

    # Time between Ensembles
    assert 60.0 == mat_data['wdt'][0][0]

    # Pressure Sensor Height
    assert 30 == mat_data['whp'][0][0]

    # Heading
    assert 22.0 == mat_data['whg'][0][0]
    assert 23.0 == mat_data['whg'][1][0]
    assert 24.0 == mat_data['whg'][2][0]

    # Pitch
    assert 10.0 == mat_data['wph'][0][0]
    assert 13.0 == mat_data['wph'][1][0]
    assert 14.0 == mat_data['wph'][2][0]

    # Roll
    assert 1.0 == mat_data['wrl'][0][0]
    assert 3.0 == mat_data['wrl'][1][0]
    assert 4.0 == mat_data['wrl'][2][0]

    # Pressure
    assert 30.2 == pytest.approx(mat_data['wps'][0][0], 0.1)
    assert 33.2 == pytest.approx(mat_data['wps'][1][0], 0.1)
    assert 34.2 == pytest.approx(mat_data['wps'][2][0], 0.1)

    # Water Temp
    assert 23.5 == pytest.approx(mat_data['wts'][0][0], 0.1)
    assert 26.5 == pytest.approx(mat_data['wts'][1][0], 0.1)
    assert 27.5 == pytest.approx(mat_data['wts'][2][0], 0.1)

    # Average Range and Pressure
    assert 37.64 == pytest.approx(mat_data['wah'][0][0], 0.1)
    assert 24.36 == pytest.approx(mat_data['wah'][1][0], 0.1)
    assert 34.64 == pytest.approx(mat_data['wah'][2][0], 0.1)

    # Range Tracking
    assert 38.0 == pytest.approx(mat_data['wr0'][0][0], 0.1)
    assert 20.5 == pytest.approx(mat_data['wr0'][1][0], 0.1)
    assert 33.1 == pytest.approx(mat_data['wr0'][2][0], 0.1)

    assert 39.0 == pytest.approx(mat_data['wr1'][0][0], 0.1)
    assert 21.6 == pytest.approx(mat_data['wr1'][1][0], 0.1)
    assert 34.2 == pytest.approx(mat_data['wr1'][2][0], 0.1)

    assert 40.0 == pytest.approx(mat_data['wr2'][0][0], 0.1)
    assert 22.7 == pytest.approx(mat_data['wr2'][1][0], 0.1)
    assert 35.3 == pytest.approx(mat_data['wr2'][2][0], 0.1)

    assert 41.0 == pytest.approx(mat_data['wr3'][0][0], 0.1)
    assert 23.8 == pytest.approx(mat_data['wr3'][1][0], 0.1)
    assert 36.4 == pytest.approx(mat_data['wr3'][2][0], 0.1)

    # Selected Wave Height Source
    # Average height
    #assert 37.64 == pytest.approx(mat_data['whs'][0][0], 0.1)
    #assert 24.36 == pytest.approx(mat_data['whs'][1][0], 0.1)
    #assert 34.64 == pytest.approx(mat_data['whs'][2][0], 0.1)


def test_add_ens_with_vert():
    curr_dir = os.path.dirname(os.path.realpath(__file__))
    num_ens_in_burst = 3

    codec = wfc.WaveForceCodec(num_ens_in_burst, curr_dir, 32.0, 118.0, 3, 4, 5, 30, 4, 25.0, 0.0)
    codec.process_data_event += waves_rcv_with_vert

    # Create Ensembles
    ancillary_data1 = AncillaryData.AncillaryData(17, 1)
    ancillary_data1.Heading = 22.0
    ancillary_data1.Pitch = 10.0
    ancillary_data1.Roll = 1.0
    ancillary_data1.TransducerDepth = 30.2
    ancillary_data1.WaterTemp = 23.5
    ancillary_data1.BinSize = 1
    ancillary_data1.FirstBinRange = 3

    ancillary_data2 = AncillaryData.AncillaryData(17, 1)
    ancillary_data2.Heading = 23.0
    ancillary_data2.Pitch = 13.0
    ancillary_data2.Roll = 3.0
    ancillary_data2.TransducerDepth = 33.2
    ancillary_data2.WaterTemp = 26.5
    ancillary_data2.BinSize = 1
    ancillary_data2.FirstBinRange = 3

    ancillary_data3 = AncillaryData.AncillaryData(17, 1)
    ancillary_data3.Heading = 24.0
    ancillary_data3.Pitch = 14.0
    ancillary_data3.Roll = 4.0
    ancillary_data3.TransducerDepth = 34.2
    ancillary_data3.WaterTemp = 27.5
    ancillary_data3.BinSize = 1
    ancillary_data3.FirstBinRange = 3

    ensemble_data1 = EnsembleData.EnsembleData(19, 1)
    ensemble_data1.EnsembleNumber = 1
    ensemble_data1.NumBeams = 4
    ensemble_data1.NumBins = 10
    ensemble_data1.Year = 2019
    ensemble_data1.Month = 2
    ensemble_data1.Day = 19
    ensemble_data1.Hour = 10
    ensemble_data1.Minute = 22
    ensemble_data1.Second = 39
    ensemble_data1.HSec = 10

    ensemble_data2 = EnsembleData.EnsembleData(19, 1)
    ensemble_data2.EnsembleNumber = 2
    ensemble_data2.NumBeams = 1
    ensemble_data2.NumBins = 10
    ensemble_data2.Year = 2019
    ensemble_data2.Month = 2
    ensemble_data2.Day = 19
    ensemble_data2.Hour = 10
    ensemble_data2.Minute = 23
    ensemble_data2.Second = 39
    ensemble_data2.HSec = 10

    ensemble_data3 = EnsembleData.EnsembleData(19, 1)
    ensemble_data3.EnsembleNumber = 3
    ensemble_data3.NumBeams = 4
    ensemble_data3.NumBins = 10
    ensemble_data3.Year = 2019
    ensemble_data3.Month = 2
    ensemble_data3.Day = 19
    ensemble_data3.Hour = 10
    ensemble_data3.Minute = 24
    ensemble_data3.Second = 39
    ensemble_data3.HSec = 10

    ensemble_data4 = EnsembleData.EnsembleData(19, 1)
    ensemble_data4.EnsembleNumber = 4
    ensemble_data4.NumBeams = 1
    ensemble_data4.NumBins = 10
    ensemble_data4.Year = 2019
    ensemble_data4.Month = 2
    ensemble_data4.Day = 19
    ensemble_data4.Hour = 10
    ensemble_data4.Minute = 25
    ensemble_data4.Second = 39
    ensemble_data4.HSec = 10

    ensemble_data5 = EnsembleData.EnsembleData(19, 1)
    ensemble_data5.EnsembleNumber = 5
    ensemble_data5.NumBeams = 4
    ensemble_data5.NumBins = 10
    ensemble_data5.Year = 2019
    ensemble_data5.Month = 2
    ensemble_data5.Day = 19
    ensemble_data5.Hour = 10
    ensemble_data5.Minute = 26
    ensemble_data5.Second = 39
    ensemble_data5.HSec = 10

    ensemble_data6 = EnsembleData.EnsembleData(19, 1)
    ensemble_data6.EnsembleNumber = 6
    ensemble_data6.NumBeams = 1
    ensemble_data6.NumBins = 10
    ensemble_data6.Year = 2019
    ensemble_data6.Month = 2
    ensemble_data6.Day = 19
    ensemble_data6.Hour = 10
    ensemble_data6.Minute = 27
    ensemble_data6.Second = 39
    ensemble_data6.HSec = 10

    ensemble_data7 = EnsembleData.EnsembleData(19, 1)
    ensemble_data7.EnsembleNumber = 7
    ensemble_data7.NumBeams = 4
    ensemble_data7.NumBins = 10
    ensemble_data7.Year = 2019
    ensemble_data7.Month = 2
    ensemble_data7.Day = 19
    ensemble_data7.Hour = 10
    ensemble_data7.Minute = 28
    ensemble_data7.Second = 39
    ensemble_data7.HSec = 10

    range_track1 = RangeTracking.RangeTracking()
    range_track1.NumBeams = 4
    range_track1.Range.append(38.0)
    range_track1.Range.append(39.0)
    range_track1.Range.append(40.0)
    range_track1.Range.append(41.0)

    range_track2 = RangeTracking.RangeTracking()
    range_track2.NumBeams = 1
    range_track2.Range.append(37.0)

    range_track3 = RangeTracking.RangeTracking()
    range_track3.NumBeams = 4
    range_track3.Range.append(20.5)
    range_track3.Range.append(21.6)
    range_track3.Range.append(22.7)
    range_track3.Range.append(23.8)

    range_track4 = RangeTracking.RangeTracking()
    range_track4.NumBeams = 1
    range_track4.Range.append(25.3)

    range_track5 = RangeTracking.RangeTracking()
    range_track5.NumBeams = 4
    range_track5.Range.append(33.1)
    range_track5.Range.append(34.2)
    range_track5.Range.append(35.3)
    range_track5.Range.append(36.4)

    range_track6 = RangeTracking.RangeTracking()
    range_track6.NumBeams = 1
    range_track6.Range.append(34.9)

    range_track7 = RangeTracking.RangeTracking()
    range_track7.NumBeams = 4
    range_track7.Range.append(32.1)
    range_track7.Range.append(35.2)
    range_track7.Range.append(33.3)
    range_track7.Range.append(36.4)

    ensemble1 = Ensemble.Ensemble()
    ensemble1.AddAncillaryData(ancillary_data1)
    ensemble1.AddEnsembleData(ensemble_data1)
    ensemble1.AddRangeTracking(range_track1)

    ensemble2 = Ensemble.Ensemble()
    ensemble2.AddAncillaryData(ancillary_data2)
    ensemble2.AddEnsembleData(ensemble_data2)
    ensemble2.AddRangeTracking(range_track2)

    ensemble3 = Ensemble.Ensemble()
    ensemble3.AddAncillaryData(ancillary_data3)
    ensemble3.AddEnsembleData(ensemble_data3)
    ensemble3.AddRangeTracking(range_track3)

    ensemble4 = Ensemble.Ensemble()
    ensemble4.AddAncillaryData(ancillary_data1)
    ensemble4.AddEnsembleData(ensemble_data4)
    ensemble4.AddRangeTracking(range_track4)

    ensemble5 = Ensemble.Ensemble()
    ensemble5.AddAncillaryData(ancillary_data2)
    ensemble5.AddEnsembleData(ensemble_data5)
    ensemble5.AddRangeTracking(range_track5)

    ensemble6 = Ensemble.Ensemble()
    ensemble6.AddAncillaryData(ancillary_data3)
    ensemble6.AddEnsembleData(ensemble_data6)
    ensemble6.AddRangeTracking(range_track6)

    ensemble7 = Ensemble.Ensemble()
    ensemble7.AddAncillaryData(ancillary_data3)
    ensemble7.AddEnsembleData(ensemble_data7)
    ensemble7.AddRangeTracking(range_track7)

    codec.add(ensemble1)
    codec.add(ensemble2)
    codec.add(ensemble3)
    codec.add(ensemble4)
    codec.add(ensemble5)
    codec.add(ensemble6)
    codec.add(ensemble7)


def waves_rcv_with_vert(self, file_name):

    assert True == os.path.isfile(file_name)

    # Read in the MATLAB file
    mat_data = sio.loadmat(file_name)

    # Lat and Lon
    assert 32.0 == mat_data['lat'][0][0]
    assert 118.0 == mat_data['lon'][0][0]

    # Wave Cell Depths
    assert 6.0 == mat_data['whv'][0][0]
    assert 7.0 == mat_data['whv'][0][1]
    assert 8.0 == mat_data['whv'][0][2]

    # First Ensemble Time
    assert 737475.4323958333 == mat_data['wft'][0][0]

    # Time between Ensembles
    assert 60.0 == mat_data['wdt'][0][0]

    # Pressure Sensor Height
    assert 30 == mat_data['whp'][0][0]

    # Heading
    assert 22.0 == mat_data['whg'][0][0]
    assert 24.0 == mat_data['whg'][1][0]
    assert 23.0 == mat_data['whg'][2][0]

    # Pitch
    assert 10.0 == mat_data['wph'][0][0]
    assert 14.0 == mat_data['wph'][1][0]
    assert 13.0 == mat_data['wph'][2][0]

    # Roll
    assert 1.0 == mat_data['wrl'][0][0]
    assert 4.0 == mat_data['wrl'][1][0]
    assert 3.0 == mat_data['wrl'][2][0]

    # Pressure
    assert 30.2 == pytest.approx(mat_data['wps'][0][0], 0.1)
    assert 33.2 == pytest.approx(mat_data['wps'][1][0], 0.1)
    assert 34.2 == pytest.approx(mat_data['wps'][2][0], 0.1)

    # Water Temp
    assert 23.5 == pytest.approx(mat_data['wts'][0][0], 0.1)
    assert 26.5 == pytest.approx(mat_data['wts'][1][0], 0.1)
    assert 27.5 == pytest.approx(mat_data['wts'][2][0], 0.1)

    # Average Range and Pressure
    assert 37.64 == pytest.approx(mat_data['wah'][0][0], 0.1)
    assert 24.36 == pytest.approx(mat_data['wah'][1][0], 0.1)
    assert 34.64 == pytest.approx(mat_data['wah'][2][0], 0.1)

    # Range Tracking
    assert 38.0 == pytest.approx(mat_data['wr0'][0][0], 0.1)
    assert 20.5 == pytest.approx(mat_data['wr0'][1][0], 0.1)
    assert 33.1 == pytest.approx(mat_data['wr0'][2][0], 0.1)

    assert 39.0 == pytest.approx(mat_data['wr1'][0][0], 0.1)
    assert 21.6 == pytest.approx(mat_data['wr1'][1][0], 0.1)
    assert 34.2 == pytest.approx(mat_data['wr1'][2][0], 0.1)

    assert 40.0 == pytest.approx(mat_data['wr2'][0][0], 0.1)
    assert 22.7 == pytest.approx(mat_data['wr2'][1][0], 0.1)
    assert 35.3 == pytest.approx(mat_data['wr2'][2][0], 0.1)

    assert 41.0 == pytest.approx(mat_data['wr3'][0][0], 0.1)
    assert 23.8 == pytest.approx(mat_data['wr3'][1][0], 0.1)
    assert 36.4 == pytest.approx(mat_data['wr3'][2][0], 0.1)

    # Selected Wave Height Source
    # Average height
    assert 37.64 == pytest.approx(mat_data['whs'][0][0], 0.1)
    assert 24.36 == pytest.approx(mat_data['whs'][1][0], 0.1)
    assert 34.64 == pytest.approx(mat_data['whs'][2][0], 0.1)

    # Vertical Beam Pressure
    assert 33.2 == pytest.approx(mat_data['wzp'][0][0], 0.1)
    assert 30.2 == pytest.approx(mat_data['wzp'][1][0], 0.1)
    assert 34.2 == pytest.approx(mat_data['wzp'][2][0], 0.1)

    # Vertical Beam Range Tracking
    assert 37.0 == pytest.approx(mat_data['wzr'][0][0], 0.1)
    assert 25.3 == pytest.approx(mat_data['wzr'][1][0], 0.1)
    assert 34.9 == pytest.approx(mat_data['wzr'][2][0], 0.1)


def test_add_ens_ENU_short():
    curr_dir = os.path.dirname(os.path.realpath(__file__))
    num_ens_in_burst = 3

    codec = wfc.WaveForceCodec(num_ens_in_burst, curr_dir, 32.0, 118.0, 3, 4, 5, 30, 4, 25.0, 0.0)
    codec.process_data_event += waves_rcv_with_ENU_short

    # Create Ensembles
    ancillary_data1 = AncillaryData.AncillaryData(17, 1)
    ancillary_data1.Heading = 22.0
    ancillary_data1.Pitch = 10.0
    ancillary_data1.Roll = 1.0
    ancillary_data1.TransducerDepth = 30.2
    ancillary_data1.WaterTemp = 23.5
    ancillary_data1.BinSize = 1
    ancillary_data1.FirstBinRange = 3

    ancillary_data2 = AncillaryData.AncillaryData(17, 1)
    ancillary_data2.Heading = 23.0
    ancillary_data2.Pitch = 13.0
    ancillary_data2.Roll = 3.0
    ancillary_data2.TransducerDepth = 33.2
    ancillary_data2.WaterTemp = 26.5
    ancillary_data2.BinSize = 1
    ancillary_data2.FirstBinRange = 3

    ancillary_data3 = AncillaryData.AncillaryData(17, 1)
    ancillary_data3.Heading = 24.0
    ancillary_data3.Pitch = 14.0
    ancillary_data3.Roll = 4.0
    ancillary_data3.TransducerDepth = 34.2
    ancillary_data3.WaterTemp = 27.5
    ancillary_data3.BinSize = 1
    ancillary_data3.FirstBinRange = 3

    ensemble_data1 = EnsembleData.EnsembleData(19, 1)
    ensemble_data1.EnsembleNumber = 1
    ensemble_data1.NumBeams = 4
    ensemble_data1.NumBins = 10
    ensemble_data1.Year = 2019
    ensemble_data1.Month = 2
    ensemble_data1.Day = 19
    ensemble_data1.Hour = 10
    ensemble_data1.Minute = 22
    ensemble_data1.Second = 39
    ensemble_data1.HSec = 10

    ensemble_data2 = EnsembleData.EnsembleData(19, 1)
    ensemble_data2.EnsembleNumber = 2
    ensemble_data2.NumBeams = 1
    ensemble_data2.NumBins = 10
    ensemble_data2.Year = 2019
    ensemble_data2.Month = 2
    ensemble_data2.Day = 19
    ensemble_data2.Hour = 10
    ensemble_data2.Minute = 23
    ensemble_data2.Second = 39
    ensemble_data2.HSec = 10

    ensemble_data3 = EnsembleData.EnsembleData(19, 1)
    ensemble_data3.EnsembleNumber = 3
    ensemble_data3.NumBeams = 4
    ensemble_data3.NumBins = 10
    ensemble_data3.Year = 2019
    ensemble_data3.Month = 2
    ensemble_data3.Day = 19
    ensemble_data3.Hour = 10
    ensemble_data3.Minute = 24
    ensemble_data3.Second = 39
    ensemble_data3.HSec = 10

    ensemble_data4 = EnsembleData.EnsembleData(19, 1)
    ensemble_data4.EnsembleNumber = 4
    ensemble_data4.NumBeams = 1
    ensemble_data4.NumBins = 10
    ensemble_data4.Year = 2019
    ensemble_data4.Month = 2
    ensemble_data4.Day = 19
    ensemble_data4.Hour = 10
    ensemble_data4.Minute = 25
    ensemble_data4.Second = 39
    ensemble_data4.HSec = 10

    ensemble_data5 = EnsembleData.EnsembleData(19, 1)
    ensemble_data5.EnsembleNumber = 5
    ensemble_data5.NumBeams = 4
    ensemble_data5.NumBins = 10
    ensemble_data5.Year = 2019
    ensemble_data5.Month = 2
    ensemble_data5.Day = 19
    ensemble_data5.Hour = 10
    ensemble_data5.Minute = 26
    ensemble_data5.Second = 39
    ensemble_data5.HSec = 10

    ensemble_data6 = EnsembleData.EnsembleData(19, 1)
    ensemble_data6.EnsembleNumber = 6
    ensemble_data6.NumBeams = 1
    ensemble_data6.NumBins = 10
    ensemble_data6.Year = 2019
    ensemble_data6.Month = 2
    ensemble_data6.Day = 19
    ensemble_data6.Hour = 10
    ensemble_data6.Minute = 27
    ensemble_data6.Second = 39
    ensemble_data6.HSec = 10

    ensemble_data7 = EnsembleData.EnsembleData(19, 1)
    ensemble_data7.EnsembleNumber = 7
    ensemble_data7.NumBeams = 4
    ensemble_data7.NumBins = 10
    ensemble_data7.Year = 2019
    ensemble_data7.Month = 2
    ensemble_data7.Day = 19
    ensemble_data7.Hour = 10
    ensemble_data7.Minute = 28
    ensemble_data7.Second = 39
    ensemble_data7.HSec = 10

    range_track1 = RangeTracking.RangeTracking()
    range_track1.NumBeams = 4
    range_track1.Range.append(38.0)
    range_track1.Range.append(39.0)
    range_track1.Range.append(40.0)
    range_track1.Range.append(41.0)

    range_track2 = RangeTracking.RangeTracking()
    range_track2.NumBeams = 1
    range_track2.Range.append(37.0)

    range_track3 = RangeTracking.RangeTracking()
    range_track3.NumBeams = 4
    range_track3.Range.append(20.5)
    range_track3.Range.append(21.6)
    range_track3.Range.append(22.7)
    range_track3.Range.append(23.8)

    range_track4 = RangeTracking.RangeTracking()
    range_track4.NumBeams = 1
    range_track4.Range.append(25.3)

    range_track5 = RangeTracking.RangeTracking()
    range_track5.NumBeams = 4
    range_track5.Range.append(33.1)
    range_track5.Range.append(34.2)
    range_track5.Range.append(35.3)
    range_track5.Range.append(36.4)

    range_track6 = RangeTracking.RangeTracking()
    range_track6.NumBeams = 1
    range_track6.Range.append(34.9)

    range_track7 = RangeTracking.RangeTracking()
    range_track7.NumBeams = 4
    range_track7.Range.append(32.1)
    range_track7.Range.append(35.2)
    range_track7.Range.append(33.3)
    range_track7.Range.append(36.4)

    num_bins = 10
    num_beams = 4
    earth_vel1 = EarthVelocity.EarthVelocity(num_bins, num_beams)
    earth_vel1.Velocities[0][0] = -1.3
    earth_vel1.Velocities[0][1] = 0.65
    earth_vel1.Velocities[0][2] = -0.02
    earth_vel1.Velocities[0][3] = 0.1
    earth_vel1.Velocities[1][0] = -1.6
    earth_vel1.Velocities[1][1] = 0.56
    earth_vel1.Velocities[1][2] = -0.01
    earth_vel1.Velocities[1][3] = 0.08
    earth_vel1.Velocities[2][0] = -1.28
    earth_vel1.Velocities[2][1] = 0.36
    earth_vel1.Velocities[2][2] = -0.12
    earth_vel1.Velocities[2][3] = 0.13
    earth_vel1.Velocities[3][0] = -1.45
    earth_vel1.Velocities[3][1] = 0.25
    earth_vel1.Velocities[3][2] = -0.1
    earth_vel1.Velocities[3][3] = 0.11
    earth_vel1.Velocities[4][0] = -1.67
    earth_vel1.Velocities[4][1] = 0.67
    earth_vel1.Velocities[4][2] = -0.027
    earth_vel1.Velocities[4][3] = 0.17

    earth_vel3 = EarthVelocity.EarthVelocity(num_bins, num_beams)
    earth_vel3.Velocities[0][0] = -11.3
    earth_vel3.Velocities[0][1] = 1.65
    earth_vel3.Velocities[0][2] = -1.02
    earth_vel3.Velocities[0][3] = 1.1
    earth_vel3.Velocities[1][0] = -11.6
    earth_vel3.Velocities[1][1] = 1.56
    earth_vel3.Velocities[1][2] = -1.01
    earth_vel3.Velocities[1][3] = 1.08
    earth_vel3.Velocities[2][0] = -11.28
    earth_vel3.Velocities[2][1] = 1.36
    earth_vel3.Velocities[2][2] = -1.12
    earth_vel3.Velocities[2][3] = 1.13
    earth_vel3.Velocities[3][0] = -11.45
    earth_vel3.Velocities[3][1] = 1.25
    earth_vel3.Velocities[3][2] = -1.1
    earth_vel3.Velocities[3][3] = 1.11
    earth_vel3.Velocities[4][0] = -11.67
    earth_vel3.Velocities[4][1] = 1.67
    earth_vel3.Velocities[4][2] = -1.027
    earth_vel3.Velocities[4][3] = 1.17

    earth_vel5 = EarthVelocity.EarthVelocity(num_bins, num_beams)
    earth_vel5.Velocities[0][0] = -12.3
    earth_vel5.Velocities[0][1] = 2.65
    earth_vel5.Velocities[0][2] = -2.02
    earth_vel5.Velocities[0][3] = 2.1
    earth_vel5.Velocities[1][0] = -12.6
    earth_vel5.Velocities[1][1] = 2.56
    earth_vel5.Velocities[1][2] = -2.01
    earth_vel5.Velocities[1][3] = 2.08
    earth_vel5.Velocities[2][0] = -12.28
    earth_vel5.Velocities[2][1] = 2.36
    earth_vel5.Velocities[2][2] = -2.12
    earth_vel5.Velocities[2][3] = 2.13
    earth_vel5.Velocities[3][0] = -12.45
    earth_vel5.Velocities[3][1] = 2.25
    earth_vel5.Velocities[3][2] = -2.1
    earth_vel5.Velocities[3][3] = 2.11
    earth_vel5.Velocities[4][0] = -12.67
    earth_vel5.Velocities[4][1] = 2.67
    earth_vel5.Velocities[4][2] = -2.027
    earth_vel5.Velocities[4][3] = 2.17

    ensemble1 = Ensemble.Ensemble()
    ensemble1.AddAncillaryData(ancillary_data1)
    ensemble1.AddEnsembleData(ensemble_data1)
    ensemble1.AddRangeTracking(range_track1)
    ensemble1.AddEarthVelocity(earth_vel1)

    ensemble2 = Ensemble.Ensemble()
    ensemble2.AddAncillaryData(ancillary_data2)
    ensemble2.AddEnsembleData(ensemble_data2)
    ensemble2.AddRangeTracking(range_track2)

    ensemble3 = Ensemble.Ensemble()
    ensemble3.AddAncillaryData(ancillary_data3)
    ensemble3.AddEnsembleData(ensemble_data3)
    ensemble3.AddRangeTracking(range_track3)
    ensemble3.AddEarthVelocity(earth_vel3)

    ensemble4 = Ensemble.Ensemble()
    ensemble4.AddAncillaryData(ancillary_data1)
    ensemble4.AddEnsembleData(ensemble_data4)
    ensemble4.AddRangeTracking(range_track4)

    ensemble5 = Ensemble.Ensemble()
    ensemble5.AddAncillaryData(ancillary_data2)
    ensemble5.AddEnsembleData(ensemble_data5)
    ensemble5.AddRangeTracking(range_track5)
    #ensemble5.AddEarthVelocity(earth_vel5)

    ensemble6 = Ensemble.Ensemble()
    ensemble6.AddAncillaryData(ancillary_data3)
    ensemble6.AddEnsembleData(ensemble_data6)
    ensemble6.AddRangeTracking(range_track6)

    ensemble7 = Ensemble.Ensemble()
    ensemble7.AddAncillaryData(ancillary_data3)
    ensemble7.AddEnsembleData(ensemble_data7)
    ensemble7.AddRangeTracking(range_track7)

    codec.add(ensemble1)
    codec.add(ensemble2)
    codec.add(ensemble3)
    codec.add(ensemble4)
    codec.add(ensemble5)
    codec.add(ensemble6)
    codec.add(ensemble7)


def waves_rcv_with_ENU_short(self, file_name):

    assert True == os.path.isfile(file_name)

    # Read in the MATLAB file
    mat_data = sio.loadmat(file_name)

    # Lat and Lon
    assert 32.0 == mat_data['lat'][0][0]
    assert 118.0 == mat_data['lon'][0][0]

    # Wave Cell Depths
    assert 6.0 == mat_data['whv'][0][0]
    assert 7.0 == mat_data['whv'][0][1]
    assert 8.0 == mat_data['whv'][0][2]

    # First Ensemble Time
    assert 737475.4323958333 == mat_data['wft'][0][0]

    # Time between Ensembles
    assert 60.0 == mat_data['wdt'][0][0]

    # Pressure Sensor Height
    assert 30 == mat_data['whp'][0][0]

    # Heading
    assert 22.0 == mat_data['whg'][0][0]
    assert 24.0 == mat_data['whg'][1][0]
    assert 23.0 == mat_data['whg'][2][0]

    # Pitch
    assert 10.0 == mat_data['wph'][0][0]
    assert 14.0 == mat_data['wph'][1][0]
    assert 13.0 == mat_data['wph'][2][0]

    # Roll
    assert 1.0 == mat_data['wrl'][0][0]
    assert 4.0 == mat_data['wrl'][1][0]
    assert 3.0 == mat_data['wrl'][2][0]

    # Pressure
    assert 30.2 == pytest.approx(mat_data['wps'][0][0], 0.1)
    assert 33.2 == pytest.approx(mat_data['wps'][1][0], 0.1)
    assert 34.2 == pytest.approx(mat_data['wps'][2][0], 0.1)

    # Water Temp
    assert 23.5 == pytest.approx(mat_data['wts'][0][0], 0.1)
    assert 26.5 == pytest.approx(mat_data['wts'][1][0], 0.1)
    assert 27.5 == pytest.approx(mat_data['wts'][2][0], 0.1)

    # Average Range and Pressure
    assert 37.64 == pytest.approx(mat_data['wah'][0][0], 0.1)
    assert 24.36 == pytest.approx(mat_data['wah'][1][0], 0.1)
    assert 34.64 == pytest.approx(mat_data['wah'][2][0], 0.1)

    # Range Tracking
    assert 38.0 == pytest.approx(mat_data['wr0'][0][0], 0.1)
    assert 20.5 == pytest.approx(mat_data['wr0'][1][0], 0.1)
    assert 33.1 == pytest.approx(mat_data['wr0'][2][0], 0.1)

    assert 39.0 == pytest.approx(mat_data['wr1'][0][0], 0.1)
    assert 21.6 == pytest.approx(mat_data['wr1'][1][0], 0.1)
    assert 34.2 == pytest.approx(mat_data['wr1'][2][0], 0.1)

    assert 40.0 == pytest.approx(mat_data['wr2'][0][0], 0.1)
    assert 22.7 == pytest.approx(mat_data['wr2'][1][0], 0.1)
    assert 35.3 == pytest.approx(mat_data['wr2'][2][0], 0.1)

    assert 41.0 == pytest.approx(mat_data['wr3'][0][0], 0.1)
    assert 23.8 == pytest.approx(mat_data['wr3'][1][0], 0.1)
    assert 36.4 == pytest.approx(mat_data['wr3'][2][0], 0.1)

    # Selected Wave Height Source
    # Average height
    assert 37.64 == pytest.approx(mat_data['whs'][0][0], 0.1)
    assert 24.36 == pytest.approx(mat_data['whs'][1][0], 0.1)
    assert 34.64 == pytest.approx(mat_data['whs'][2][0], 0.1)

    # Vertical Beam Pressure
    assert 33.2 == pytest.approx(mat_data['wzp'][0][0], 0.1)
    assert 30.2 == pytest.approx(mat_data['wzp'][1][0], 0.1)
    assert 34.2 == pytest.approx(mat_data['wzp'][2][0], 0.1)

    # Vertical Beam Range Tracking
    assert 37.0 == pytest.approx(mat_data['wzr'][0][0], 0.1)
    assert 25.3 == pytest.approx(mat_data['wzr'][1][0], 0.1)
    assert 34.9 == pytest.approx(mat_data['wzr'][2][0], 0.1)

    # Earth East Velocity
    assert -1.45 == pytest.approx(mat_data['wus'][0][0], 0.1)
    assert -1.67 == pytest.approx(mat_data['wus'][1][0], 0.1)
    #assert -11.45 == pytest.approx(mat_data['wus'][0][1], 0.1)
    assert -11.67 == pytest.approx(mat_data['wus'][1][1], 0.1)

    # Earth North Velocity
    assert 0.25 == pytest.approx(mat_data['wvs'][0][0], 0.1)
    assert 0.67 == pytest.approx(mat_data['wvs'][1][0], 0.1)
    #assert 1.25 == pytest.approx(mat_data['wvs'][0][1], 0.1)
    #assert 1.67 == pytest.approx(mat_data['wvs'][1][1], 0.1)

    # Earth Vertical Velocity
    assert -0.1 == pytest.approx(mat_data['wzs'][0][0], 0.1)
    assert -0.029 == pytest.approx(mat_data['wzs'][1][0], 0.1)
    #assert -1.1 == pytest.approx(mat_data['wzs'][0][1], 0.1)
    assert -1.027 == pytest.approx(mat_data['wzs'][1][1], 0.1)


def test_add_ens_ENU():
    curr_dir = os.path.dirname(os.path.realpath(__file__))
    num_ens_in_burst = 3

    codec = wfc.WaveForceCodec(num_ens_in_burst, curr_dir, 32.0, 118.0, 3, 4, 5, 30, 4, 25.0, 0.0)
    codec.process_data_event += waves_rcv_with_ENU

    # Create Ensembles
    ancillary_data1 = AncillaryData.AncillaryData(17, 1)
    ancillary_data1.Heading = 22.0
    ancillary_data1.Pitch = 10.0
    ancillary_data1.Roll = 1.0
    ancillary_data1.TransducerDepth = 30.2
    ancillary_data1.WaterTemp = 23.5
    ancillary_data1.BinSize = 1
    ancillary_data1.FirstBinRange = 3

    ancillary_data2 = AncillaryData.AncillaryData(17, 1)
    ancillary_data2.Heading = 23.0
    ancillary_data2.Pitch = 13.0
    ancillary_data2.Roll = 3.0
    ancillary_data2.TransducerDepth = 33.2
    ancillary_data2.WaterTemp = 26.5
    ancillary_data2.BinSize = 1
    ancillary_data2.FirstBinRange = 3

    ancillary_data3 = AncillaryData.AncillaryData(17, 1)
    ancillary_data3.Heading = 24.0
    ancillary_data3.Pitch = 14.0
    ancillary_data3.Roll = 4.0
    ancillary_data3.TransducerDepth = 34.2
    ancillary_data3.WaterTemp = 27.5
    ancillary_data3.BinSize = 1
    ancillary_data3.FirstBinRange = 3

    ensemble_data1 = EnsembleData.EnsembleData(19, 1)
    ensemble_data1.EnsembleNumber = 1
    ensemble_data1.NumBeams = 4
    ensemble_data1.NumBins = 10
    ensemble_data1.Year = 2019
    ensemble_data1.Month = 2
    ensemble_data1.Day = 19
    ensemble_data1.Hour = 10
    ensemble_data1.Minute = 22
    ensemble_data1.Second = 39
    ensemble_data1.HSec = 10

    ensemble_data2 = EnsembleData.EnsembleData(19, 1)
    ensemble_data2.EnsembleNumber = 2
    ensemble_data2.NumBeams = 1
    ensemble_data2.NumBins = 10
    ensemble_data2.Year = 2019
    ensemble_data2.Month = 2
    ensemble_data2.Day = 19
    ensemble_data2.Hour = 10
    ensemble_data2.Minute = 23
    ensemble_data2.Second = 39
    ensemble_data2.HSec = 10

    ensemble_data3 = EnsembleData.EnsembleData(19, 1)
    ensemble_data3.EnsembleNumber = 3
    ensemble_data3.NumBeams = 4
    ensemble_data3.NumBins = 10
    ensemble_data3.Year = 2019
    ensemble_data3.Month = 2
    ensemble_data3.Day = 19
    ensemble_data3.Hour = 10
    ensemble_data3.Minute = 24
    ensemble_data3.Second = 39
    ensemble_data3.HSec = 10

    ensemble_data4 = EnsembleData.EnsembleData(19, 1)
    ensemble_data4.EnsembleNumber = 4
    ensemble_data4.NumBeams = 1
    ensemble_data4.NumBins = 10
    ensemble_data4.Year = 2019
    ensemble_data4.Month = 2
    ensemble_data4.Day = 19
    ensemble_data4.Hour = 10
    ensemble_data4.Minute = 25
    ensemble_data4.Second = 39
    ensemble_data4.HSec = 10

    ensemble_data5 = EnsembleData.EnsembleData(19, 1)
    ensemble_data5.EnsembleNumber = 5
    ensemble_data5.NumBeams = 4
    ensemble_data5.NumBins = 10
    ensemble_data5.Year = 2019
    ensemble_data5.Month = 2
    ensemble_data5.Day = 19
    ensemble_data5.Hour = 10
    ensemble_data5.Minute = 26
    ensemble_data5.Second = 39
    ensemble_data5.HSec = 10

    ensemble_data6 = EnsembleData.EnsembleData(19, 1)
    ensemble_data6.EnsembleNumber = 6
    ensemble_data6.NumBeams = 1
    ensemble_data6.NumBins = 10
    ensemble_data6.Year = 2019
    ensemble_data6.Month = 2
    ensemble_data6.Day = 19
    ensemble_data6.Hour = 10
    ensemble_data6.Minute = 27
    ensemble_data6.Second = 39
    ensemble_data6.HSec = 10

    ensemble_data7 = EnsembleData.EnsembleData(19, 1)
    ensemble_data7.EnsembleNumber = 7
    ensemble_data7.NumBeams = 4
    ensemble_data7.NumBins = 10
    ensemble_data7.Year = 2019
    ensemble_data7.Month = 2
    ensemble_data7.Day = 19
    ensemble_data7.Hour = 10
    ensemble_data7.Minute = 28
    ensemble_data7.Second = 39
    ensemble_data7.HSec = 10

    range_track1 = RangeTracking.RangeTracking()
    range_track1.NumBeams = 4
    range_track1.Range.append(38.0)
    range_track1.Range.append(39.0)
    range_track1.Range.append(40.0)
    range_track1.Range.append(41.0)

    range_track2 = RangeTracking.RangeTracking()
    range_track2.NumBeams = 1
    range_track2.Range.append(37.0)

    range_track3 = RangeTracking.RangeTracking()
    range_track3.NumBeams = 4
    range_track3.Range.append(20.5)
    range_track3.Range.append(21.6)
    range_track3.Range.append(22.7)
    range_track3.Range.append(23.8)

    range_track4 = RangeTracking.RangeTracking()
    range_track4.NumBeams = 1
    range_track4.Range.append(25.3)

    range_track5 = RangeTracking.RangeTracking()
    range_track5.NumBeams = 4
    range_track5.Range.append(33.1)
    range_track5.Range.append(34.2)
    range_track5.Range.append(35.3)
    range_track5.Range.append(36.4)

    range_track6 = RangeTracking.RangeTracking()
    range_track6.NumBeams = 1
    range_track6.Range.append(34.9)

    range_track7 = RangeTracking.RangeTracking()
    range_track7.NumBeams = 4
    range_track7.Range.append(32.1)
    range_track7.Range.append(35.2)
    range_track7.Range.append(33.3)
    range_track7.Range.append(36.4)

    num_bins = 10
    num_beams = 4
    earth_vel1 = EarthVelocity.EarthVelocity(num_bins, num_beams)
    earth_vel1.Velocities[0][0] = -1.3
    earth_vel1.Velocities[0][1] = 0.65
    earth_vel1.Velocities[0][2] = -0.02
    earth_vel1.Velocities[0][3] = 0.1
    earth_vel1.Velocities[1][0] = -1.6
    earth_vel1.Velocities[1][1] = 0.56
    earth_vel1.Velocities[1][2] = -0.01
    earth_vel1.Velocities[1][3] = 0.08
    earth_vel1.Velocities[2][0] = -1.28
    earth_vel1.Velocities[2][1] = 0.36
    earth_vel1.Velocities[2][2] = -0.12
    earth_vel1.Velocities[2][3] = 0.13
    earth_vel1.Velocities[3][0] = -1.45
    earth_vel1.Velocities[3][1] = 0.25
    earth_vel1.Velocities[3][2] = -0.1
    earth_vel1.Velocities[3][3] = 0.11
    earth_vel1.Velocities[4][0] = -1.67
    earth_vel1.Velocities[4][1] = 0.67
    earth_vel1.Velocities[4][2] = -0.027
    earth_vel1.Velocities[4][3] = 0.17

    earth_vel3 = EarthVelocity.EarthVelocity(num_bins, num_beams)
    earth_vel3.Velocities[0][0] = -11.3
    earth_vel3.Velocities[0][1] = 1.65
    earth_vel3.Velocities[0][2] = -1.02
    earth_vel3.Velocities[0][3] = 1.1
    earth_vel3.Velocities[1][0] = -11.6
    earth_vel3.Velocities[1][1] = 1.56
    earth_vel3.Velocities[1][2] = -1.01
    earth_vel3.Velocities[1][3] = 1.08
    earth_vel3.Velocities[2][0] = -11.28
    earth_vel3.Velocities[2][1] = 1.36
    earth_vel3.Velocities[2][2] = -1.12
    earth_vel3.Velocities[2][3] = 1.13
    earth_vel3.Velocities[3][0] = -11.45
    earth_vel3.Velocities[3][1] = 1.25
    earth_vel3.Velocities[3][2] = -1.1
    earth_vel3.Velocities[3][3] = 1.11
    earth_vel3.Velocities[4][0] = -11.67
    earth_vel3.Velocities[4][1] = 1.67
    earth_vel3.Velocities[4][2] = -1.027
    earth_vel3.Velocities[4][3] = 1.17

    earth_vel5 = EarthVelocity.EarthVelocity(num_bins, num_beams)
    earth_vel5.Velocities[0][0] = -12.3
    earth_vel5.Velocities[0][1] = 2.65
    earth_vel5.Velocities[0][2] = -2.02
    earth_vel5.Velocities[0][3] = 2.1
    earth_vel5.Velocities[1][0] = -12.6
    earth_vel5.Velocities[1][1] = 2.56
    earth_vel5.Velocities[1][2] = -2.01
    earth_vel5.Velocities[1][3] = 2.08
    earth_vel5.Velocities[2][0] = -12.28
    earth_vel5.Velocities[2][1] = 2.36
    earth_vel5.Velocities[2][2] = -2.12
    earth_vel5.Velocities[2][3] = 2.13
    earth_vel5.Velocities[3][0] = -12.45
    earth_vel5.Velocities[3][1] = 2.25
    earth_vel5.Velocities[3][2] = -2.1
    earth_vel5.Velocities[3][3] = 2.11
    earth_vel5.Velocities[4][0] = -12.67
    earth_vel5.Velocities[4][1] = 2.67
    earth_vel5.Velocities[4][2] = -2.027
    earth_vel5.Velocities[4][3] = 2.17

    ensemble1 = Ensemble.Ensemble()
    ensemble1.AddAncillaryData(ancillary_data1)
    ensemble1.AddEnsembleData(ensemble_data1)
    ensemble1.AddRangeTracking(range_track1)
    ensemble1.AddEarthVelocity(earth_vel1)

    ensemble2 = Ensemble.Ensemble()
    ensemble2.AddAncillaryData(ancillary_data2)
    ensemble2.AddEnsembleData(ensemble_data2)
    ensemble2.AddRangeTracking(range_track2)

    ensemble3 = Ensemble.Ensemble()
    ensemble3.AddAncillaryData(ancillary_data3)
    ensemble3.AddEnsembleData(ensemble_data3)
    ensemble3.AddRangeTracking(range_track3)
    ensemble3.AddEarthVelocity(earth_vel3)

    ensemble4 = Ensemble.Ensemble()
    ensemble4.AddAncillaryData(ancillary_data1)
    ensemble4.AddEnsembleData(ensemble_data4)
    ensemble4.AddRangeTracking(range_track4)

    ensemble5 = Ensemble.Ensemble()
    ensemble5.AddAncillaryData(ancillary_data2)
    ensemble5.AddEnsembleData(ensemble_data5)
    ensemble5.AddRangeTracking(range_track5)
    ensemble5.AddEarthVelocity(earth_vel5)

    ensemble6 = Ensemble.Ensemble()
    ensemble6.AddAncillaryData(ancillary_data3)
    ensemble6.AddEnsembleData(ensemble_data6)
    ensemble6.AddRangeTracking(range_track6)

    ensemble7 = Ensemble.Ensemble()
    ensemble7.AddAncillaryData(ancillary_data3)
    ensemble7.AddEnsembleData(ensemble_data7)
    ensemble7.AddRangeTracking(range_track7)

    codec.add(ensemble1)
    codec.add(ensemble2)
    codec.add(ensemble3)
    codec.add(ensemble4)
    codec.add(ensemble5)
    codec.add(ensemble6)
    codec.add(ensemble7)


def waves_rcv_with_ENU(self, file_name):

    assert True == os.path.isfile(file_name)

    # Read in the MATLAB file
    mat_data = sio.loadmat(file_name)

    # Lat and Lon
    assert 32.0 == mat_data['lat'][0][0]
    assert 118.0 == mat_data['lon'][0][0]

    # Wave Cell Depths
    assert 6.0 == mat_data['whv'][0][0]
    assert 7.0 == mat_data['whv'][0][1]
    assert 8.0 == mat_data['whv'][0][2]

    # First Ensemble Time
    assert 737475.4323958333 == mat_data['wft'][0][0]

    # Time between Ensembles
    assert 60.0 == mat_data['wdt'][0][0]

    # Pressure Sensor Height
    assert 30 == mat_data['whp'][0][0]

    # Heading
    assert 22.0 == mat_data['whg'][0][0]
    assert 24.0 == mat_data['whg'][1][0]
    assert 23.0 == mat_data['whg'][2][0]

    # Pitch
    assert 10.0 == mat_data['wph'][0][0]
    assert 14.0 == mat_data['wph'][1][0]
    assert 13.0 == mat_data['wph'][2][0]

    # Roll
    assert 1.0 == mat_data['wrl'][0][0]
    assert 4.0 == mat_data['wrl'][1][0]
    assert 3.0 == mat_data['wrl'][2][0]

    # Pressure
    assert 30.2 == pytest.approx(mat_data['wps'][0][0], 0.1)
    assert 33.2 == pytest.approx(mat_data['wps'][1][0], 0.1)
    assert 34.2 == pytest.approx(mat_data['wps'][2][0], 0.1)

    # Water Temp
    assert 23.5 == pytest.approx(mat_data['wts'][0][0], 0.1)
    assert 26.5 == pytest.approx(mat_data['wts'][1][0], 0.1)
    assert 27.5 == pytest.approx(mat_data['wts'][2][0], 0.1)

    # Average Range and Pressure
    assert 37.64 == pytest.approx(mat_data['wah'][0][0], 0.1)
    assert 24.36 == pytest.approx(mat_data['wah'][1][0], 0.1)
    assert 34.64 == pytest.approx(mat_data['wah'][2][0], 0.1)

    # Range Tracking
    assert 38.0 == pytest.approx(mat_data['wr0'][0][0], 0.1)
    assert 20.5 == pytest.approx(mat_data['wr0'][1][0], 0.1)
    assert 33.1 == pytest.approx(mat_data['wr0'][2][0], 0.1)

    assert 39.0 == pytest.approx(mat_data['wr1'][0][0], 0.1)
    assert 21.6 == pytest.approx(mat_data['wr1'][1][0], 0.1)
    assert 34.2 == pytest.approx(mat_data['wr1'][2][0], 0.1)

    assert 40.0 == pytest.approx(mat_data['wr2'][0][0], 0.1)
    assert 22.7 == pytest.approx(mat_data['wr2'][1][0], 0.1)
    assert 35.3 == pytest.approx(mat_data['wr2'][2][0], 0.1)

    assert 41.0 == pytest.approx(mat_data['wr3'][0][0], 0.1)
    assert 23.8 == pytest.approx(mat_data['wr3'][1][0], 0.1)
    assert 36.4 == pytest.approx(mat_data['wr3'][2][0], 0.1)

    # Selected Wave Height Source
    # Average height
    assert 37.64 == pytest.approx(mat_data['whs'][0][0], 0.1)
    assert 24.36 == pytest.approx(mat_data['whs'][1][0], 0.1)
    assert 34.64 == pytest.approx(mat_data['whs'][2][0], 0.1)

    # Vertical Beam Pressure
    assert 33.2 == pytest.approx(mat_data['wzp'][0][0], 0.1)
    assert 30.2 == pytest.approx(mat_data['wzp'][1][0], 0.1)
    assert 34.2 == pytest.approx(mat_data['wzp'][2][0], 0.1)

    # Vertical Beam Range Tracking
    assert 37.0 == pytest.approx(mat_data['wzr'][0][0], 0.1)
    assert 25.3 == pytest.approx(mat_data['wzr'][1][0], 0.1)
    assert 34.9 == pytest.approx(mat_data['wzr'][2][0], 0.1)

    # Earth East Velocity
    assert -1.45 == pytest.approx(mat_data['wus'][0][0], 0.1)
    assert -1.67 == pytest.approx(mat_data['wus'][1][0], 0.1)
    assert 88.88 == pytest.approx(mat_data['wus'][2][0], 0.1)
    assert -11.45 == pytest.approx(mat_data['wus'][0][1], 0.1)
    assert -11.67 == pytest.approx(mat_data['wus'][1][1], 0.1)
    assert 88.88 == pytest.approx(mat_data['wus'][2][1], 0.1)
    assert -12.45 == pytest.approx(mat_data['wus'][0][2], 0.1)
    assert -12.67 == pytest.approx(mat_data['wus'][1][2], 0.1)
    assert 88.88 == pytest.approx(mat_data['wus'][2][2], 0.1)

    # Earth North Velocity
    assert 0.25 == pytest.approx(mat_data['wvs'][0][0], 0.1)
    assert 0.67 == pytest.approx(mat_data['wvs'][1][0], 0.1)
    assert 88.88 == pytest.approx(mat_data['wvs'][2][0], 0.1)
    assert 1.25 == pytest.approx(mat_data['wvs'][0][1], 0.1)
    assert 1.67 == pytest.approx(mat_data['wvs'][1][1], 0.1)
    assert 88.88 == pytest.approx(mat_data['wvs'][2][1], 0.1)
    assert 2.25 == pytest.approx(mat_data['wvs'][0][2], 0.1)
    assert 2.67 == pytest.approx(mat_data['wvs'][1][2], 0.1)
    assert 88.88 == pytest.approx(mat_data['wvs'][2][2], 0.1)

    # Earth Vertical Velocity
    assert -0.1 == pytest.approx(mat_data['wzs'][0][0], 0.1)
    assert -0.029 == pytest.approx(mat_data['wzs'][1][0], 0.1)
    assert 88.88 == pytest.approx(mat_data['wvs'][2][0], 0.1)
    assert -1.1 == pytest.approx(mat_data['wzs'][0][1], 0.1)
    assert -1.027 == pytest.approx(mat_data['wzs'][1][1], 0.1)
    assert 88.88 == pytest.approx(mat_data['wvs'][2][1], 0.1)
    assert -2.1 == pytest.approx(mat_data['wzs'][0][2], 0.1)
    assert -2.027 == pytest.approx(mat_data['wzs'][1][2], 0.1)
    assert 88.88 == pytest.approx(mat_data['wvs'][2][2], 0.1)


def test_add_ens_ENU1():
    curr_dir = os.path.dirname(os.path.realpath(__file__))
    num_ens_in_burst = 3

    codec = wfc.WaveForceCodec(num_ens_in_burst, curr_dir, 32.0, 118.0, 3, 4, 5, 30, 4, 25.0, 0.0)
    codec.process_data_event += waves_rcv_with_ENU1

    # Create Ensembles
    ancillary_data1 = AncillaryData.AncillaryData(17, 1)
    ancillary_data1.Heading = 22.0
    ancillary_data1.Pitch = 10.0
    ancillary_data1.Roll = 1.0
    ancillary_data1.TransducerDepth = 30.2
    ancillary_data1.WaterTemp = 23.5
    ancillary_data1.BinSize = 1
    ancillary_data1.FirstBinRange = 3

    ancillary_data2 = AncillaryData.AncillaryData(17, 1)
    ancillary_data2.Heading = 23.0
    ancillary_data2.Pitch = 13.0
    ancillary_data2.Roll = 3.0
    ancillary_data2.TransducerDepth = 33.2
    ancillary_data2.WaterTemp = 26.5
    ancillary_data2.BinSize = 1
    ancillary_data2.FirstBinRange = 3

    ancillary_data3 = AncillaryData.AncillaryData(17, 1)
    ancillary_data3.Heading = 24.0
    ancillary_data3.Pitch = 14.0
    ancillary_data3.Roll = 4.0
    ancillary_data3.TransducerDepth = 34.2
    ancillary_data3.WaterTemp = 27.5
    ancillary_data3.BinSize = 1
    ancillary_data3.FirstBinRange = 3

    ensemble_data1 = EnsembleData.EnsembleData(19, 1)
    ensemble_data1.EnsembleNumber = 1
    ensemble_data1.NumBeams = 4
    ensemble_data1.NumBins = 10
    ensemble_data1.Year = 2019
    ensemble_data1.Month = 2
    ensemble_data1.Day = 19
    ensemble_data1.Hour = 10
    ensemble_data1.Minute = 22
    ensemble_data1.Second = 39
    ensemble_data1.HSec = 10

    ensemble_data2 = EnsembleData.EnsembleData(19, 1)
    ensemble_data2.EnsembleNumber = 2
    ensemble_data2.NumBeams = 1
    ensemble_data2.NumBins = 10
    ensemble_data2.Year = 2019
    ensemble_data2.Month = 2
    ensemble_data2.Day = 19
    ensemble_data2.Hour = 10
    ensemble_data2.Minute = 23
    ensemble_data2.Second = 39
    ensemble_data2.HSec = 10

    ensemble_data3 = EnsembleData.EnsembleData(19, 1)
    ensemble_data3.EnsembleNumber = 3
    ensemble_data3.NumBeams = 4
    ensemble_data3.NumBins = 10
    ensemble_data3.Year = 2019
    ensemble_data3.Month = 2
    ensemble_data3.Day = 19
    ensemble_data3.Hour = 10
    ensemble_data3.Minute = 24
    ensemble_data3.Second = 39
    ensemble_data3.HSec = 10

    ensemble_data4 = EnsembleData.EnsembleData(19, 1)
    ensemble_data4.EnsembleNumber = 4
    ensemble_data4.NumBeams = 1
    ensemble_data4.NumBins = 10
    ensemble_data4.Year = 2019
    ensemble_data4.Month = 2
    ensemble_data4.Day = 19
    ensemble_data4.Hour = 10
    ensemble_data4.Minute = 25
    ensemble_data4.Second = 39
    ensemble_data4.HSec = 10

    ensemble_data5 = EnsembleData.EnsembleData(19, 1)
    ensemble_data5.EnsembleNumber = 5
    ensemble_data5.NumBeams = 4
    ensemble_data5.NumBins = 10
    ensemble_data5.Year = 2019
    ensemble_data5.Month = 2
    ensemble_data5.Day = 19
    ensemble_data5.Hour = 10
    ensemble_data5.Minute = 26
    ensemble_data5.Second = 39
    ensemble_data5.HSec = 10

    ensemble_data6 = EnsembleData.EnsembleData(19, 1)
    ensemble_data6.EnsembleNumber = 6
    ensemble_data6.NumBeams = 1
    ensemble_data6.NumBins = 10
    ensemble_data6.Year = 2019
    ensemble_data6.Month = 2
    ensemble_data6.Day = 19
    ensemble_data6.Hour = 10
    ensemble_data6.Minute = 27
    ensemble_data6.Second = 39
    ensemble_data6.HSec = 10

    ensemble_data7 = EnsembleData.EnsembleData(19, 1)
    ensemble_data7.EnsembleNumber = 7
    ensemble_data7.NumBeams = 4
    ensemble_data7.NumBins = 10
    ensemble_data7.Year = 2019
    ensemble_data7.Month = 2
    ensemble_data7.Day = 19
    ensemble_data7.Hour = 10
    ensemble_data7.Minute = 28
    ensemble_data7.Second = 39
    ensemble_data7.HSec = 10

    range_track1 = RangeTracking.RangeTracking()
    range_track1.NumBeams = 4
    range_track1.Range.append(38.0)
    range_track1.Range.append(39.0)
    range_track1.Range.append(40.0)
    range_track1.Range.append(41.0)

    range_track2 = RangeTracking.RangeTracking()
    range_track2.NumBeams = 1
    range_track2.Range.append(37.0)

    range_track3 = RangeTracking.RangeTracking()
    range_track3.NumBeams = 4
    range_track3.Range.append(20.5)
    range_track3.Range.append(21.6)
    range_track3.Range.append(22.7)
    range_track3.Range.append(23.8)

    range_track4 = RangeTracking.RangeTracking()
    range_track4.NumBeams = 1
    range_track4.Range.append(25.3)

    range_track5 = RangeTracking.RangeTracking()
    range_track5.NumBeams = 4
    range_track5.Range.append(33.1)
    range_track5.Range.append(34.2)
    range_track5.Range.append(35.3)
    range_track5.Range.append(36.4)

    range_track6 = RangeTracking.RangeTracking()
    range_track6.NumBeams = 1
    range_track6.Range.append(34.9)

    range_track7 = RangeTracking.RangeTracking()
    range_track7.NumBeams = 4
    range_track7.Range.append(32.1)
    range_track7.Range.append(35.2)
    range_track7.Range.append(33.3)
    range_track7.Range.append(36.4)

    num_bins = 10
    num_beams = 4
    earth_vel1 = EarthVelocity.EarthVelocity(num_bins, num_beams)
    earth_vel1.Velocities[0][0] = -1.3
    earth_vel1.Velocities[0][1] = 0.65
    earth_vel1.Velocities[0][2] = -0.02
    earth_vel1.Velocities[0][3] = 0.1
    earth_vel1.Velocities[1][0] = -1.6
    earth_vel1.Velocities[1][1] = 0.56
    earth_vel1.Velocities[1][2] = -0.01
    earth_vel1.Velocities[1][3] = 0.08
    earth_vel1.Velocities[2][0] = -1.28
    earth_vel1.Velocities[2][1] = 0.36
    earth_vel1.Velocities[2][2] = -0.12
    earth_vel1.Velocities[2][3] = 0.13
    earth_vel1.Velocities[3][0] = -1.45
    earth_vel1.Velocities[3][1] = 0.25
    earth_vel1.Velocities[3][2] = -0.1
    earth_vel1.Velocities[3][3] = 0.11
    earth_vel1.Velocities[4][0] = -1.67
    earth_vel1.Velocities[4][1] = 0.67
    earth_vel1.Velocities[4][2] = -0.027
    earth_vel1.Velocities[4][3] = 0.17
    earth_vel1.Velocities[5][0] = -2.67
    earth_vel1.Velocities[5][1] = 2.67
    earth_vel1.Velocities[5][2] = -2.027
    earth_vel1.Velocities[5][3] = 2.17

    earth_vel3 = EarthVelocity.EarthVelocity(num_bins, num_beams)
    earth_vel3.Velocities[0][0] = -11.3
    earth_vel3.Velocities[0][1] = 1.65
    earth_vel3.Velocities[0][2] = -1.02
    earth_vel3.Velocities[0][3] = 1.1
    earth_vel3.Velocities[1][0] = -11.6
    earth_vel3.Velocities[1][1] = 1.56
    earth_vel3.Velocities[1][2] = -1.01
    earth_vel3.Velocities[1][3] = 1.08
    earth_vel3.Velocities[2][0] = -11.28
    earth_vel3.Velocities[2][1] = 1.36
    earth_vel3.Velocities[2][2] = -1.12
    earth_vel3.Velocities[2][3] = 1.13
    earth_vel3.Velocities[3][0] = -11.45
    earth_vel3.Velocities[3][1] = 1.25
    earth_vel3.Velocities[3][2] = -1.1
    earth_vel3.Velocities[3][3] = 1.11
    earth_vel3.Velocities[4][0] = -11.67
    earth_vel3.Velocities[4][1] = 1.67
    earth_vel3.Velocities[4][2] = -1.027
    earth_vel3.Velocities[4][3] = 1.17
    earth_vel3.Velocities[5][0] = -12.67
    earth_vel3.Velocities[5][1] = 2.67
    earth_vel3.Velocities[5][2] = -2.027
    earth_vel3.Velocities[5][3] = 2.17

    earth_vel5 = EarthVelocity.EarthVelocity(num_bins, num_beams)
    earth_vel5.Velocities[0][0] = -12.3
    earth_vel5.Velocities[0][1] = 2.65
    earth_vel5.Velocities[0][2] = -2.02
    earth_vel5.Velocities[0][3] = 2.1
    earth_vel5.Velocities[1][0] = -12.6
    earth_vel5.Velocities[1][1] = 2.56
    earth_vel5.Velocities[1][2] = -2.01
    earth_vel5.Velocities[1][3] = 2.08
    earth_vel5.Velocities[2][0] = -12.28
    earth_vel5.Velocities[2][1] = 2.36
    earth_vel5.Velocities[2][2] = -2.12
    earth_vel5.Velocities[2][3] = 2.13
    earth_vel5.Velocities[3][0] = -12.45
    earth_vel5.Velocities[3][1] = 2.25
    earth_vel5.Velocities[3][2] = -2.1
    earth_vel5.Velocities[3][3] = 2.11
    earth_vel5.Velocities[4][0] = -12.67
    earth_vel5.Velocities[4][1] = 2.67
    earth_vel5.Velocities[4][2] = -2.027
    earth_vel5.Velocities[4][3] = 2.17
    earth_vel5.Velocities[5][0] = -13.67
    earth_vel5.Velocities[5][1] = 3.67
    earth_vel5.Velocities[5][2] = -3.027
    earth_vel5.Velocities[5][3] = 3.17

    ensemble1 = Ensemble.Ensemble()
    ensemble1.AddAncillaryData(ancillary_data1)
    ensemble1.AddEnsembleData(ensemble_data1)
    ensemble1.AddRangeTracking(range_track1)
    ensemble1.AddEarthVelocity(earth_vel1)

    ensemble2 = Ensemble.Ensemble()
    ensemble2.AddAncillaryData(ancillary_data2)
    ensemble2.AddEnsembleData(ensemble_data2)
    ensemble2.AddRangeTracking(range_track2)

    ensemble3 = Ensemble.Ensemble()
    ensemble3.AddAncillaryData(ancillary_data3)
    ensemble3.AddEnsembleData(ensemble_data3)
    ensemble3.AddRangeTracking(range_track3)
    ensemble3.AddEarthVelocity(earth_vel3)

    ensemble4 = Ensemble.Ensemble()
    ensemble4.AddAncillaryData(ancillary_data1)
    ensemble4.AddEnsembleData(ensemble_data4)
    ensemble4.AddRangeTracking(range_track4)

    ensemble5 = Ensemble.Ensemble()
    ensemble5.AddAncillaryData(ancillary_data2)
    ensemble5.AddEnsembleData(ensemble_data5)
    ensemble5.AddRangeTracking(range_track5)
    ensemble5.AddEarthVelocity(earth_vel5)

    ensemble6 = Ensemble.Ensemble()
    ensemble6.AddAncillaryData(ancillary_data3)
    ensemble6.AddEnsembleData(ensemble_data6)
    ensemble6.AddRangeTracking(range_track6)

    ensemble7 = Ensemble.Ensemble()
    ensemble7.AddAncillaryData(ancillary_data3)
    ensemble7.AddEnsembleData(ensemble_data7)
    ensemble7.AddRangeTracking(range_track7)

    codec.add(ensemble1)
    codec.add(ensemble2)
    codec.add(ensemble3)
    codec.add(ensemble4)
    codec.add(ensemble5)
    codec.add(ensemble6)
    codec.add(ensemble7)


def waves_rcv_with_ENU1(self, file_name):

    assert True == os.path.isfile(file_name)

    # Read in the MATLAB file
    mat_data = sio.loadmat(file_name)

    # Lat and Lon
    assert 32.0 == mat_data['lat'][0][0]
    assert 118.0 == mat_data['lon'][0][0]

    # Wave Cell Depths
    assert 6.0 == mat_data['whv'][0][0]
    assert 7.0 == mat_data['whv'][0][1]
    assert 8.0 == mat_data['whv'][0][2]

    # First Ensemble Time
    assert 737475.4323958333 == mat_data['wft'][0][0]

    # Time between Ensembles
    assert 60.0 == mat_data['wdt'][0][0]

    # Pressure Sensor Height
    assert 30 == mat_data['whp'][0][0]

    # Heading
    assert 22.0 == mat_data['whg'][0][0]
    assert 24.0 == mat_data['whg'][1][0]
    assert 23.0 == mat_data['whg'][2][0]

    # Pitch
    assert 10.0 == mat_data['wph'][0][0]
    assert 14.0 == mat_data['wph'][1][0]
    assert 13.0 == mat_data['wph'][2][0]

    # Roll
    assert 1.0 == mat_data['wrl'][0][0]
    assert 4.0 == mat_data['wrl'][1][0]
    assert 3.0 == mat_data['wrl'][2][0]

    # Pressure
    assert 30.2 == pytest.approx(mat_data['wps'][0][0], 0.1)
    assert 33.2 == pytest.approx(mat_data['wps'][1][0], 0.1)
    assert 34.2 == pytest.approx(mat_data['wps'][2][0], 0.1)

    # Water Temp
    assert 23.5 == pytest.approx(mat_data['wts'][0][0], 0.1)
    assert 26.5 == pytest.approx(mat_data['wts'][1][0], 0.1)
    assert 27.5 == pytest.approx(mat_data['wts'][2][0], 0.1)

    # Average Range and Pressure
    assert 37.64 == pytest.approx(mat_data['wah'][0][0], 0.1)
    assert 24.36 == pytest.approx(mat_data['wah'][1][0], 0.1)
    assert 34.64 == pytest.approx(mat_data['wah'][2][0], 0.1)

    # Range Tracking
    assert 38.0 == pytest.approx(mat_data['wr0'][0][0], 0.1)
    assert 20.5 == pytest.approx(mat_data['wr0'][1][0], 0.1)
    assert 33.1 == pytest.approx(mat_data['wr0'][2][0], 0.1)

    assert 39.0 == pytest.approx(mat_data['wr1'][0][0], 0.1)
    assert 21.6 == pytest.approx(mat_data['wr1'][1][0], 0.1)
    assert 34.2 == pytest.approx(mat_data['wr1'][2][0], 0.1)

    assert 40.0 == pytest.approx(mat_data['wr2'][0][0], 0.1)
    assert 22.7 == pytest.approx(mat_data['wr2'][1][0], 0.1)
    assert 35.3 == pytest.approx(mat_data['wr2'][2][0], 0.1)

    assert 41.0 == pytest.approx(mat_data['wr3'][0][0], 0.1)
    assert 23.8 == pytest.approx(mat_data['wr3'][1][0], 0.1)
    assert 36.4 == pytest.approx(mat_data['wr3'][2][0], 0.1)

    # Selected Wave Height Source
    # Average height
    assert 37.64 == pytest.approx(mat_data['whs'][0][0], 0.1)
    assert 24.36 == pytest.approx(mat_data['whs'][1][0], 0.1)
    assert 34.64 == pytest.approx(mat_data['whs'][2][0], 0.1)

    # Vertical Beam Pressure
    assert 33.2 == pytest.approx(mat_data['wzp'][0][0], 0.1)
    assert 30.2 == pytest.approx(mat_data['wzp'][1][0], 0.1)
    assert 34.2 == pytest.approx(mat_data['wzp'][2][0], 0.1)

    # Vertical Beam Range Tracking
    assert 37.0 == pytest.approx(mat_data['wzr'][0][0], 0.1)
    assert 25.3 == pytest.approx(mat_data['wzr'][1][0], 0.1)
    assert 34.9 == pytest.approx(mat_data['wzr'][2][0], 0.1)

    # Earth East Velocity
    assert -1.45 == pytest.approx(mat_data['wus'][0][0], 0.1)
    assert -1.67 == pytest.approx(mat_data['wus'][1][0], 0.1)
    assert -2.67 == pytest.approx(mat_data['wus'][2][0], 0.1)
    assert -11.45 == pytest.approx(mat_data['wus'][0][1], 0.1)
    assert -11.67 == pytest.approx(mat_data['wus'][1][1], 0.1)
    assert -12.67 == pytest.approx(mat_data['wus'][2][1], 0.1)
    assert -12.45 == pytest.approx(mat_data['wus'][0][2], 0.1)
    assert -12.67 == pytest.approx(mat_data['wus'][1][2], 0.1)
    assert -13.67 == pytest.approx(mat_data['wus'][2][2], 0.1)

    # Earth North Velocity
    assert 0.25 == pytest.approx(mat_data['wvs'][0][0], 0.1)
    assert 0.67 == pytest.approx(mat_data['wvs'][1][0], 0.1)
    assert 2.67 == pytest.approx(mat_data['wvs'][2][0], 0.1)
    assert 1.25 == pytest.approx(mat_data['wvs'][0][1], 0.1)
    assert 1.67 == pytest.approx(mat_data['wvs'][1][1], 0.1)
    assert 2.67 == pytest.approx(mat_data['wvs'][2][1], 0.1)
    assert 2.25 == pytest.approx(mat_data['wvs'][0][2], 0.1)
    assert 2.67 == pytest.approx(mat_data['wvs'][1][2], 0.1)
    assert 3.67 == pytest.approx(mat_data['wvs'][2][2], 0.1)

    # Earth Vertical Velocity
    assert -0.1 == pytest.approx(mat_data['wzs'][0][0], 0.1)
    assert -0.029 == pytest.approx(mat_data['wzs'][1][0], 0.1)
    assert -2.027 == pytest.approx(mat_data['wzs'][2][0], 0.1)
    assert -1.1 == pytest.approx(mat_data['wzs'][0][1], 0.1)
    assert -1.027 == pytest.approx(mat_data['wzs'][1][1], 0.1)
    assert -2.027 == pytest.approx(mat_data['wzs'][2][1], 0.1)
    assert -2.1 == pytest.approx(mat_data['wzs'][0][2], 0.1)
    assert -2.027 == pytest.approx(mat_data['wzs'][1][2], 0.1)
    assert -3.027 == pytest.approx(mat_data['wzs'][2][2], 0.1)


def test_add_ens_Beam():
    curr_dir = os.path.dirname(os.path.realpath(__file__))
    num_ens_in_burst = 3

    codec = wfc.WaveForceCodec(num_ens_in_burst, curr_dir, 32.0, 118.0, 3, 4, 5, 30, 4, 0.25, 0.0)
    codec.process_data_event += waves_rcv_with_Beam

    # Create Ensembles
    ancillary_data1 = AncillaryData.AncillaryData(17, 1)
    ancillary_data1.Heading = 22.0
    ancillary_data1.Pitch = 10.0
    ancillary_data1.Roll = 1.0
    ancillary_data1.TransducerDepth = 30.2
    ancillary_data1.WaterTemp = 23.5
    ancillary_data1.BinSize = 1
    ancillary_data1.FirstBinRange = 3

    ancillary_data2 = AncillaryData.AncillaryData(17, 1)
    ancillary_data2.Heading = 23.0
    ancillary_data2.Pitch = 13.0
    ancillary_data2.Roll = 3.0
    ancillary_data2.TransducerDepth = 33.2
    ancillary_data2.WaterTemp = 26.5
    ancillary_data2.BinSize = 1
    ancillary_data2.FirstBinRange = 3

    ancillary_data3 = AncillaryData.AncillaryData(17, 1)
    ancillary_data3.Heading = 24.0
    ancillary_data3.Pitch = 14.0
    ancillary_data3.Roll = 4.0
    ancillary_data3.TransducerDepth = 34.2
    ancillary_data3.WaterTemp = 27.5
    ancillary_data3.BinSize = 1
    ancillary_data3.FirstBinRange = 3

    ensemble_data1 = EnsembleData.EnsembleData(19, 1)
    ensemble_data1.EnsembleNumber = 1
    ensemble_data1.NumBeams = 4
    ensemble_data1.NumBins = 10
    ensemble_data1.Year = 2019
    ensemble_data1.Month = 2
    ensemble_data1.Day = 19
    ensemble_data1.Hour = 10
    ensemble_data1.Minute = 22
    ensemble_data1.Second = 39
    ensemble_data1.HSec = 10

    ensemble_data2 = EnsembleData.EnsembleData(19, 1)
    ensemble_data2.EnsembleNumber = 2
    ensemble_data2.NumBeams = 1
    ensemble_data2.NumBins = 10
    ensemble_data2.Year = 2019
    ensemble_data2.Month = 2
    ensemble_data2.Day = 19
    ensemble_data2.Hour = 10
    ensemble_data2.Minute = 23
    ensemble_data2.Second = 39
    ensemble_data2.HSec = 10

    ensemble_data3 = EnsembleData.EnsembleData(19, 1)
    ensemble_data3.EnsembleNumber = 3
    ensemble_data3.NumBeams = 4
    ensemble_data3.NumBins = 10
    ensemble_data3.Year = 2019
    ensemble_data3.Month = 2
    ensemble_data3.Day = 19
    ensemble_data3.Hour = 10
    ensemble_data3.Minute = 24
    ensemble_data3.Second = 39
    ensemble_data3.HSec = 10

    ensemble_data4 = EnsembleData.EnsembleData(19, 1)
    ensemble_data4.EnsembleNumber = 4
    ensemble_data4.NumBeams = 1
    ensemble_data4.NumBins = 10
    ensemble_data4.Year = 2019
    ensemble_data4.Month = 2
    ensemble_data4.Day = 19
    ensemble_data4.Hour = 10
    ensemble_data4.Minute = 25
    ensemble_data4.Second = 39
    ensemble_data4.HSec = 10

    ensemble_data5 = EnsembleData.EnsembleData(19, 1)
    ensemble_data5.EnsembleNumber = 5
    ensemble_data5.NumBeams = 4
    ensemble_data5.NumBins = 10
    ensemble_data5.Year = 2019
    ensemble_data5.Month = 2
    ensemble_data5.Day = 19
    ensemble_data5.Hour = 10
    ensemble_data5.Minute = 26
    ensemble_data5.Second = 39
    ensemble_data5.HSec = 10

    ensemble_data6 = EnsembleData.EnsembleData(19, 1)
    ensemble_data6.EnsembleNumber = 6
    ensemble_data6.NumBeams = 1
    ensemble_data6.NumBins = 10
    ensemble_data6.Year = 2019
    ensemble_data6.Month = 2
    ensemble_data6.Day = 19
    ensemble_data6.Hour = 10
    ensemble_data6.Minute = 27
    ensemble_data6.Second = 39
    ensemble_data6.HSec = 10

    ensemble_data7 = EnsembleData.EnsembleData(19, 1)
    ensemble_data7.EnsembleNumber = 7
    ensemble_data7.NumBeams = 4
    ensemble_data7.NumBins = 10
    ensemble_data7.Year = 2019
    ensemble_data7.Month = 2
    ensemble_data7.Day = 19
    ensemble_data7.Hour = 10
    ensemble_data7.Minute = 28
    ensemble_data7.Second = 39
    ensemble_data7.HSec = 10

    range_track1 = RangeTracking.RangeTracking()
    range_track1.NumBeams = 4
    range_track1.Range.append(38.0)
    range_track1.Range.append(39.0)
    range_track1.Range.append(40.0)
    range_track1.Range.append(41.0)

    range_track2 = RangeTracking.RangeTracking()
    range_track2.NumBeams = 1
    range_track2.Range.append(37.0)

    range_track3 = RangeTracking.RangeTracking()
    range_track3.NumBeams = 4
    range_track3.Range.append(20.5)
    range_track3.Range.append(21.6)
    range_track3.Range.append(22.7)
    range_track3.Range.append(23.8)

    range_track4 = RangeTracking.RangeTracking()
    range_track4.NumBeams = 1
    range_track4.Range.append(25.3)

    range_track5 = RangeTracking.RangeTracking()
    range_track5.NumBeams = 4
    range_track5.Range.append(33.1)
    range_track5.Range.append(34.2)
    range_track5.Range.append(35.3)
    range_track5.Range.append(36.4)

    range_track6 = RangeTracking.RangeTracking()
    range_track6.NumBeams = 1
    range_track6.Range.append(34.9)

    range_track7 = RangeTracking.RangeTracking()
    range_track7.NumBeams = 4
    range_track7.Range.append(32.1)
    range_track7.Range.append(35.2)
    range_track7.Range.append(33.3)
    range_track7.Range.append(36.4)

    num_bins = 10
    num_beams = 4
    earth_vel1 = EarthVelocity.EarthVelocity(num_bins, num_beams)
    earth_vel1.Velocities[0][0] = -1.3
    earth_vel1.Velocities[0][1] = 0.65
    earth_vel1.Velocities[0][2] = -0.02
    earth_vel1.Velocities[0][3] = 0.1
    earth_vel1.Velocities[1][0] = -1.6
    earth_vel1.Velocities[1][1] = 0.56
    earth_vel1.Velocities[1][2] = -0.01
    earth_vel1.Velocities[1][3] = 0.08
    earth_vel1.Velocities[2][0] = -1.28
    earth_vel1.Velocities[2][1] = 0.36
    earth_vel1.Velocities[2][2] = -0.12
    earth_vel1.Velocities[2][3] = 0.13
    earth_vel1.Velocities[3][0] = -1.45
    earth_vel1.Velocities[3][1] = 0.25
    earth_vel1.Velocities[3][2] = -0.1
    earth_vel1.Velocities[3][3] = 0.11
    earth_vel1.Velocities[4][0] = -1.67
    earth_vel1.Velocities[4][1] = 0.67
    earth_vel1.Velocities[4][2] = -0.027
    earth_vel1.Velocities[4][3] = 0.17
    earth_vel1.Velocities[5][0] = -2.67
    earth_vel1.Velocities[5][1] = 2.67
    earth_vel1.Velocities[5][2] = -2.027
    earth_vel1.Velocities[5][3] = 2.17

    earth_vel3 = EarthVelocity.EarthVelocity(num_bins, num_beams)
    earth_vel3.Velocities[0][0] = -11.3
    earth_vel3.Velocities[0][1] = 1.65
    earth_vel3.Velocities[0][2] = -1.02
    earth_vel3.Velocities[0][3] = 1.1
    earth_vel3.Velocities[1][0] = -11.6
    earth_vel3.Velocities[1][1] = 1.56
    earth_vel3.Velocities[1][2] = -1.01
    earth_vel3.Velocities[1][3] = 1.08
    earth_vel3.Velocities[2][0] = -11.28
    earth_vel3.Velocities[2][1] = 1.36
    earth_vel3.Velocities[2][2] = -1.12
    earth_vel3.Velocities[2][3] = 1.13
    earth_vel3.Velocities[3][0] = -11.45
    earth_vel3.Velocities[3][1] = 1.25
    earth_vel3.Velocities[3][2] = -1.1
    earth_vel3.Velocities[3][3] = 1.11
    earth_vel3.Velocities[4][0] = -11.67
    earth_vel3.Velocities[4][1] = 1.67
    earth_vel3.Velocities[4][2] = -1.027
    earth_vel3.Velocities[4][3] = 1.17
    earth_vel3.Velocities[5][0] = -12.67
    earth_vel3.Velocities[5][1] = 2.67
    earth_vel3.Velocities[5][2] = -2.027
    earth_vel3.Velocities[5][3] = 2.17

    earth_vel5 = EarthVelocity.EarthVelocity(num_bins, num_beams)
    earth_vel5.Velocities[0][0] = -12.3
    earth_vel5.Velocities[0][1] = 2.65
    earth_vel5.Velocities[0][2] = -2.02
    earth_vel5.Velocities[0][3] = 2.1
    earth_vel5.Velocities[1][0] = -12.6
    earth_vel5.Velocities[1][1] = 2.56
    earth_vel5.Velocities[1][2] = -2.01
    earth_vel5.Velocities[1][3] = 2.08
    earth_vel5.Velocities[2][0] = -12.28
    earth_vel5.Velocities[2][1] = 2.36
    earth_vel5.Velocities[2][2] = -2.12
    earth_vel5.Velocities[2][3] = 2.13
    earth_vel5.Velocities[3][0] = -12.45
    earth_vel5.Velocities[3][1] = 2.25
    earth_vel5.Velocities[3][2] = -2.1
    earth_vel5.Velocities[3][3] = 2.11
    earth_vel5.Velocities[4][0] = -12.67
    earth_vel5.Velocities[4][1] = 2.67
    earth_vel5.Velocities[4][2] = -2.027
    earth_vel5.Velocities[4][3] = 2.17
    earth_vel5.Velocities[5][0] = -13.67
    earth_vel5.Velocities[5][1] = 3.67
    earth_vel5.Velocities[5][2] = -3.027
    earth_vel5.Velocities[5][3] = 3.17

    # Beam Velocity
    beam_vel1 = BeamVelocity.BeamVelocity(num_bins, num_beams)
    beam_vel1.Velocities[0][0] = -1.3
    beam_vel1.Velocities[0][1] = 0.65
    beam_vel1.Velocities[0][2] = -0.02
    beam_vel1.Velocities[0][3] = 0.1
    beam_vel1.Velocities[1][0] = -1.6
    beam_vel1.Velocities[1][1] = 0.56
    beam_vel1.Velocities[1][2] = -0.01
    beam_vel1.Velocities[1][3] = 0.08
    beam_vel1.Velocities[2][0] = -1.28
    beam_vel1.Velocities[2][1] = 0.36
    beam_vel1.Velocities[2][2] = -0.12
    beam_vel1.Velocities[2][3] = 0.13
    beam_vel1.Velocities[3][0] = -1.45
    beam_vel1.Velocities[3][1] = 0.25
    beam_vel1.Velocities[3][2] = -0.1
    beam_vel1.Velocities[3][3] = 0.11
    beam_vel1.Velocities[4][0] = -1.67
    beam_vel1.Velocities[4][1] = 0.67
    beam_vel1.Velocities[4][2] = -0.027
    beam_vel1.Velocities[4][3] = 0.17
    beam_vel1.Velocities[5][0] = -2.67
    beam_vel1.Velocities[5][1] = 2.67
    beam_vel1.Velocities[5][2] = -2.027
    beam_vel1.Velocities[5][3] = 2.17

    beam_vel3 = BeamVelocity.BeamVelocity(num_bins, num_beams)
    beam_vel3.Velocities[0][0] = -11.3
    beam_vel3.Velocities[0][1] = 1.65
    beam_vel3.Velocities[0][2] = -1.02
    beam_vel3.Velocities[0][3] = 1.1
    beam_vel3.Velocities[1][0] = -11.6
    beam_vel3.Velocities[1][1] = 1.56
    beam_vel3.Velocities[1][2] = -1.01
    beam_vel3.Velocities[1][3] = 1.08
    beam_vel3.Velocities[2][0] = -11.28
    beam_vel3.Velocities[2][1] = 1.36
    beam_vel3.Velocities[2][2] = -1.12
    beam_vel3.Velocities[2][3] = 1.13
    beam_vel3.Velocities[3][0] = -11.45
    beam_vel3.Velocities[3][1] = 1.25
    beam_vel3.Velocities[3][2] = -1.1
    beam_vel3.Velocities[3][3] = 1.11
    beam_vel3.Velocities[4][0] = -11.67
    beam_vel3.Velocities[4][1] = 1.67
    beam_vel3.Velocities[4][2] = -1.027
    beam_vel3.Velocities[4][3] = 1.17
    beam_vel3.Velocities[5][0] = -12.67
    beam_vel3.Velocities[5][1] = 2.67
    beam_vel3.Velocities[5][2] = -2.027
    beam_vel3.Velocities[5][3] = 2.17

    beam_vel5 = BeamVelocity.BeamVelocity(num_bins, num_beams)
    beam_vel5.Velocities[0][0] = -12.3
    beam_vel5.Velocities[0][1] = 2.65
    beam_vel5.Velocities[0][2] = -2.02
    beam_vel5.Velocities[0][3] = 2.1
    beam_vel5.Velocities[1][0] = -12.6
    beam_vel5.Velocities[1][1] = 2.56
    beam_vel5.Velocities[1][2] = -2.01
    beam_vel5.Velocities[1][3] = 2.08
    beam_vel5.Velocities[2][0] = -12.28
    beam_vel5.Velocities[2][1] = 2.36
    beam_vel5.Velocities[2][2] = -2.12
    beam_vel5.Velocities[2][3] = 2.13
    beam_vel5.Velocities[3][0] = -12.45
    beam_vel5.Velocities[3][1] = 2.25
    beam_vel5.Velocities[3][2] = -2.1
    beam_vel5.Velocities[3][3] = 2.11
    beam_vel5.Velocities[4][0] = -12.67
    beam_vel5.Velocities[4][1] = 2.67
    beam_vel5.Velocities[4][2] = -2.027
    beam_vel5.Velocities[4][3] = 2.17
    beam_vel5.Velocities[5][0] = -13.67
    beam_vel5.Velocities[5][1] = 3.67
    beam_vel5.Velocities[5][2] = -3.027
    beam_vel5.Velocities[5][3] = 3.17

    ensemble1 = Ensemble.Ensemble()
    ensemble1.AddAncillaryData(ancillary_data1)
    ensemble1.AddEnsembleData(ensemble_data1)
    ensemble1.AddRangeTracking(range_track1)
    ensemble1.AddEarthVelocity(earth_vel1)
    ensemble1.AddBeamVelocity(beam_vel1)

    ensemble2 = Ensemble.Ensemble()
    ensemble2.AddAncillaryData(ancillary_data2)
    ensemble2.AddEnsembleData(ensemble_data2)
    ensemble2.AddRangeTracking(range_track2)

    ensemble3 = Ensemble.Ensemble()
    ensemble3.AddAncillaryData(ancillary_data3)
    ensemble3.AddEnsembleData(ensemble_data3)
    ensemble3.AddRangeTracking(range_track3)
    ensemble3.AddEarthVelocity(earth_vel3)
    ensemble3.AddBeamVelocity(beam_vel3)

    ensemble4 = Ensemble.Ensemble()
    ensemble4.AddAncillaryData(ancillary_data1)
    ensemble4.AddEnsembleData(ensemble_data4)
    ensemble4.AddRangeTracking(range_track4)

    ensemble5 = Ensemble.Ensemble()
    ensemble5.AddAncillaryData(ancillary_data2)
    ensemble5.AddEnsembleData(ensemble_data5)
    ensemble5.AddRangeTracking(range_track5)
    ensemble5.AddEarthVelocity(earth_vel5)
    ensemble5.AddBeamVelocity(beam_vel5)

    ensemble6 = Ensemble.Ensemble()
    ensemble6.AddAncillaryData(ancillary_data3)
    ensemble6.AddEnsembleData(ensemble_data6)
    ensemble6.AddRangeTracking(range_track6)

    ensemble7 = Ensemble.Ensemble()
    ensemble7.AddAncillaryData(ancillary_data3)
    ensemble7.AddEnsembleData(ensemble_data7)
    ensemble7.AddRangeTracking(range_track7)

    codec.add(ensemble1)
    codec.add(ensemble2)
    codec.add(ensemble3)
    codec.add(ensemble4)
    codec.add(ensemble5)
    codec.add(ensemble6)
    codec.add(ensemble7)


def waves_rcv_with_Beam(self, file_name):

    assert True == os.path.isfile(file_name)

    # Read in the MATLAB file
    mat_data = sio.loadmat(file_name)

    # Lat and Lon
    assert 32.0 == mat_data['lat'][0][0]
    assert 118.0 == mat_data['lon'][0][0]

    # Wave Cell Depths
    assert 6.0 == mat_data['whv'][0][0]
    assert 7.0 == mat_data['whv'][0][1]
    assert 8.0 == mat_data['whv'][0][2]

    # First Ensemble Time
    assert 737475.4323958333 == mat_data['wft'][0][0]

    # Time between Ensembles
    assert 60.0 == mat_data['wdt'][0][0]

    # Pressure Sensor Height
    assert 30 == mat_data['whp'][0][0]

    # Heading
    assert 22.0 == mat_data['whg'][0][0]
    assert 24.0 == mat_data['whg'][1][0]
    assert 23.0 == mat_data['whg'][2][0]

    # Pitch
    assert 10.0 == mat_data['wph'][0][0]
    assert 14.0 == mat_data['wph'][1][0]
    assert 13.0 == mat_data['wph'][2][0]

    # Roll
    assert 1.0 == mat_data['wrl'][0][0]
    assert 4.0 == mat_data['wrl'][1][0]
    assert 3.0 == mat_data['wrl'][2][0]

    # Pressure
    assert 30.2 == pytest.approx(mat_data['wps'][0][0], 0.1)
    assert 33.2 == pytest.approx(mat_data['wps'][1][0], 0.1)
    assert 34.2 == pytest.approx(mat_data['wps'][2][0], 0.1)

    # Water Temp
    assert 23.5 == pytest.approx(mat_data['wts'][0][0], 0.1)
    assert 26.5 == pytest.approx(mat_data['wts'][1][0], 0.1)
    assert 27.5 == pytest.approx(mat_data['wts'][2][0], 0.1)

    # Average Range and Pressure
    assert 37.64 == pytest.approx(mat_data['wah'][0][0], 0.1)
    assert 24.36 == pytest.approx(mat_data['wah'][1][0], 0.1)
    assert 34.64 == pytest.approx(mat_data['wah'][2][0], 0.1)

    # Range Tracking
    assert 38.0 == pytest.approx(mat_data['wr0'][0][0], 0.1)
    assert 20.5 == pytest.approx(mat_data['wr0'][1][0], 0.1)
    assert 33.1 == pytest.approx(mat_data['wr0'][2][0], 0.1)

    assert 39.0 == pytest.approx(mat_data['wr1'][0][0], 0.1)
    assert 21.6 == pytest.approx(mat_data['wr1'][1][0], 0.1)
    assert 34.2 == pytest.approx(mat_data['wr1'][2][0], 0.1)

    assert 40.0 == pytest.approx(mat_data['wr2'][0][0], 0.1)
    assert 22.7 == pytest.approx(mat_data['wr2'][1][0], 0.1)
    assert 35.3 == pytest.approx(mat_data['wr2'][2][0], 0.1)

    assert 41.0 == pytest.approx(mat_data['wr3'][0][0], 0.1)
    assert 23.8 == pytest.approx(mat_data['wr3'][1][0], 0.1)
    assert 36.4 == pytest.approx(mat_data['wr3'][2][0], 0.1)

    # Selected Wave Height Source
    # Average height
    assert 37.64 == pytest.approx(mat_data['whs'][0][0], 0.1)
    assert 24.36 == pytest.approx(mat_data['whs'][1][0], 0.1)
    assert 34.64 == pytest.approx(mat_data['whs'][2][0], 0.1)

    # Vertical Beam Pressure
    assert 33.2 == pytest.approx(mat_data['wzp'][0][0], 0.1)
    assert 30.2 == pytest.approx(mat_data['wzp'][1][0], 0.1)
    assert 34.2 == pytest.approx(mat_data['wzp'][2][0], 0.1)

    # Vertical Beam Range Tracking
    assert 37.0 == pytest.approx(mat_data['wzr'][0][0], 0.1)
    assert 25.3 == pytest.approx(mat_data['wzr'][1][0], 0.1)
    assert 34.9 == pytest.approx(mat_data['wzr'][2][0], 0.1)

    # Earth East Velocity
    assert -1.45 == pytest.approx(mat_data['wus'][0][0], 0.1)
    assert -1.67 == pytest.approx(mat_data['wus'][1][0], 0.1)
    assert -2.67 == pytest.approx(mat_data['wus'][2][0], 0.1)
    assert -11.45 == pytest.approx(mat_data['wus'][0][1], 0.1)
    assert -11.67 == pytest.approx(mat_data['wus'][1][1], 0.1)
    assert -12.67 == pytest.approx(mat_data['wus'][2][1], 0.1)
    assert -12.45 == pytest.approx(mat_data['wus'][0][2], 0.1)
    assert -12.67 == pytest.approx(mat_data['wus'][1][2], 0.1)
    assert -13.67 == pytest.approx(mat_data['wus'][2][2], 0.1)

    # Earth North Velocity
    assert 0.25 == pytest.approx(mat_data['wvs'][0][0], 0.1)
    assert 0.67 == pytest.approx(mat_data['wvs'][1][0], 0.1)
    assert 2.67 == pytest.approx(mat_data['wvs'][2][0], 0.1)
    assert 1.25 == pytest.approx(mat_data['wvs'][0][1], 0.1)
    assert 1.67 == pytest.approx(mat_data['wvs'][1][1], 0.1)
    assert 2.67 == pytest.approx(mat_data['wvs'][2][1], 0.1)
    assert 2.25 == pytest.approx(mat_data['wvs'][0][2], 0.1)
    assert 2.67 == pytest.approx(mat_data['wvs'][1][2], 0.1)
    assert 3.67 == pytest.approx(mat_data['wvs'][2][2], 0.1)

    # Earth Vertical Velocity
    assert -0.1 == pytest.approx(mat_data['wzs'][0][0], 0.1)
    assert -0.029 == pytest.approx(mat_data['wzs'][1][0], 0.1)
    assert -2.027 == pytest.approx(mat_data['wzs'][2][0], 0.1)
    assert -1.1 == pytest.approx(mat_data['wzs'][0][1], 0.1)
    assert -1.027 == pytest.approx(mat_data['wzs'][1][1], 0.1)
    assert -2.027 == pytest.approx(mat_data['wzs'][2][1], 0.1)
    assert -2.1 == pytest.approx(mat_data['wzs'][0][2], 0.1)
    assert -2.027 == pytest.approx(mat_data['wzs'][1][2], 0.1)
    assert -3.027 == pytest.approx(mat_data['wzs'][2][2], 0.1)

    # Beam 0 Velocity
    assert -1.45 == pytest.approx(mat_data['wb0'][0][0], 0.1)
    assert -1.67 == pytest.approx(mat_data['wb0'][1][0], 0.1)
    assert -2.67 == pytest.approx(mat_data['wb0'][2][0], 0.1)
    assert -11.45 == pytest.approx(mat_data['wb0'][0][1], 0.1)
    assert -11.67 == pytest.approx(mat_data['wb0'][1][1], 0.1)
    assert -12.67 == pytest.approx(mat_data['wb0'][2][1], 0.1)
    assert -12.45 == pytest.approx(mat_data['wb0'][0][2], 0.1)
    assert -12.67 == pytest.approx(mat_data['wb0'][1][2], 0.1)
    assert -13.67 == pytest.approx(mat_data['wb0'][2][2], 0.1)

    # Beam 1 Velocity
    assert 0.25 == pytest.approx(mat_data['wb1'][0][0], 0.1)
    assert 0.67 == pytest.approx(mat_data['wb1'][1][0], 0.1)
    assert 2.67 == pytest.approx(mat_data['wb1'][2][0], 0.1)
    assert 1.25 == pytest.approx(mat_data['wb1'][0][1], 0.1)
    assert 1.67 == pytest.approx(mat_data['wb1'][1][1], 0.1)
    assert 2.67 == pytest.approx(mat_data['wb1'][2][1], 0.1)
    assert 2.25 == pytest.approx(mat_data['wb1'][0][2], 0.1)
    assert 2.67 == pytest.approx(mat_data['wb1'][1][2], 0.1)
    assert 3.67 == pytest.approx(mat_data['wb1'][2][2], 0.1)

    # Beam 3 Velocity
    assert -0.1 == pytest.approx(mat_data['wb2'][0][0], 0.1)
    assert -0.029 == pytest.approx(mat_data['wb2'][1][0], 0.1)
    assert -2.027 == pytest.approx(mat_data['wb2'][2][0], 0.1)
    assert -1.1 == pytest.approx(mat_data['wb2'][0][1], 0.1)
    assert -1.027 == pytest.approx(mat_data['wb2'][1][1], 0.1)
    assert -2.027 == pytest.approx(mat_data['wb2'][2][1], 0.1)
    assert -2.1 == pytest.approx(mat_data['wb2'][0][2], 0.1)
    assert -2.027 == pytest.approx(mat_data['wb2'][1][2], 0.1)
    assert -3.027 == pytest.approx(mat_data['wb2'][2][2], 0.1)

    # Beam 4 Velocity
    assert 0.11 == pytest.approx(mat_data['wb3'][0][0], 0.1)
    assert 0.17 == pytest.approx(mat_data['wb3'][1][0], 0.1)
    assert 2.17 == pytest.approx(mat_data['wb3'][2][0], 0.1)
    assert 1.11 == pytest.approx(mat_data['wb3'][0][1], 0.1)
    assert 1.17 == pytest.approx(mat_data['wb3'][1][1], 0.1)
    assert 2.17 == pytest.approx(mat_data['wb3'][2][1], 0.1)
    assert 2.11 == pytest.approx(mat_data['wb3'][0][2], 0.1)
    assert 2.17 == pytest.approx(mat_data['wb3'][1][2], 0.1)
    assert 3.17 == pytest.approx(mat_data['wb3'][2][2], 0.1)


def test_add_ens_VertBeam():
    curr_dir = os.path.dirname(os.path.realpath(__file__))
    num_ens_in_burst = 3

    codec = wfc.WaveForceCodec(num_ens_in_burst, curr_dir, 32.0, 118.0, 3, 4, 5, 30, 4, 25.0, 0.0)
    codec.process_data_event += waves_rcv_with_VertBeam

    # Create Ensembles
    ancillary_data1 = AncillaryData.AncillaryData(17, 1)
    ancillary_data1.Heading = 22.0
    ancillary_data1.Pitch = 10.0
    ancillary_data1.Roll = 1.0
    ancillary_data1.TransducerDepth = 30.2
    ancillary_data1.WaterTemp = 23.5
    ancillary_data1.BinSize = 1
    ancillary_data1.FirstBinRange = 3

    ancillary_data2 = AncillaryData.AncillaryData(17, 1)
    ancillary_data2.Heading = 23.0
    ancillary_data2.Pitch = 13.0
    ancillary_data2.Roll = 3.0
    ancillary_data2.TransducerDepth = 33.2
    ancillary_data2.WaterTemp = 26.5
    ancillary_data2.BinSize = 1
    ancillary_data2.FirstBinRange = 3

    ancillary_data3 = AncillaryData.AncillaryData(17, 1)
    ancillary_data3.Heading = 24.0
    ancillary_data3.Pitch = 14.0
    ancillary_data3.Roll = 4.0
    ancillary_data3.TransducerDepth = 34.2
    ancillary_data3.WaterTemp = 27.5
    ancillary_data3.BinSize = 1
    ancillary_data3.FirstBinRange = 3

    ensemble_data1 = EnsembleData.EnsembleData(19, 1)
    ensemble_data1.EnsembleNumber = 1
    ensemble_data1.NumBeams = 4
    ensemble_data1.NumBins = 10
    ensemble_data1.Year = 2019
    ensemble_data1.Month = 2
    ensemble_data1.Day = 19
    ensemble_data1.Hour = 10
    ensemble_data1.Minute = 22
    ensemble_data1.Second = 39
    ensemble_data1.HSec = 10

    ensemble_data2 = EnsembleData.EnsembleData(19, 1)
    ensemble_data2.EnsembleNumber = 2
    ensemble_data2.NumBeams = 1
    ensemble_data2.NumBins = 10
    ensemble_data2.Year = 2019
    ensemble_data2.Month = 2
    ensemble_data2.Day = 19
    ensemble_data2.Hour = 10
    ensemble_data2.Minute = 23
    ensemble_data2.Second = 39
    ensemble_data2.HSec = 10

    ensemble_data3 = EnsembleData.EnsembleData(19, 1)
    ensemble_data3.EnsembleNumber = 3
    ensemble_data3.NumBeams = 4
    ensemble_data3.NumBins = 10
    ensemble_data3.Year = 2019
    ensemble_data3.Month = 2
    ensemble_data3.Day = 19
    ensemble_data3.Hour = 10
    ensemble_data3.Minute = 24
    ensemble_data3.Second = 39
    ensemble_data3.HSec = 10

    ensemble_data4 = EnsembleData.EnsembleData(19, 1)
    ensemble_data4.EnsembleNumber = 4
    ensemble_data4.NumBeams = 1
    ensemble_data4.NumBins = 10
    ensemble_data4.Year = 2019
    ensemble_data4.Month = 2
    ensemble_data4.Day = 19
    ensemble_data4.Hour = 10
    ensemble_data4.Minute = 25
    ensemble_data4.Second = 39
    ensemble_data4.HSec = 10

    ensemble_data5 = EnsembleData.EnsembleData(19, 1)
    ensemble_data5.EnsembleNumber = 5
    ensemble_data5.NumBeams = 4
    ensemble_data5.NumBins = 10
    ensemble_data5.Year = 2019
    ensemble_data5.Month = 2
    ensemble_data5.Day = 19
    ensemble_data5.Hour = 10
    ensemble_data5.Minute = 26
    ensemble_data5.Second = 39
    ensemble_data5.HSec = 10

    ensemble_data6 = EnsembleData.EnsembleData(19, 1)
    ensemble_data6.EnsembleNumber = 6
    ensemble_data6.NumBeams = 1
    ensemble_data6.NumBins = 10
    ensemble_data6.Year = 2019
    ensemble_data6.Month = 2
    ensemble_data6.Day = 19
    ensemble_data6.Hour = 10
    ensemble_data6.Minute = 27
    ensemble_data6.Second = 39
    ensemble_data6.HSec = 10

    ensemble_data7 = EnsembleData.EnsembleData(19, 1)
    ensemble_data7.EnsembleNumber = 7
    ensemble_data7.NumBeams = 4
    ensemble_data7.NumBins = 10
    ensemble_data7.Year = 2019
    ensemble_data7.Month = 2
    ensemble_data7.Day = 19
    ensemble_data7.Hour = 10
    ensemble_data7.Minute = 28
    ensemble_data7.Second = 39
    ensemble_data7.HSec = 10

    range_track1 = RangeTracking.RangeTracking()
    range_track1.NumBeams = 4
    range_track1.Range.append(38.0)
    range_track1.Range.append(39.0)
    range_track1.Range.append(40.0)
    range_track1.Range.append(41.0)

    range_track2 = RangeTracking.RangeTracking()
    range_track2.NumBeams = 1
    range_track2.Range.append(37.0)

    range_track3 = RangeTracking.RangeTracking()
    range_track3.NumBeams = 4
    range_track3.Range.append(20.5)
    range_track3.Range.append(21.6)
    range_track3.Range.append(22.7)
    range_track3.Range.append(23.8)

    range_track4 = RangeTracking.RangeTracking()
    range_track4.NumBeams = 1
    range_track4.Range.append(25.3)

    range_track5 = RangeTracking.RangeTracking()
    range_track5.NumBeams = 4
    range_track5.Range.append(33.1)
    range_track5.Range.append(34.2)
    range_track5.Range.append(35.3)
    range_track5.Range.append(36.4)

    range_track6 = RangeTracking.RangeTracking()
    range_track6.NumBeams = 1
    range_track6.Range.append(34.9)

    range_track7 = RangeTracking.RangeTracking()
    range_track7.NumBeams = 4
    range_track7.Range.append(32.1)
    range_track7.Range.append(35.2)
    range_track7.Range.append(33.3)
    range_track7.Range.append(36.4)

    num_bins = 10
    num_beams = 4
    earth_vel1 = EarthVelocity.EarthVelocity(num_bins, num_beams)
    earth_vel1.Velocities[0][0] = -1.3
    earth_vel1.Velocities[0][1] = 0.65
    earth_vel1.Velocities[0][2] = -0.02
    earth_vel1.Velocities[0][3] = 0.1
    earth_vel1.Velocities[1][0] = -1.6
    earth_vel1.Velocities[1][1] = 0.56
    earth_vel1.Velocities[1][2] = -0.01
    earth_vel1.Velocities[1][3] = 0.08
    earth_vel1.Velocities[2][0] = -1.28
    earth_vel1.Velocities[2][1] = 0.36
    earth_vel1.Velocities[2][2] = -0.12
    earth_vel1.Velocities[2][3] = 0.13
    earth_vel1.Velocities[3][0] = -1.45
    earth_vel1.Velocities[3][1] = 0.25
    earth_vel1.Velocities[3][2] = -0.1
    earth_vel1.Velocities[3][3] = 0.11
    earth_vel1.Velocities[4][0] = -1.67
    earth_vel1.Velocities[4][1] = 0.67
    earth_vel1.Velocities[4][2] = -0.027
    earth_vel1.Velocities[4][3] = 0.17
    earth_vel1.Velocities[5][0] = -2.67
    earth_vel1.Velocities[5][1] = 2.67
    earth_vel1.Velocities[5][2] = -2.027
    earth_vel1.Velocities[5][3] = 2.17

    earth_vel3 = EarthVelocity.EarthVelocity(num_bins, num_beams)
    earth_vel3.Velocities[0][0] = -11.3
    earth_vel3.Velocities[0][1] = 1.65
    earth_vel3.Velocities[0][2] = -1.02
    earth_vel3.Velocities[0][3] = 1.1
    earth_vel3.Velocities[1][0] = -11.6
    earth_vel3.Velocities[1][1] = 1.56
    earth_vel3.Velocities[1][2] = -1.01
    earth_vel3.Velocities[1][3] = 1.08
    earth_vel3.Velocities[2][0] = -11.28
    earth_vel3.Velocities[2][1] = 1.36
    earth_vel3.Velocities[2][2] = -1.12
    earth_vel3.Velocities[2][3] = 1.13
    earth_vel3.Velocities[3][0] = -11.45
    earth_vel3.Velocities[3][1] = 1.25
    earth_vel3.Velocities[3][2] = -1.1
    earth_vel3.Velocities[3][3] = 1.11
    earth_vel3.Velocities[4][0] = -11.67
    earth_vel3.Velocities[4][1] = 1.67
    earth_vel3.Velocities[4][2] = -1.027
    earth_vel3.Velocities[4][3] = 1.17
    earth_vel3.Velocities[5][0] = -12.67
    earth_vel3.Velocities[5][1] = 2.67
    earth_vel3.Velocities[5][2] = -2.027
    earth_vel3.Velocities[5][3] = 2.17

    earth_vel5 = EarthVelocity.EarthVelocity(num_bins, num_beams)
    earth_vel5.Velocities[0][0] = -12.3
    earth_vel5.Velocities[0][1] = 2.65
    earth_vel5.Velocities[0][2] = -2.02
    earth_vel5.Velocities[0][3] = 2.1
    earth_vel5.Velocities[1][0] = -12.6
    earth_vel5.Velocities[1][1] = 2.56
    earth_vel5.Velocities[1][2] = -2.01
    earth_vel5.Velocities[1][3] = 2.08
    earth_vel5.Velocities[2][0] = -12.28
    earth_vel5.Velocities[2][1] = 2.36
    earth_vel5.Velocities[2][2] = -2.12
    earth_vel5.Velocities[2][3] = 2.13
    earth_vel5.Velocities[3][0] = -12.45
    earth_vel5.Velocities[3][1] = 2.25
    earth_vel5.Velocities[3][2] = -2.1
    earth_vel5.Velocities[3][3] = 2.11
    earth_vel5.Velocities[4][0] = -12.67
    earth_vel5.Velocities[4][1] = 2.67
    earth_vel5.Velocities[4][2] = -2.027
    earth_vel5.Velocities[4][3] = 2.17
    earth_vel5.Velocities[5][0] = -13.67
    earth_vel5.Velocities[5][1] = 3.67
    earth_vel5.Velocities[5][2] = -3.027
    earth_vel5.Velocities[5][3] = 3.17

    # Beam Velocity
    beam_vel1 = BeamVelocity.BeamVelocity(num_bins, num_beams)
    beam_vel1.Velocities[0][0] = -1.3
    beam_vel1.Velocities[0][1] = 0.65
    beam_vel1.Velocities[0][2] = -0.02
    beam_vel1.Velocities[0][3] = 0.1
    beam_vel1.Velocities[1][0] = -1.6
    beam_vel1.Velocities[1][1] = 0.56
    beam_vel1.Velocities[1][2] = -0.01
    beam_vel1.Velocities[1][3] = 0.08
    beam_vel1.Velocities[2][0] = -1.28
    beam_vel1.Velocities[2][1] = 0.36
    beam_vel1.Velocities[2][2] = -0.12
    beam_vel1.Velocities[2][3] = 0.13
    beam_vel1.Velocities[3][0] = -1.45
    beam_vel1.Velocities[3][1] = 0.25
    beam_vel1.Velocities[3][2] = -0.1
    beam_vel1.Velocities[3][3] = 0.11
    beam_vel1.Velocities[4][0] = -1.67
    beam_vel1.Velocities[4][1] = 0.67
    beam_vel1.Velocities[4][2] = -0.027
    beam_vel1.Velocities[4][3] = 0.17
    beam_vel1.Velocities[5][0] = -2.67
    beam_vel1.Velocities[5][1] = 2.67
    beam_vel1.Velocities[5][2] = -2.027
    beam_vel1.Velocities[5][3] = 2.17

    beam_vel2 = BeamVelocity.BeamVelocity(num_bins, 1)
    beam_vel2.Velocities[0][0] = -3.3
    beam_vel2.Velocities[1][0] = -3.6
    beam_vel2.Velocities[2][0] = -3.28
    beam_vel2.Velocities[3][0] = -3.45
    beam_vel2.Velocities[4][0] = -3.67
    beam_vel2.Velocities[5][0] = -3.67

    beam_vel3 = BeamVelocity.BeamVelocity(num_bins, num_beams)
    beam_vel3.Velocities[0][0] = -11.3
    beam_vel3.Velocities[0][1] = 1.65
    beam_vel3.Velocities[0][2] = -1.02
    beam_vel3.Velocities[0][3] = 1.1
    beam_vel3.Velocities[1][0] = -11.6
    beam_vel3.Velocities[1][1] = 1.56
    beam_vel3.Velocities[1][2] = -1.01
    beam_vel3.Velocities[1][3] = 1.08
    beam_vel3.Velocities[2][0] = -11.28
    beam_vel3.Velocities[2][1] = 1.36
    beam_vel3.Velocities[2][2] = -1.12
    beam_vel3.Velocities[2][3] = 1.13
    beam_vel3.Velocities[3][0] = -11.45
    beam_vel3.Velocities[3][1] = 1.25
    beam_vel3.Velocities[3][2] = -1.1
    beam_vel3.Velocities[3][3] = 1.11
    beam_vel3.Velocities[4][0] = -11.67
    beam_vel3.Velocities[4][1] = 1.67
    beam_vel3.Velocities[4][2] = -1.027
    beam_vel3.Velocities[4][3] = 1.17
    beam_vel3.Velocities[5][0] = -12.67
    beam_vel3.Velocities[5][1] = 2.67
    beam_vel3.Velocities[5][2] = -2.027
    beam_vel3.Velocities[5][3] = 2.17

    beam_vel4 = BeamVelocity.BeamVelocity(num_bins, 1)
    beam_vel4.Velocities[0][0] = -4.3
    beam_vel4.Velocities[1][0] = -4.6
    beam_vel4.Velocities[2][0] = -4.28
    beam_vel4.Velocities[3][0] = -4.45
    beam_vel4.Velocities[4][0] = -4.67
    beam_vel4.Velocities[5][0] = -4.67

    beam_vel5 = BeamVelocity.BeamVelocity(num_bins, num_beams)
    beam_vel5.Velocities[0][0] = -12.3
    beam_vel5.Velocities[0][1] = 2.65
    beam_vel5.Velocities[0][2] = -2.02
    beam_vel5.Velocities[0][3] = 2.1
    beam_vel5.Velocities[1][0] = -12.6
    beam_vel5.Velocities[1][1] = 2.56
    beam_vel5.Velocities[1][2] = -2.01
    beam_vel5.Velocities[1][3] = 2.08
    beam_vel5.Velocities[2][0] = -12.28
    beam_vel5.Velocities[2][1] = 2.36
    beam_vel5.Velocities[2][2] = -2.12
    beam_vel5.Velocities[2][3] = 2.13
    beam_vel5.Velocities[3][0] = -12.45
    beam_vel5.Velocities[3][1] = 2.25
    beam_vel5.Velocities[3][2] = -2.1
    beam_vel5.Velocities[3][3] = 2.11
    beam_vel5.Velocities[4][0] = -12.67
    beam_vel5.Velocities[4][1] = 2.67
    beam_vel5.Velocities[4][2] = -2.027
    beam_vel5.Velocities[4][3] = 2.17
    beam_vel5.Velocities[5][0] = -13.67
    beam_vel5.Velocities[5][1] = 3.67
    beam_vel5.Velocities[5][2] = -3.027
    beam_vel5.Velocities[5][3] = 3.17

    beam_vel6 = BeamVelocity.BeamVelocity(num_bins, 1)
    beam_vel6.Velocities[0][0] = -5.3
    beam_vel6.Velocities[1][0] = -5.6
    beam_vel6.Velocities[2][0] = -5.28
    beam_vel6.Velocities[3][0] = -5.45
    beam_vel6.Velocities[4][0] = -5.67
    beam_vel6.Velocities[5][0] = -5.67

    ensemble1 = Ensemble.Ensemble()
    ensemble1.AddAncillaryData(ancillary_data1)
    ensemble1.AddEnsembleData(ensemble_data1)
    ensemble1.AddRangeTracking(range_track1)
    ensemble1.AddEarthVelocity(earth_vel1)
    ensemble1.AddBeamVelocity(beam_vel1)

    ensemble2 = Ensemble.Ensemble()
    ensemble2.AddAncillaryData(ancillary_data2)
    ensemble2.AddEnsembleData(ensemble_data2)
    ensemble2.AddRangeTracking(range_track2)
    ensemble2.AddBeamVelocity(beam_vel2)

    ensemble3 = Ensemble.Ensemble()
    ensemble3.AddAncillaryData(ancillary_data3)
    ensemble3.AddEnsembleData(ensemble_data3)
    ensemble3.AddRangeTracking(range_track3)
    ensemble3.AddEarthVelocity(earth_vel3)
    ensemble3.AddBeamVelocity(beam_vel3)

    ensemble4 = Ensemble.Ensemble()
    ensemble4.AddAncillaryData(ancillary_data1)
    ensemble4.AddEnsembleData(ensemble_data4)
    ensemble4.AddRangeTracking(range_track4)
    ensemble4.AddBeamVelocity(beam_vel4)

    ensemble5 = Ensemble.Ensemble()
    ensemble5.AddAncillaryData(ancillary_data2)
    ensemble5.AddEnsembleData(ensemble_data5)
    ensemble5.AddRangeTracking(range_track5)
    ensemble5.AddEarthVelocity(earth_vel5)
    ensemble5.AddBeamVelocity(beam_vel5)

    ensemble6 = Ensemble.Ensemble()
    ensemble6.AddAncillaryData(ancillary_data3)
    ensemble6.AddEnsembleData(ensemble_data6)
    ensemble6.AddRangeTracking(range_track6)
    ensemble6.AddBeamVelocity(beam_vel6)

    ensemble7 = Ensemble.Ensemble()
    ensemble7.AddAncillaryData(ancillary_data3)
    ensemble7.AddEnsembleData(ensemble_data7)
    ensemble7.AddRangeTracking(range_track7)

    codec.add(ensemble1)
    codec.add(ensemble2)
    codec.add(ensemble3)
    codec.add(ensemble4)
    codec.add(ensemble5)
    codec.add(ensemble6)
    codec.add(ensemble7)


def waves_rcv_with_VertBeam(self, file_name):

    assert True == os.path.isfile(file_name)

    # Read in the MATLAB file
    mat_data = sio.loadmat(file_name)

    # Lat and Lon
    assert 32.0 == mat_data['lat'][0][0]
    assert 118.0 == mat_data['lon'][0][0]

    # Wave Cell Depths
    assert 6.0 == mat_data['whv'][0][0]
    assert 7.0 == mat_data['whv'][0][1]
    assert 8.0 == mat_data['whv'][0][2]

    # First Ensemble Time
    assert 737475.4323958333 == mat_data['wft'][0][0]

    # Time between Ensembles
    assert 60.0 == mat_data['wdt'][0][0]

    # Pressure Sensor Height
    assert 30 == mat_data['whp'][0][0]

    # Heading
    assert 22.0 == mat_data['whg'][0][0]
    assert 24.0 == mat_data['whg'][1][0]
    assert 23.0 == mat_data['whg'][2][0]

    # Pitch
    assert 10.0 == mat_data['wph'][0][0]
    assert 14.0 == mat_data['wph'][1][0]
    assert 13.0 == mat_data['wph'][2][0]

    # Roll
    assert 1.0 == mat_data['wrl'][0][0]
    assert 4.0 == mat_data['wrl'][1][0]
    assert 3.0 == mat_data['wrl'][2][0]

    # Pressure
    assert 30.2 == pytest.approx(mat_data['wps'][0][0], 0.1)
    assert 33.2 == pytest.approx(mat_data['wps'][1][0], 0.1)
    assert 34.2 == pytest.approx(mat_data['wps'][2][0], 0.1)

    # Water Temp
    assert 23.5 == pytest.approx(mat_data['wts'][0][0], 0.1)
    assert 26.5 == pytest.approx(mat_data['wts'][1][0], 0.1)
    assert 27.5 == pytest.approx(mat_data['wts'][2][0], 0.1)

    # Average Range and Pressure
    assert 37.64 == pytest.approx(mat_data['wah'][0][0], 0.1)
    assert 24.36 == pytest.approx(mat_data['wah'][1][0], 0.1)
    assert 34.64 == pytest.approx(mat_data['wah'][2][0], 0.1)

    # Range Tracking
    assert 38.0 == pytest.approx(mat_data['wr0'][0][0], 0.1)
    assert 20.5 == pytest.approx(mat_data['wr0'][1][0], 0.1)
    assert 33.1 == pytest.approx(mat_data['wr0'][2][0], 0.1)

    assert 39.0 == pytest.approx(mat_data['wr1'][0][0], 0.1)
    assert 21.6 == pytest.approx(mat_data['wr1'][1][0], 0.1)
    assert 34.2 == pytest.approx(mat_data['wr1'][2][0], 0.1)

    assert 40.0 == pytest.approx(mat_data['wr2'][0][0], 0.1)
    assert 22.7 == pytest.approx(mat_data['wr2'][1][0], 0.1)
    assert 35.3 == pytest.approx(mat_data['wr2'][2][0], 0.1)

    assert 41.0 == pytest.approx(mat_data['wr3'][0][0], 0.1)
    assert 23.8 == pytest.approx(mat_data['wr3'][1][0], 0.1)
    assert 36.4 == pytest.approx(mat_data['wr3'][2][0], 0.1)

    # Selected Wave Height Source
    # Average height
    assert 37.64 == pytest.approx(mat_data['whs'][0][0], 0.1)
    assert 24.36 == pytest.approx(mat_data['whs'][1][0], 0.1)
    assert 34.64 == pytest.approx(mat_data['whs'][2][0], 0.1)

    # Vertical Beam Pressure
    assert 33.2 == pytest.approx(mat_data['wzp'][0][0], 0.1)
    assert 30.2 == pytest.approx(mat_data['wzp'][1][0], 0.1)
    assert 34.2 == pytest.approx(mat_data['wzp'][2][0], 0.1)

    # Vertical Beam Range Tracking
    assert 37.0 == pytest.approx(mat_data['wzr'][0][0], 0.1)
    assert 25.3 == pytest.approx(mat_data['wzr'][1][0], 0.1)
    assert 34.9 == pytest.approx(mat_data['wzr'][2][0], 0.1)

    # Earth East Velocity
    assert -1.45 == pytest.approx(mat_data['wus'][0][0], 0.1)
    assert -1.67 == pytest.approx(mat_data['wus'][1][0], 0.1)
    assert -2.67 == pytest.approx(mat_data['wus'][2][0], 0.1)
    assert -11.45 == pytest.approx(mat_data['wus'][0][1], 0.1)
    assert -11.67 == pytest.approx(mat_data['wus'][1][1], 0.1)
    assert -12.67 == pytest.approx(mat_data['wus'][2][1], 0.1)
    assert -12.45 == pytest.approx(mat_data['wus'][0][2], 0.1)
    assert -12.67 == pytest.approx(mat_data['wus'][1][2], 0.1)
    assert -13.67 == pytest.approx(mat_data['wus'][2][2], 0.1)

    # Earth North Velocity
    assert 0.25 == pytest.approx(mat_data['wvs'][0][0], 0.1)
    assert 0.67 == pytest.approx(mat_data['wvs'][1][0], 0.1)
    assert 2.67 == pytest.approx(mat_data['wvs'][2][0], 0.1)
    assert 1.25 == pytest.approx(mat_data['wvs'][0][1], 0.1)
    assert 1.67 == pytest.approx(mat_data['wvs'][1][1], 0.1)
    assert 2.67 == pytest.approx(mat_data['wvs'][2][1], 0.1)
    assert 2.25 == pytest.approx(mat_data['wvs'][0][2], 0.1)
    assert 2.67 == pytest.approx(mat_data['wvs'][1][2], 0.1)
    assert 3.67 == pytest.approx(mat_data['wvs'][2][2], 0.1)

    # Earth Vertical Velocity
    assert -0.1 == pytest.approx(mat_data['wzs'][0][0], 0.1)
    assert -0.029 == pytest.approx(mat_data['wzs'][1][0], 0.1)
    assert -2.027 == pytest.approx(mat_data['wzs'][2][0], 0.1)
    assert -1.1 == pytest.approx(mat_data['wzs'][0][1], 0.1)
    assert -1.027 == pytest.approx(mat_data['wzs'][1][1], 0.1)
    assert -2.027 == pytest.approx(mat_data['wzs'][2][1], 0.1)
    assert -2.1 == pytest.approx(mat_data['wzs'][0][2], 0.1)
    assert -2.027 == pytest.approx(mat_data['wzs'][1][2], 0.1)
    assert -3.027 == pytest.approx(mat_data['wzs'][2][2], 0.1)

    # Beam 0 Velocity
    assert -1.45 == pytest.approx(mat_data['wb0'][0][0], 0.1)
    assert -1.67 == pytest.approx(mat_data['wb0'][1][0], 0.1)
    assert -2.67 == pytest.approx(mat_data['wb0'][2][0], 0.1)
    assert -11.45 == pytest.approx(mat_data['wb0'][0][1], 0.1)
    assert -11.67 == pytest.approx(mat_data['wb0'][1][1], 0.1)
    assert -12.67 == pytest.approx(mat_data['wb0'][2][1], 0.1)
    assert -12.45 == pytest.approx(mat_data['wb0'][0][2], 0.1)
    assert -12.67 == pytest.approx(mat_data['wb0'][1][2], 0.1)
    assert -13.67 == pytest.approx(mat_data['wb0'][2][2], 0.1)

    # Beam 1 Velocity
    assert 0.25 == pytest.approx(mat_data['wb1'][0][0], 0.1)
    assert 0.67 == pytest.approx(mat_data['wb1'][1][0], 0.1)
    assert 2.67 == pytest.approx(mat_data['wb1'][2][0], 0.1)
    assert 1.25 == pytest.approx(mat_data['wb1'][0][1], 0.1)
    assert 1.67 == pytest.approx(mat_data['wb1'][1][1], 0.1)
    assert 2.67 == pytest.approx(mat_data['wb1'][2][1], 0.1)
    assert 2.25 == pytest.approx(mat_data['wb1'][0][2], 0.1)
    assert 2.67 == pytest.approx(mat_data['wb1'][1][2], 0.1)
    assert 3.67 == pytest.approx(mat_data['wb1'][2][2], 0.1)

    # Beam 3 Velocity
    assert -0.1 == pytest.approx(mat_data['wb2'][0][0], 0.1)
    assert -0.029 == pytest.approx(mat_data['wb2'][1][0], 0.1)
    assert -2.027 == pytest.approx(mat_data['wb2'][2][0], 0.1)
    assert -1.1 == pytest.approx(mat_data['wb2'][0][1], 0.1)
    assert -1.027 == pytest.approx(mat_data['wb2'][1][1], 0.1)
    assert -2.027 == pytest.approx(mat_data['wb2'][2][1], 0.1)
    assert -2.1 == pytest.approx(mat_data['wb2'][0][2], 0.1)
    assert -2.027 == pytest.approx(mat_data['wb2'][1][2], 0.1)
    assert -3.027 == pytest.approx(mat_data['wb2'][2][2], 0.1)

    # Beam 4 Velocity
    assert 0.11 == pytest.approx(mat_data['wb3'][0][0], 0.1)
    assert 0.17 == pytest.approx(mat_data['wb3'][1][0], 0.1)
    assert 2.17 == pytest.approx(mat_data['wb3'][2][0], 0.1)
    assert 1.11 == pytest.approx(mat_data['wb3'][0][1], 0.1)
    assert 1.17 == pytest.approx(mat_data['wb3'][1][1], 0.1)
    assert 2.17 == pytest.approx(mat_data['wb3'][2][1], 0.1)
    assert 2.11 == pytest.approx(mat_data['wb3'][0][2], 0.1)
    assert 2.17 == pytest.approx(mat_data['wb3'][1][2], 0.1)
    assert 3.17 == pytest.approx(mat_data['wb3'][2][2], 0.1)

    # Vertical Beam Velocity
    assert -3.45 == pytest.approx(mat_data['wz0'][0][0], 0.1)
    assert -3.67 == pytest.approx(mat_data['wz0'][1][0], 0.1)
    assert -3.67 == pytest.approx(mat_data['wz0'][2][0], 0.1)
    assert -4.45 == pytest.approx(mat_data['wz0'][0][1], 0.1)
    assert -4.67 == pytest.approx(mat_data['wz0'][1][1], 0.1)
    assert -4.67 == pytest.approx(mat_data['wz0'][2][1], 0.1)
    assert -5.45 == pytest.approx(mat_data['wz0'][0][2], 0.1)
    assert -5.67 == pytest.approx(mat_data['wz0'][1][2], 0.1)
    assert -5.67 == pytest.approx(mat_data['wz0'][2][2], 0.1)


def test_add_ens_Corr():
    curr_dir = os.path.dirname(os.path.realpath(__file__))
    num_ens_in_burst = 3

    codec = wfc.WaveForceCodec(num_ens_in_burst, curr_dir, 32.0, 118.0, 3, 4, 5, 30, 4, 0.25, 0.0, False)
    codec.process_data_event += waves_rcv_ens_Corr

    # Create Ensembles
    ancillary_data1 = AncillaryData.AncillaryData(17, 1)
    ancillary_data1.Heading = 22.0
    ancillary_data1.Pitch = 10.0
    ancillary_data1.Roll = 1.0
    ancillary_data1.TransducerDepth = 30.2
    ancillary_data1.WaterTemp = 23.5
    ancillary_data1.BinSize = 1
    ancillary_data1.FirstBinRange = 3

    ancillary_data2 = AncillaryData.AncillaryData(17, 1)
    ancillary_data2.Heading = 23.0
    ancillary_data2.Pitch = 13.0
    ancillary_data2.Roll = 3.0
    ancillary_data2.TransducerDepth = 33.2
    ancillary_data2.WaterTemp = 26.5
    ancillary_data2.BinSize = 1
    ancillary_data2.FirstBinRange = 3

    ancillary_data3 = AncillaryData.AncillaryData(17, 1)
    ancillary_data3.Heading = 24.0
    ancillary_data3.Pitch = 14.0
    ancillary_data3.Roll = 4.0
    ancillary_data3.TransducerDepth = 34.2
    ancillary_data3.WaterTemp = 27.5
    ancillary_data3.BinSize = 1
    ancillary_data3.FirstBinRange = 3

    ensemble_data1 = EnsembleData.EnsembleData(19, 1)
    ensemble_data1.EnsembleNumber = 1
    ensemble_data1.NumBeams = 4
    ensemble_data1.NumBins = 10
    ensemble_data1.Year = 2019
    ensemble_data1.Month = 2
    ensemble_data1.Day = 19
    ensemble_data1.Hour = 10
    ensemble_data1.Minute = 22
    ensemble_data1.Second = 39
    ensemble_data1.HSec = 10

    ensemble_data2 = EnsembleData.EnsembleData(19, 1)
    ensemble_data2.EnsembleNumber = 2
    ensemble_data2.NumBeams = 1
    ensemble_data2.NumBins = 10
    ensemble_data2.Year = 2019
    ensemble_data2.Month = 2
    ensemble_data2.Day = 19
    ensemble_data2.Hour = 10
    ensemble_data2.Minute = 23
    ensemble_data2.Second = 39
    ensemble_data2.HSec = 10

    ensemble_data3 = EnsembleData.EnsembleData(19, 1)
    ensemble_data3.EnsembleNumber = 3
    ensemble_data3.NumBeams = 4
    ensemble_data3.NumBins = 10
    ensemble_data3.Year = 2019
    ensemble_data3.Month = 2
    ensemble_data3.Day = 19
    ensemble_data3.Hour = 10
    ensemble_data3.Minute = 24
    ensemble_data3.Second = 39
    ensemble_data3.HSec = 10

    ensemble_data4 = EnsembleData.EnsembleData(19, 1)
    ensemble_data4.EnsembleNumber = 4
    ensemble_data4.NumBeams = 1
    ensemble_data4.NumBins = 10
    ensemble_data4.Year = 2019
    ensemble_data4.Month = 2
    ensemble_data4.Day = 19
    ensemble_data4.Hour = 10
    ensemble_data4.Minute = 25
    ensemble_data4.Second = 39
    ensemble_data4.HSec = 10

    ensemble_data5 = EnsembleData.EnsembleData(19, 1)
    ensemble_data5.EnsembleNumber = 5
    ensemble_data5.NumBeams = 4
    ensemble_data5.NumBins = 10
    ensemble_data5.Year = 2019
    ensemble_data5.Month = 2
    ensemble_data5.Day = 19
    ensemble_data5.Hour = 10
    ensemble_data5.Minute = 26
    ensemble_data5.Second = 39
    ensemble_data5.HSec = 10

    ensemble_data6 = EnsembleData.EnsembleData(19, 1)
    ensemble_data6.EnsembleNumber = 6
    ensemble_data6.NumBeams = 1
    ensemble_data6.NumBins = 10
    ensemble_data6.Year = 2019
    ensemble_data6.Month = 2
    ensemble_data6.Day = 19
    ensemble_data6.Hour = 10
    ensemble_data6.Minute = 27
    ensemble_data6.Second = 39
    ensemble_data6.HSec = 10

    ensemble_data7 = EnsembleData.EnsembleData(19, 1)
    ensemble_data7.EnsembleNumber = 7
    ensemble_data7.NumBeams = 4
    ensemble_data7.NumBins = 10
    ensemble_data7.Year = 2019
    ensemble_data7.Month = 2
    ensemble_data7.Day = 19
    ensemble_data7.Hour = 10
    ensemble_data7.Minute = 28
    ensemble_data7.Second = 39
    ensemble_data7.HSec = 10

    range_track1 = RangeTracking.RangeTracking()
    range_track1.NumBeams = 4
    range_track1.Range.append(38.0)
    range_track1.Range.append(39.0)
    range_track1.Range.append(40.0)
    range_track1.Range.append(41.0)

    range_track2 = RangeTracking.RangeTracking()
    range_track2.NumBeams = 1
    range_track2.Range.append(37.0)

    range_track3 = RangeTracking.RangeTracking()
    range_track3.NumBeams = 4
    range_track3.Range.append(20.5)
    range_track3.Range.append(21.6)
    range_track3.Range.append(22.7)
    range_track3.Range.append(23.8)

    range_track4 = RangeTracking.RangeTracking()
    range_track4.NumBeams = 1
    range_track4.Range.append(25.3)

    range_track5 = RangeTracking.RangeTracking()
    range_track5.NumBeams = 4
    range_track5.Range.append(33.1)
    range_track5.Range.append(34.2)
    range_track5.Range.append(35.3)
    range_track5.Range.append(36.4)

    range_track6 = RangeTracking.RangeTracking()
    range_track6.NumBeams = 1
    range_track6.Range.append(34.9)

    range_track7 = RangeTracking.RangeTracking()
    range_track7.NumBeams = 4
    range_track7.Range.append(32.1)
    range_track7.Range.append(35.2)
    range_track7.Range.append(33.3)
    range_track7.Range.append(36.4)

    num_bins = 10
    num_beams = 4
    earth_vel1 = EarthVelocity.EarthVelocity(num_bins, num_beams)
    earth_vel1.Velocities[0][0] = -1.3
    earth_vel1.Velocities[0][1] = 0.65
    earth_vel1.Velocities[0][2] = -0.02
    earth_vel1.Velocities[0][3] = 0.1
    earth_vel1.Velocities[1][0] = -1.6
    earth_vel1.Velocities[1][1] = 0.56
    earth_vel1.Velocities[1][2] = -0.01
    earth_vel1.Velocities[1][3] = 0.08
    earth_vel1.Velocities[2][0] = -1.28
    earth_vel1.Velocities[2][1] = 0.36
    earth_vel1.Velocities[2][2] = -0.12
    earth_vel1.Velocities[2][3] = 0.13
    earth_vel1.Velocities[3][0] = -1.45
    earth_vel1.Velocities[3][1] = 0.25
    earth_vel1.Velocities[3][2] = -0.1
    earth_vel1.Velocities[3][3] = 0.11
    earth_vel1.Velocities[4][0] = -1.67
    earth_vel1.Velocities[4][1] = 0.67
    earth_vel1.Velocities[4][2] = -0.027
    earth_vel1.Velocities[4][3] = 0.17
    earth_vel1.Velocities[5][0] = -2.67
    earth_vel1.Velocities[5][1] = 2.67
    earth_vel1.Velocities[5][2] = -2.027
    earth_vel1.Velocities[5][3] = 2.17

    earth_vel3 = EarthVelocity.EarthVelocity(num_bins, num_beams)
    earth_vel3.Velocities[0][0] = -11.3
    earth_vel3.Velocities[0][1] = 1.65
    earth_vel3.Velocities[0][2] = -1.02
    earth_vel3.Velocities[0][3] = 1.1
    earth_vel3.Velocities[1][0] = -11.6
    earth_vel3.Velocities[1][1] = 1.56
    earth_vel3.Velocities[1][2] = -1.01
    earth_vel3.Velocities[1][3] = 1.08
    earth_vel3.Velocities[2][0] = -11.28
    earth_vel3.Velocities[2][1] = 1.36
    earth_vel3.Velocities[2][2] = -1.12
    earth_vel3.Velocities[2][3] = 1.13
    earth_vel3.Velocities[3][0] = -11.45
    earth_vel3.Velocities[3][1] = 1.25
    earth_vel3.Velocities[3][2] = -1.1
    earth_vel3.Velocities[3][3] = 1.11
    earth_vel3.Velocities[4][0] = -11.67
    earth_vel3.Velocities[4][1] = 1.67
    earth_vel3.Velocities[4][2] = -1.027
    earth_vel3.Velocities[4][3] = 1.17
    earth_vel3.Velocities[5][0] = -12.67
    earth_vel3.Velocities[5][1] = 2.67
    earth_vel3.Velocities[5][2] = -2.027
    earth_vel3.Velocities[5][3] = 2.17

    earth_vel5 = EarthVelocity.EarthVelocity(num_bins, num_beams)
    earth_vel5.Velocities[0][0] = -12.3
    earth_vel5.Velocities[0][1] = 2.65
    earth_vel5.Velocities[0][2] = -2.02
    earth_vel5.Velocities[0][3] = 2.1
    earth_vel5.Velocities[1][0] = -12.6
    earth_vel5.Velocities[1][1] = 2.56
    earth_vel5.Velocities[1][2] = -2.01
    earth_vel5.Velocities[1][3] = 2.08
    earth_vel5.Velocities[2][0] = -12.28
    earth_vel5.Velocities[2][1] = 2.36
    earth_vel5.Velocities[2][2] = -2.12
    earth_vel5.Velocities[2][3] = 2.13
    earth_vel5.Velocities[3][0] = -12.45
    earth_vel5.Velocities[3][1] = 2.25
    earth_vel5.Velocities[3][2] = -2.1
    earth_vel5.Velocities[3][3] = 2.11
    earth_vel5.Velocities[4][0] = -12.67
    earth_vel5.Velocities[4][1] = 2.67
    earth_vel5.Velocities[4][2] = -2.027
    earth_vel5.Velocities[4][3] = 2.17
    earth_vel5.Velocities[5][0] = -13.67
    earth_vel5.Velocities[5][1] = 3.67
    earth_vel5.Velocities[5][2] = -3.027
    earth_vel5.Velocities[5][3] = 3.17

    # Beam Velocity
    beam_vel1 = BeamVelocity.BeamVelocity(num_bins, num_beams)
    beam_vel1.Velocities[0][0] = -1.3
    beam_vel1.Velocities[0][1] = 0.65
    beam_vel1.Velocities[0][2] = -0.02
    beam_vel1.Velocities[0][3] = 0.1
    beam_vel1.Velocities[1][0] = -1.6
    beam_vel1.Velocities[1][1] = 0.56
    beam_vel1.Velocities[1][2] = -0.01
    beam_vel1.Velocities[1][3] = 0.08
    beam_vel1.Velocities[2][0] = -1.28
    beam_vel1.Velocities[2][1] = 0.36
    beam_vel1.Velocities[2][2] = -0.12
    beam_vel1.Velocities[2][3] = 0.13
    beam_vel1.Velocities[3][0] = -1.45
    beam_vel1.Velocities[3][1] = 0.25
    beam_vel1.Velocities[3][2] = -0.1
    beam_vel1.Velocities[3][3] = 0.11
    beam_vel1.Velocities[4][0] = -1.67
    beam_vel1.Velocities[4][1] = 0.67
    beam_vel1.Velocities[4][2] = -0.027
    beam_vel1.Velocities[4][3] = 0.17
    beam_vel1.Velocities[5][0] = -2.67
    beam_vel1.Velocities[5][1] = 2.67
    beam_vel1.Velocities[5][2] = -2.027
    beam_vel1.Velocities[5][3] = 2.17

    beam_vel2 = BeamVelocity.BeamVelocity(num_bins, 1)
    beam_vel2.Velocities[0][0] = -3.3
    beam_vel2.Velocities[1][0] = -3.6
    beam_vel2.Velocities[2][0] = -3.28
    beam_vel2.Velocities[3][0] = -3.45
    beam_vel2.Velocities[4][0] = -3.67
    beam_vel2.Velocities[5][0] = -3.67

    beam_vel3 = BeamVelocity.BeamVelocity(num_bins, num_beams)
    beam_vel3.Velocities[0][0] = -11.3
    beam_vel3.Velocities[0][1] = 1.65
    beam_vel3.Velocities[0][2] = -1.02
    beam_vel3.Velocities[0][3] = 1.1
    beam_vel3.Velocities[1][0] = -11.6
    beam_vel3.Velocities[1][1] = 1.56
    beam_vel3.Velocities[1][2] = -1.01
    beam_vel3.Velocities[1][3] = 1.08
    beam_vel3.Velocities[2][0] = -11.28
    beam_vel3.Velocities[2][1] = 1.36
    beam_vel3.Velocities[2][2] = -1.12
    beam_vel3.Velocities[2][3] = 1.13
    beam_vel3.Velocities[3][0] = -11.45
    beam_vel3.Velocities[3][1] = 1.25
    beam_vel3.Velocities[3][2] = -1.1
    beam_vel3.Velocities[3][3] = 1.11
    beam_vel3.Velocities[4][0] = -11.67
    beam_vel3.Velocities[4][1] = 1.67
    beam_vel3.Velocities[4][2] = -1.027
    beam_vel3.Velocities[4][3] = 1.17
    beam_vel3.Velocities[5][0] = -12.67
    beam_vel3.Velocities[5][1] = 2.67
    beam_vel3.Velocities[5][2] = -2.027
    beam_vel3.Velocities[5][3] = 2.17

    beam_vel4 = BeamVelocity.BeamVelocity(num_bins, 1)
    beam_vel4.Velocities[0][0] = -4.3
    beam_vel4.Velocities[1][0] = -4.6
    beam_vel4.Velocities[2][0] = -4.28
    beam_vel4.Velocities[3][0] = -4.45
    beam_vel4.Velocities[4][0] = -4.67
    beam_vel4.Velocities[5][0] = -4.67

    beam_vel5 = BeamVelocity.BeamVelocity(num_bins, num_beams)
    beam_vel5.Velocities[0][0] = -12.3
    beam_vel5.Velocities[0][1] = 2.65
    beam_vel5.Velocities[0][2] = -2.02
    beam_vel5.Velocities[0][3] = 2.1
    beam_vel5.Velocities[1][0] = -12.6
    beam_vel5.Velocities[1][1] = 2.56
    beam_vel5.Velocities[1][2] = -2.01
    beam_vel5.Velocities[1][3] = 2.08
    beam_vel5.Velocities[2][0] = -12.28
    beam_vel5.Velocities[2][1] = 2.36
    beam_vel5.Velocities[2][2] = -2.12
    beam_vel5.Velocities[2][3] = 2.13
    beam_vel5.Velocities[3][0] = -12.45
    beam_vel5.Velocities[3][1] = 2.25
    beam_vel5.Velocities[3][2] = -2.1
    beam_vel5.Velocities[3][3] = 2.11
    beam_vel5.Velocities[4][0] = -12.67
    beam_vel5.Velocities[4][1] = 2.67
    beam_vel5.Velocities[4][2] = -2.027
    beam_vel5.Velocities[4][3] = 2.17
    beam_vel5.Velocities[5][0] = -13.67
    beam_vel5.Velocities[5][1] = 3.67
    beam_vel5.Velocities[5][2] = -3.027
    beam_vel5.Velocities[5][3] = 3.17

    beam_vel6 = BeamVelocity.BeamVelocity(num_bins, 1)
    beam_vel6.Velocities[0][0] = -5.3
    beam_vel6.Velocities[1][0] = -5.6
    beam_vel6.Velocities[2][0] = -5.28
    beam_vel6.Velocities[3][0] = -5.45
    beam_vel6.Velocities[4][0] = -5.67
    beam_vel6.Velocities[5][0] = -5.67

    corr1 = CorrelationData.Correlation(num_bins, num_beams)
    corr1.Correlation[3][0] = 0.55
    corr1.Correlation[3][1] = 0.55
    corr1.Correlation[3][2] = 0.10
    corr1.Correlation[3][3] = 0.55
    corr1.Correlation[4][0] = 0.55
    corr1.Correlation[4][1] = 0.55
    corr1.Correlation[4][2] = 0.55
    corr1.Correlation[4][3] = 0.55
    corr1.Correlation[5][0] = 0.11
    corr1.Correlation[5][1] = 0.55
    corr1.Correlation[5][2] = 0.55
    corr1.Correlation[5][3] = 0.22

    corr2 = CorrelationData.Correlation(num_bins, 1)
    corr2.Correlation[3][0] = 0.55
    corr2.Correlation[4][0] = 0.55
    corr2.Correlation[5][0] = 0.11

    ensemble1 = Ensemble.Ensemble()
    ensemble1.AddAncillaryData(ancillary_data1)
    ensemble1.AddEnsembleData(ensemble_data1)
    ensemble1.AddRangeTracking(range_track1)
    ensemble1.AddEarthVelocity(earth_vel1)
    ensemble1.AddBeamVelocity(beam_vel1)
    ensemble1.AddCorrelation(corr1)

    ensemble2 = Ensemble.Ensemble()
    ensemble2.AddAncillaryData(ancillary_data2)
    ensemble2.AddEnsembleData(ensemble_data2)
    ensemble2.AddRangeTracking(range_track2)
    ensemble2.AddBeamVelocity(beam_vel2)
    ensemble2.AddCorrelation(corr2)

    ensemble3 = Ensemble.Ensemble()
    ensemble3.AddAncillaryData(ancillary_data3)
    ensemble3.AddEnsembleData(ensemble_data3)
    ensemble3.AddRangeTracking(range_track3)
    ensemble3.AddEarthVelocity(earth_vel3)
    ensemble3.AddBeamVelocity(beam_vel3)

    ensemble4 = Ensemble.Ensemble()
    ensemble4.AddAncillaryData(ancillary_data1)
    ensemble4.AddEnsembleData(ensemble_data4)
    ensemble4.AddRangeTracking(range_track4)
    ensemble4.AddBeamVelocity(beam_vel4)

    ensemble5 = Ensemble.Ensemble()
    ensemble5.AddAncillaryData(ancillary_data2)
    ensemble5.AddEnsembleData(ensemble_data5)
    ensemble5.AddRangeTracking(range_track5)
    ensemble5.AddEarthVelocity(earth_vel5)
    ensemble5.AddBeamVelocity(beam_vel5)

    ensemble6 = Ensemble.Ensemble()
    ensemble6.AddAncillaryData(ancillary_data3)
    ensemble6.AddEnsembleData(ensemble_data6)
    ensemble6.AddRangeTracking(range_track6)
    ensemble6.AddBeamVelocity(beam_vel6)

    ensemble7 = Ensemble.Ensemble()
    ensemble7.AddAncillaryData(ancillary_data3)
    ensemble7.AddEnsembleData(ensemble_data7)
    ensemble7.AddRangeTracking(range_track7)

    codec.add(ensemble1)
    codec.add(ensemble2)
    codec.add(ensemble3)
    codec.add(ensemble4)
    codec.add(ensemble5)
    codec.add(ensemble6)
    codec.add(ensemble7)


def waves_rcv_ens_Corr(self, file_name):

    assert True == os.path.isfile(file_name)

    # Read in the MATLAB file
    mat_data = sio.loadmat(file_name)

    # Lat and Lon
    assert 32.0 == mat_data['lat'][0][0]
    assert 118.0 == mat_data['lon'][0][0]

    # Wave Cell Depths
    assert 6.0 == mat_data['whv'][0][0]
    assert 7.0 == mat_data['whv'][0][1]
    assert 8.0 == mat_data['whv'][0][2]

    # First Ensemble Time
    assert 737475.4323958333 == mat_data['wft'][0][0]

    # Time between Ensembles
    assert 60.0 == mat_data['wdt'][0][0]

    # Pressure Sensor Height
    assert 30 == mat_data['whp'][0][0]

    # Heading
    assert 22.0 == mat_data['whg'][0][0]
    assert 24.0 == mat_data['whg'][1][0]
    assert 23.0 == mat_data['whg'][2][0]

    # Pitch
    assert 10.0 == mat_data['wph'][0][0]
    assert 14.0 == mat_data['wph'][1][0]
    assert 13.0 == mat_data['wph'][2][0]

    # Roll
    assert 1.0 == mat_data['wrl'][0][0]
    assert 4.0 == mat_data['wrl'][1][0]
    assert 3.0 == mat_data['wrl'][2][0]

    # Pressure
    assert 30.2 == pytest.approx(mat_data['wps'][0][0], 0.1)
    assert 33.2 == pytest.approx(mat_data['wps'][1][0], 0.1)
    assert 34.2 == pytest.approx(mat_data['wps'][2][0], 0.1)

    # Water Temp
    assert 23.5 == pytest.approx(mat_data['wts'][0][0], 0.1)
    assert 26.5 == pytest.approx(mat_data['wts'][1][0], 0.1)
    assert 27.5 == pytest.approx(mat_data['wts'][2][0], 0.1)

    # Average Range and Pressure
    assert 37.64 == pytest.approx(mat_data['wah'][0][0], 0.1)
    assert 24.36 == pytest.approx(mat_data['wah'][1][0], 0.1)
    assert 34.64 == pytest.approx(mat_data['wah'][2][0], 0.1)

    # Range Tracking
    assert 38.0 == pytest.approx(mat_data['wr0'][0][0], 0.1)
    assert 20.5 == pytest.approx(mat_data['wr0'][1][0], 0.1)
    assert 33.1 == pytest.approx(mat_data['wr0'][2][0], 0.1)

    assert 39.0 == pytest.approx(mat_data['wr1'][0][0], 0.1)
    assert 21.6 == pytest.approx(mat_data['wr1'][1][0], 0.1)
    assert 34.2 == pytest.approx(mat_data['wr1'][2][0], 0.1)

    assert 40.0 == pytest.approx(mat_data['wr2'][0][0], 0.1)
    assert 22.7 == pytest.approx(mat_data['wr2'][1][0], 0.1)
    assert 35.3 == pytest.approx(mat_data['wr2'][2][0], 0.1)

    assert 41.0 == pytest.approx(mat_data['wr3'][0][0], 0.1)
    assert 23.8 == pytest.approx(mat_data['wr3'][1][0], 0.1)
    assert 36.4 == pytest.approx(mat_data['wr3'][2][0], 0.1)

    # Selected Wave Height Source
    # Average height
    assert 37.64 == pytest.approx(mat_data['whs'][0][0], 0.1)
    assert 24.36 == pytest.approx(mat_data['whs'][1][0], 0.1)
    assert 34.64 == pytest.approx(mat_data['whs'][2][0], 0.1)

    # Vertical Beam Pressure
    assert 33.2 == pytest.approx(mat_data['wzp'][0][0], 0.1)
    assert 30.2 == pytest.approx(mat_data['wzp'][1][0], 0.1)
    assert 34.2 == pytest.approx(mat_data['wzp'][2][0], 0.1)

    # Vertical Beam Range Tracking
    assert 37.0 == pytest.approx(mat_data['wzr'][0][0], 0.1)
    assert 25.3 == pytest.approx(mat_data['wzr'][1][0], 0.1)
    assert 34.9 == pytest.approx(mat_data['wzr'][2][0], 0.1)

    # Earth East Velocity
    assert -1.45 == pytest.approx(mat_data['wus'][0][0], 0.1)
    assert -1.67 == pytest.approx(mat_data['wus'][1][0], 0.1)
    assert -2.67 == pytest.approx(mat_data['wus'][2][0], 0.1)
    assert -11.45 == pytest.approx(mat_data['wus'][0][1], 0.1)
    assert -11.67 == pytest.approx(mat_data['wus'][1][1], 0.1)
    assert -12.67 == pytest.approx(mat_data['wus'][2][1], 0.1)
    assert -12.45 == pytest.approx(mat_data['wus'][0][2], 0.1)
    assert -12.67 == pytest.approx(mat_data['wus'][1][2], 0.1)
    assert -13.67 == pytest.approx(mat_data['wus'][2][2], 0.1)

    # Earth North Velocity
    assert 0.25 == pytest.approx(mat_data['wvs'][0][0], 0.1)
    assert 0.67 == pytest.approx(mat_data['wvs'][1][0], 0.1)
    assert 2.67 == pytest.approx(mat_data['wvs'][2][0], 0.1)
    assert 1.25 == pytest.approx(mat_data['wvs'][0][1], 0.1)
    assert 1.67 == pytest.approx(mat_data['wvs'][1][1], 0.1)
    assert 2.67 == pytest.approx(mat_data['wvs'][2][1], 0.1)
    assert 2.25 == pytest.approx(mat_data['wvs'][0][2], 0.1)
    assert 2.67 == pytest.approx(mat_data['wvs'][1][2], 0.1)
    assert 3.67 == pytest.approx(mat_data['wvs'][2][2], 0.1)

    # Earth Vertical Velocity
    assert -0.1 == pytest.approx(mat_data['wzs'][0][0], 0.1)
    assert -0.029 == pytest.approx(mat_data['wzs'][1][0], 0.1)
    assert -2.027 == pytest.approx(mat_data['wzs'][2][0], 0.1)
    assert -1.1 == pytest.approx(mat_data['wzs'][0][1], 0.1)
    assert -1.027 == pytest.approx(mat_data['wzs'][1][1], 0.1)
    assert -2.027 == pytest.approx(mat_data['wzs'][2][1], 0.1)
    assert -2.1 == pytest.approx(mat_data['wzs'][0][2], 0.1)
    assert -2.027 == pytest.approx(mat_data['wzs'][1][2], 0.1)
    assert -3.027 == pytest.approx(mat_data['wzs'][2][2], 0.1)

    # Beam 0 Velocity
    assert -1.45 == pytest.approx(mat_data['wb0'][0][0], 0.1)
    assert -1.67 == pytest.approx(mat_data['wb0'][1][0], 0.1)
    assert 88.88 == pytest.approx(mat_data['wb0'][2][0], 0.1)
    assert -11.45 == pytest.approx(mat_data['wb0'][0][1], 0.1)
    assert -11.67 == pytest.approx(mat_data['wb0'][1][1], 0.1)
    assert -12.67 == pytest.approx(mat_data['wb0'][2][1], 0.1)
    assert -12.45 == pytest.approx(mat_data['wb0'][0][2], 0.1)
    assert -12.67 == pytest.approx(mat_data['wb0'][1][2], 0.1)
    assert -13.67 == pytest.approx(mat_data['wb0'][2][2], 0.1)

    # Beam 1 Velocity
    assert 0.25 == pytest.approx(mat_data['wb1'][0][0], 0.1)
    assert 0.67 == pytest.approx(mat_data['wb1'][1][0], 0.1)
    assert 2.67 == pytest.approx(mat_data['wb1'][2][0], 0.1)
    assert 1.25 == pytest.approx(mat_data['wb1'][0][1], 0.1)
    assert 1.67 == pytest.approx(mat_data['wb1'][1][1], 0.1)
    assert 2.67 == pytest.approx(mat_data['wb1'][2][1], 0.1)
    assert 2.25 == pytest.approx(mat_data['wb1'][0][2], 0.1)
    assert 2.67 == pytest.approx(mat_data['wb1'][1][2], 0.1)
    assert 3.67 == pytest.approx(mat_data['wb1'][2][2], 0.1)

    # Beam 3 Velocity
    assert 88.88 == pytest.approx(mat_data['wb2'][0][0], 0.1)
    assert -0.029 == pytest.approx(mat_data['wb2'][1][0], 0.1)
    assert -2.027 == pytest.approx(mat_data['wb2'][2][0], 0.1)
    assert -1.1 == pytest.approx(mat_data['wb2'][0][1], 0.1)
    assert -1.027 == pytest.approx(mat_data['wb2'][1][1], 0.1)
    assert -2.027 == pytest.approx(mat_data['wb2'][2][1], 0.1)
    assert -2.1 == pytest.approx(mat_data['wb2'][0][2], 0.1)
    assert -2.027 == pytest.approx(mat_data['wb2'][1][2], 0.1)
    assert -3.027 == pytest.approx(mat_data['wb2'][2][2], 0.1)

    # Beam 4 Velocity
    assert 0.11 == pytest.approx(mat_data['wb3'][0][0], 0.1)
    assert 0.17 == pytest.approx(mat_data['wb3'][1][0], 0.1)
    assert 88.88 == pytest.approx(mat_data['wb3'][2][0], 0.1)
    assert 1.11 == pytest.approx(mat_data['wb3'][0][1], 0.1)
    assert 1.17 == pytest.approx(mat_data['wb3'][1][1], 0.1)
    assert 2.17 == pytest.approx(mat_data['wb3'][2][1], 0.1)
    assert 2.11 == pytest.approx(mat_data['wb3'][0][2], 0.1)
    assert 2.17 == pytest.approx(mat_data['wb3'][1][2], 0.1)
    assert 3.17 == pytest.approx(mat_data['wb3'][2][2], 0.1)

    # Vertical Beam Velocity
    assert -3.45 == pytest.approx(mat_data['wz0'][0][0], 0.1)
    assert -3.67 == pytest.approx(mat_data['wz0'][1][0], 0.1)
    assert 88.88 == pytest.approx(mat_data['wz0'][2][0], 0.1)
    assert -4.45 == pytest.approx(mat_data['wz0'][0][1], 0.1)
    assert -4.67 == pytest.approx(mat_data['wz0'][1][1], 0.1)
    assert -4.67 == pytest.approx(mat_data['wz0'][2][1], 0.1)
    assert -5.45 == pytest.approx(mat_data['wz0'][0][2], 0.1)
    assert -5.67 == pytest.approx(mat_data['wz0'][1][2], 0.1)
>>>>>>> 2c8834ad
    assert -5.67 == pytest.approx(mat_data['wz0'][2][2], 0.1)<|MERGE_RESOLUTION|>--- conflicted
+++ resolved
@@ -1,4 +1,3 @@
-<<<<<<< HEAD
 import pytest
 import os
 import scipy.io as sio
@@ -277,15 +276,11 @@
     assert 23.8 == pytest.approx(mat_data['wr3'][1][0], 0.1)
     assert 36.4 == pytest.approx(mat_data['wr3'][2][0], 0.1)
 
-    assert 41.0 == pytest.approx(mat_data['wr3'][0][0], 0.1)
-    assert 23.8 == pytest.approx(mat_data['wr3'][1][0], 0.1)
-    assert 36.4 == pytest.approx(mat_data['wr3'][2][0], 0.1)
-
     # Selected Wave Height Source
     # Average height
-    assert 37.64 == pytest.approx(mat_data['whs'][0][0], 0.1)
-    assert 24.36 == pytest.approx(mat_data['whs'][1][0], 0.1)
-    assert 34.64 == pytest.approx(mat_data['whs'][2][0], 0.1)
+    #assert 37.64 == pytest.approx(mat_data['whs'][0][0], 0.1)
+    #assert 24.36 == pytest.approx(mat_data['whs'][1][0], 0.1)
+    #assert 34.64 == pytest.approx(mat_data['whs'][2][0], 0.1)
 
 
 def test_add_ens_with_vert():
@@ -558,10 +553,6 @@
     assert 40.0 == pytest.approx(mat_data['wr2'][0][0], 0.1)
     assert 22.7 == pytest.approx(mat_data['wr2'][1][0], 0.1)
     assert 35.3 == pytest.approx(mat_data['wr2'][2][0], 0.1)
-
-    assert 41.0 == pytest.approx(mat_data['wr3'][0][0], 0.1)
-    assert 23.8 == pytest.approx(mat_data['wr3'][1][0], 0.1)
-    assert 36.4 == pytest.approx(mat_data['wr3'][2][0], 0.1)
 
     assert 41.0 == pytest.approx(mat_data['wr3'][0][0], 0.1)
     assert 23.8 == pytest.approx(mat_data['wr3'][1][0], 0.1)
@@ -930,10 +921,6 @@
     assert 23.8 == pytest.approx(mat_data['wr3'][1][0], 0.1)
     assert 36.4 == pytest.approx(mat_data['wr3'][2][0], 0.1)
 
-    assert 41.0 == pytest.approx(mat_data['wr3'][0][0], 0.1)
-    assert 23.8 == pytest.approx(mat_data['wr3'][1][0], 0.1)
-    assert 36.4 == pytest.approx(mat_data['wr3'][2][0], 0.1)
-
     # Selected Wave Height Source
     # Average height
     assert 37.64 == pytest.approx(mat_data['whs'][0][0], 0.1)
@@ -1310,10 +1297,6 @@
     assert 40.0 == pytest.approx(mat_data['wr2'][0][0], 0.1)
     assert 22.7 == pytest.approx(mat_data['wr2'][1][0], 0.1)
     assert 35.3 == pytest.approx(mat_data['wr2'][2][0], 0.1)
-
-    assert 41.0 == pytest.approx(mat_data['wr3'][0][0], 0.1)
-    assert 23.8 == pytest.approx(mat_data['wr3'][1][0], 0.1)
-    assert 36.4 == pytest.approx(mat_data['wr3'][2][0], 0.1)
 
     assert 41.0 == pytest.approx(mat_data['wr3'][0][0], 0.1)
     assert 23.8 == pytest.approx(mat_data['wr3'][1][0], 0.1)
@@ -1727,10 +1710,6 @@
     assert 23.8 == pytest.approx(mat_data['wr3'][1][0], 0.1)
     assert 36.4 == pytest.approx(mat_data['wr3'][2][0], 0.1)
 
-    assert 41.0 == pytest.approx(mat_data['wr3'][0][0], 0.1)
-    assert 23.8 == pytest.approx(mat_data['wr3'][1][0], 0.1)
-    assert 36.4 == pytest.approx(mat_data['wr3'][2][0], 0.1)
-
     # Selected Wave Height Source
     # Average height
     assert 37.64 == pytest.approx(mat_data['whs'][0][0], 0.1)
@@ -2221,10 +2200,6 @@
     assert 23.8 == pytest.approx(mat_data['wr3'][1][0], 0.1)
     assert 36.4 == pytest.approx(mat_data['wr3'][2][0], 0.1)
 
-    assert 41.0 == pytest.approx(mat_data['wr3'][0][0], 0.1)
-    assert 23.8 == pytest.approx(mat_data['wr3'][1][0], 0.1)
-    assert 36.4 == pytest.approx(mat_data['wr3'][2][0], 0.1)
-
     # Selected Wave Height Source
     # Average height
     assert 37.64 == pytest.approx(mat_data['whs'][0][0], 0.1)
@@ -2786,10 +2761,6 @@
     assert 23.8 == pytest.approx(mat_data['wr3'][1][0], 0.1)
     assert 36.4 == pytest.approx(mat_data['wr3'][2][0], 0.1)
 
-    assert 41.0 == pytest.approx(mat_data['wr3'][0][0], 0.1)
-    assert 23.8 == pytest.approx(mat_data['wr3'][1][0], 0.1)
-    assert 36.4 == pytest.approx(mat_data['wr3'][2][0], 0.1)
-
     # Selected Wave Height Source
     # Average height
     assert 37.64 == pytest.approx(mat_data['whs'][0][0], 0.1)
@@ -2899,7 +2870,7 @@
     curr_dir = os.path.dirname(os.path.realpath(__file__))
     num_ens_in_burst = 3
 
-    codec = wfc.WaveForceCodec(num_ens_in_burst, curr_dir, 32.0, 118.0, 3, 4, 5, 30, 4, 0.25, 0.0)
+    codec = wfc.WaveForceCodec(num_ens_in_burst, curr_dir, 32.0, 118.0, 3, 4, 5, 30, 4, 0.25, 0.0, False)
     codec.process_data_event += waves_rcv_ens_Corr
 
     # Create Ensembles
@@ -3383,10 +3354,6 @@
     assert 23.8 == pytest.approx(mat_data['wr3'][1][0], 0.1)
     assert 36.4 == pytest.approx(mat_data['wr3'][2][0], 0.1)
 
-    assert 41.0 == pytest.approx(mat_data['wr3'][0][0], 0.1)
-    assert 23.8 == pytest.approx(mat_data['wr3'][1][0], 0.1)
-    assert 36.4 == pytest.approx(mat_data['wr3'][2][0], 0.1)
-
     # Selected Wave Height Source
     # Average height
     assert 37.64 == pytest.approx(mat_data['whs'][0][0], 0.1)
@@ -3489,3464 +3456,4 @@
     assert -4.67 == pytest.approx(mat_data['wz0'][2][1], 0.1)
     assert -5.45 == pytest.approx(mat_data['wz0'][0][2], 0.1)
     assert -5.67 == pytest.approx(mat_data['wz0'][1][2], 0.1)
-=======
-import pytest
-import os
-import scipy.io as sio
-import datetime
-import rti_python.Codecs.WaveForceCodec as wfc
-import rti_python.Ensemble.AncillaryData as AncillaryData
-import rti_python.Ensemble.EnsembleData as EnsembleData
-import rti_python.Ensemble.RangeTracking as RangeTracking
-import rti_python.Ensemble.BeamVelocity as BeamVelocity
-import rti_python.Ensemble.EarthVelocity as EarthVelocity
-import rti_python.Ensemble.Correlation as CorrelationData
-import rti_python.Ensemble.Ensemble as Ensemble
-
-
-def test_constructor():
-    codec = wfc.WaveForceCodec()
-
-    assert codec.height_source == pytest.approx(4, 0, False)
-    assert codec.Bin1 == pytest.approx(8, 0, False)
-    assert codec.Bin2 == pytest.approx(9, 0, False)
-    assert codec.Bin3 == pytest.approx(10, 0, False)
-    assert codec.PressureSensorDepth == pytest.approx(30, 0, False)
-    assert codec.EnsInBurst == pytest.approx(2048, 0, False)
-    assert len(codec.selected_bin) == pytest.approx(3, 0, False)
-    assert codec.CorrThreshold == pytest.approx(0.25, 0.0, False)
-    assert codec.PressureOffset == pytest.approx(0.0, 0.0, False)
-
-
-def test_init():
-    codec = wfc.WaveForceCodec()
-
-    assert codec.EnsInBurst == pytest.approx(2048, 0, False)
-    assert codec.FilePath == os.path.expanduser('~')
-    assert codec.Lat == pytest.approx(0.0, 0.1, False)
-    assert codec.Lon == pytest.approx(0.0, 0.1, False)
-    assert codec.height_source == pytest.approx(4, 0, False)
-    assert codec.Bin1 == pytest.approx(8, 0, False)
-    assert codec.Bin2 == pytest.approx(9, 0, False)
-    assert codec.Bin3 == pytest.approx(10, 0, False)
-    assert codec.CorrThreshold == pytest.approx(0.25, 0.0, False)
-    assert codec.PressureOffset == pytest.approx(0.0, 0.0, False)
-    assert codec.PressureSensorDepth == pytest.approx(30, 0, False)
-    assert codec.EnsInBurst == pytest.approx(2048, 0, False)
-    assert len(codec.selected_bin) == pytest.approx(3, 0, False)
-
-
-def test_init_1():
-    codec = wfc.WaveForceCodec(1024, os.path.expanduser('~'), 31.0, 118.5, 5, 6, 7, 22, 1, 0.84, 1.3)
-
-    assert codec.EnsInBurst == pytest.approx(1024, 0, False)
-    assert codec.FilePath == os.path.expanduser('~')
-    assert codec.Lat == pytest.approx(31.0, 0.1, False)
-    assert codec.Lon == pytest.approx(118.5, 0.1, False)
-    assert codec.height_source == pytest.approx(1, 0, False)
-    assert codec.Bin1 == pytest.approx(5, 0, False)
-    assert codec.Bin2 == pytest.approx(6, 0, False)
-    assert codec.Bin3 == pytest.approx(7, 0, False)
-    assert codec.CorrThreshold == pytest.approx(0.84, 0.0, False)
-    assert codec.PressureOffset == pytest.approx(1.3, 0.0, False)
-    assert codec.PressureSensorDepth == pytest.approx(22, 0, False)
-    assert len(codec.selected_bin) == pytest.approx(3, 0, False)
-
-
-def test_update():
-    codec = wfc.WaveForceCodec()
-    codec.update_settings(1024, os.path.expanduser('~'), 31.0, 118.5, 5, 6, 7, 22, 1, 0.84, 1.3)
-
-    assert codec.EnsInBurst == pytest.approx(1024, 0, False)
-    assert codec.FilePath == os.path.expanduser('~')
-    assert codec.Lat == pytest.approx(31.0, 0.1, False)
-    assert codec.Lon == pytest.approx(118.5, 0.1, False)
-    assert codec.height_source == pytest.approx(1, 0, False)
-    assert codec.height_source == pytest.approx(1, 0, False)
-    assert codec.Bin1 == pytest.approx(5, 0, False)
-    assert codec.Bin2 == pytest.approx(6, 0, False)
-    assert codec.Bin3 == pytest.approx(7, 0, False)
-    assert codec.CorrThreshold == pytest.approx(0.84, 0.0, False)
-    assert codec.PressureOffset == pytest.approx(1.3, 0.0, False)
-    assert codec.PressureSensorDepth == pytest.approx(22, 0, False)
-    assert len(codec.selected_bin) == pytest.approx(3, 0, False)
-
-def test_first_time():
-    #assert 736740.4324085647 == wfc.WaveForceCodec.python_time_to_matlab(2019, 2, 19, 10, 22, 39, 10)
-    assert 737475.4323958333 == wfc.WaveForceCodec.datetime_to_matlab(datetime.datetime(2019, 2, 19, 10, 22, 39, 10*10000))
-    assert wfc.WaveForceCodec.matlab_to_python_datetime(737475.4323958333) == datetime.datetime(2019, 2, 19, 10, 22, 38, 999998)
-    #assert datetime.datetime(2019, 2, 19, 10, 22, 39, 10*10000) == wfc.WaveForceCodec.matlab_to_python_time(736740.4324085647)
-    #assert datetime.datetime(2019, 2, 19, 10, 22, 39, 10*10000) == wfc.WaveForceCodec.matlab_to_python_time(wfc.WaveForceCodec.datetime_to_matlab(datetime.datetime(2019, 2, 19, 10, 22, 39, 10*10000)))
-    #assert datetime.datetime(2019, 2, 19, 10, 22, 39, 10 * 10000) == wfc.WaveForceCodec.matlab_to_python_time(wfc.WaveForceCodec.python_time_to_matlab(2019, 2, 19, 10, 22, 39, 10))
-    #assert wfc.WaveForceCodec.datetime2matlabdn(datetime.datetime(2019, 2, 19, 10, 22, 39, 10*10000)) == wfc.WaveForceCodec.python_time_to_matlab(2019, 2, 19, 10, 22, 39, 10)
-    #assert datetime.datetime(2019, 2, 19, 10, 22, 39, 10*10000) == wfc.WaveForceCodec.matlab_to_python_time(736740.4324085647 - 0.000011574)
-
-
-
-def test_add_ens():
-    curr_dir = os.path.dirname(os.path.realpath(__file__))
-    num_ens_in_burst = 3
-
-    codec = wfc.WaveForceCodec(num_ens_in_burst, curr_dir, 32.0, 118.0, 3, 4, 5, 30, 4)
-    codec.process_data_event += waves_rcv
-
-    # Create Ensembles
-    ancillary_data1 = AncillaryData.AncillaryData(17, 1)
-    ancillary_data1.Heading = 22.0
-    ancillary_data1.Pitch = 10.0
-    ancillary_data1.Roll = 1.0
-    ancillary_data1.TransducerDepth = 30.2
-    ancillary_data1.WaterTemp = 23.5
-    ancillary_data1.BinSize = 1
-    ancillary_data1.FirstBinRange = 3
-
-    ancillary_data2 = AncillaryData.AncillaryData(17, 1)
-    ancillary_data2.Heading = 23.0
-    ancillary_data2.Pitch = 13.0
-    ancillary_data2.Roll = 3.0
-    ancillary_data2.TransducerDepth = 33.2
-    ancillary_data2.WaterTemp = 26.5
-    ancillary_data2.BinSize = 1
-    ancillary_data2.FirstBinRange = 3
-
-    ancillary_data3 = AncillaryData.AncillaryData(17, 1)
-    ancillary_data3.Heading = 24.0
-    ancillary_data3.Pitch = 14.0
-    ancillary_data3.Roll = 4.0
-    ancillary_data3.TransducerDepth = 34.2
-    ancillary_data3.WaterTemp = 27.5
-    ancillary_data3.BinSize = 1
-    ancillary_data3.FirstBinRange = 3
-
-    ensemble_data1 = EnsembleData.EnsembleData(19, 1)
-    ensemble_data1.EnsembleNumber = 1
-    ensemble_data1.NumBeams = 4
-    ensemble_data1.NumBins = 10
-    ensemble_data1.Year = 2019
-    ensemble_data1.Month = 2
-    ensemble_data1.Day = 19
-    ensemble_data1.Hour = 10
-    ensemble_data1.Minute = 22
-    ensemble_data1.Second = 39
-    ensemble_data1.HSec = 10
-
-    ensemble_data2 = EnsembleData.EnsembleData(19, 1)
-    ensemble_data2.EnsembleNumber = 1
-    ensemble_data2.NumBeams = 4
-    ensemble_data2.NumBins = 10
-    ensemble_data2.Year = 2019
-    ensemble_data2.Month = 2
-    ensemble_data2.Day = 19
-    ensemble_data2.Hour = 10
-    ensemble_data2.Minute = 23
-    ensemble_data2.Second = 39
-    ensemble_data2.HSec = 10
-
-    ensemble_data3 = EnsembleData.EnsembleData(19, 1)
-    ensemble_data3.EnsembleNumber = 1
-    ensemble_data3.NumBeams = 4
-    ensemble_data3.NumBins = 10
-    ensemble_data3.Year = 2019
-    ensemble_data3.Month = 2
-    ensemble_data3.Day = 19
-    ensemble_data3.Hour = 10
-    ensemble_data3.Minute = 24
-    ensemble_data3.Second = 39
-    ensemble_data3.HSec = 10
-
-    range_track1 = RangeTracking.RangeTracking()
-    range_track1.NumBeams = 4
-    range_track1.Range.append(38.0)
-    range_track1.Range.append(39.0)
-    range_track1.Range.append(40.0)
-    range_track1.Range.append(41.0)
-
-    range_track2 = RangeTracking.RangeTracking()
-    range_track2.NumBeams = 4
-    range_track2.Range.append(20.5)
-    range_track2.Range.append(21.6)
-    range_track2.Range.append(22.7)
-    range_track2.Range.append(23.8)
-
-    range_track3 = RangeTracking.RangeTracking()
-    range_track3.NumBeams = 4
-    range_track3.Range.append(33.1)
-    range_track3.Range.append(34.2)
-    range_track3.Range.append(35.3)
-    range_track3.Range.append(36.4)
-
-
-    ensemble1 = Ensemble.Ensemble()
-    ensemble1.AddAncillaryData(ancillary_data1)
-    ensemble1.AddEnsembleData(ensemble_data1)
-    ensemble1.AddRangeTracking(range_track1)
-
-    ensemble2 = Ensemble.Ensemble()
-    ensemble2.AddAncillaryData(ancillary_data2)
-    ensemble2.AddEnsembleData(ensemble_data2)
-    ensemble2.AddRangeTracking(range_track2)
-
-    ensemble3 = Ensemble.Ensemble()
-    ensemble3.AddAncillaryData(ancillary_data3)
-    ensemble3.AddEnsembleData(ensemble_data3)
-    ensemble3.AddRangeTracking(range_track3)
-
-    codec.add(ensemble1)
-    codec.add(ensemble2)
-    codec.add(ensemble3)
-
-
-def waves_rcv(self, file_name):
-
-    assert True == os.path.isfile(file_name)
-
-    # Read in the MATLAB file
-    mat_data = sio.loadmat(file_name)
-
-    # Lat and Lon
-    assert 32.0 == mat_data['lat'][0][0]
-    assert 118.0 == mat_data['lon'][0][0]
-
-    # Wave Cell Depths
-    assert 6.0 == mat_data['whv'][0][0]
-    assert 7.0 == mat_data['whv'][0][1]
-    assert 8.0 == mat_data['whv'][0][2]
-
-    # First Ensemble Time
-    assert 737475.4323958333 == mat_data['wft'][0][0]
-
-    # Time between Ensembles
-    assert 60.0 == mat_data['wdt'][0][0]
-
-    # Pressure Sensor Height
-    assert 30 == mat_data['whp'][0][0]
-
-    # Heading
-    assert 22.0 == mat_data['whg'][0][0]
-    assert 23.0 == mat_data['whg'][1][0]
-    assert 24.0 == mat_data['whg'][2][0]
-
-    # Pitch
-    assert 10.0 == mat_data['wph'][0][0]
-    assert 13.0 == mat_data['wph'][1][0]
-    assert 14.0 == mat_data['wph'][2][0]
-
-    # Roll
-    assert 1.0 == mat_data['wrl'][0][0]
-    assert 3.0 == mat_data['wrl'][1][0]
-    assert 4.0 == mat_data['wrl'][2][0]
-
-    # Pressure
-    assert 30.2 == pytest.approx(mat_data['wps'][0][0], 0.1)
-    assert 33.2 == pytest.approx(mat_data['wps'][1][0], 0.1)
-    assert 34.2 == pytest.approx(mat_data['wps'][2][0], 0.1)
-
-    # Water Temp
-    assert 23.5 == pytest.approx(mat_data['wts'][0][0], 0.1)
-    assert 26.5 == pytest.approx(mat_data['wts'][1][0], 0.1)
-    assert 27.5 == pytest.approx(mat_data['wts'][2][0], 0.1)
-
-    # Average Range and Pressure
-    assert 37.64 == pytest.approx(mat_data['wah'][0][0], 0.1)
-    assert 24.36 == pytest.approx(mat_data['wah'][1][0], 0.1)
-    assert 34.64 == pytest.approx(mat_data['wah'][2][0], 0.1)
-
-    # Range Tracking
-    assert 38.0 == pytest.approx(mat_data['wr0'][0][0], 0.1)
-    assert 20.5 == pytest.approx(mat_data['wr0'][1][0], 0.1)
-    assert 33.1 == pytest.approx(mat_data['wr0'][2][0], 0.1)
-
-    assert 39.0 == pytest.approx(mat_data['wr1'][0][0], 0.1)
-    assert 21.6 == pytest.approx(mat_data['wr1'][1][0], 0.1)
-    assert 34.2 == pytest.approx(mat_data['wr1'][2][0], 0.1)
-
-    assert 40.0 == pytest.approx(mat_data['wr2'][0][0], 0.1)
-    assert 22.7 == pytest.approx(mat_data['wr2'][1][0], 0.1)
-    assert 35.3 == pytest.approx(mat_data['wr2'][2][0], 0.1)
-
-    assert 41.0 == pytest.approx(mat_data['wr3'][0][0], 0.1)
-    assert 23.8 == pytest.approx(mat_data['wr3'][1][0], 0.1)
-    assert 36.4 == pytest.approx(mat_data['wr3'][2][0], 0.1)
-
-    # Selected Wave Height Source
-    # Average height
-    #assert 37.64 == pytest.approx(mat_data['whs'][0][0], 0.1)
-    #assert 24.36 == pytest.approx(mat_data['whs'][1][0], 0.1)
-    #assert 34.64 == pytest.approx(mat_data['whs'][2][0], 0.1)
-
-
-def test_add_ens_with_vert():
-    curr_dir = os.path.dirname(os.path.realpath(__file__))
-    num_ens_in_burst = 3
-
-    codec = wfc.WaveForceCodec(num_ens_in_burst, curr_dir, 32.0, 118.0, 3, 4, 5, 30, 4, 25.0, 0.0)
-    codec.process_data_event += waves_rcv_with_vert
-
-    # Create Ensembles
-    ancillary_data1 = AncillaryData.AncillaryData(17, 1)
-    ancillary_data1.Heading = 22.0
-    ancillary_data1.Pitch = 10.0
-    ancillary_data1.Roll = 1.0
-    ancillary_data1.TransducerDepth = 30.2
-    ancillary_data1.WaterTemp = 23.5
-    ancillary_data1.BinSize = 1
-    ancillary_data1.FirstBinRange = 3
-
-    ancillary_data2 = AncillaryData.AncillaryData(17, 1)
-    ancillary_data2.Heading = 23.0
-    ancillary_data2.Pitch = 13.0
-    ancillary_data2.Roll = 3.0
-    ancillary_data2.TransducerDepth = 33.2
-    ancillary_data2.WaterTemp = 26.5
-    ancillary_data2.BinSize = 1
-    ancillary_data2.FirstBinRange = 3
-
-    ancillary_data3 = AncillaryData.AncillaryData(17, 1)
-    ancillary_data3.Heading = 24.0
-    ancillary_data3.Pitch = 14.0
-    ancillary_data3.Roll = 4.0
-    ancillary_data3.TransducerDepth = 34.2
-    ancillary_data3.WaterTemp = 27.5
-    ancillary_data3.BinSize = 1
-    ancillary_data3.FirstBinRange = 3
-
-    ensemble_data1 = EnsembleData.EnsembleData(19, 1)
-    ensemble_data1.EnsembleNumber = 1
-    ensemble_data1.NumBeams = 4
-    ensemble_data1.NumBins = 10
-    ensemble_data1.Year = 2019
-    ensemble_data1.Month = 2
-    ensemble_data1.Day = 19
-    ensemble_data1.Hour = 10
-    ensemble_data1.Minute = 22
-    ensemble_data1.Second = 39
-    ensemble_data1.HSec = 10
-
-    ensemble_data2 = EnsembleData.EnsembleData(19, 1)
-    ensemble_data2.EnsembleNumber = 2
-    ensemble_data2.NumBeams = 1
-    ensemble_data2.NumBins = 10
-    ensemble_data2.Year = 2019
-    ensemble_data2.Month = 2
-    ensemble_data2.Day = 19
-    ensemble_data2.Hour = 10
-    ensemble_data2.Minute = 23
-    ensemble_data2.Second = 39
-    ensemble_data2.HSec = 10
-
-    ensemble_data3 = EnsembleData.EnsembleData(19, 1)
-    ensemble_data3.EnsembleNumber = 3
-    ensemble_data3.NumBeams = 4
-    ensemble_data3.NumBins = 10
-    ensemble_data3.Year = 2019
-    ensemble_data3.Month = 2
-    ensemble_data3.Day = 19
-    ensemble_data3.Hour = 10
-    ensemble_data3.Minute = 24
-    ensemble_data3.Second = 39
-    ensemble_data3.HSec = 10
-
-    ensemble_data4 = EnsembleData.EnsembleData(19, 1)
-    ensemble_data4.EnsembleNumber = 4
-    ensemble_data4.NumBeams = 1
-    ensemble_data4.NumBins = 10
-    ensemble_data4.Year = 2019
-    ensemble_data4.Month = 2
-    ensemble_data4.Day = 19
-    ensemble_data4.Hour = 10
-    ensemble_data4.Minute = 25
-    ensemble_data4.Second = 39
-    ensemble_data4.HSec = 10
-
-    ensemble_data5 = EnsembleData.EnsembleData(19, 1)
-    ensemble_data5.EnsembleNumber = 5
-    ensemble_data5.NumBeams = 4
-    ensemble_data5.NumBins = 10
-    ensemble_data5.Year = 2019
-    ensemble_data5.Month = 2
-    ensemble_data5.Day = 19
-    ensemble_data5.Hour = 10
-    ensemble_data5.Minute = 26
-    ensemble_data5.Second = 39
-    ensemble_data5.HSec = 10
-
-    ensemble_data6 = EnsembleData.EnsembleData(19, 1)
-    ensemble_data6.EnsembleNumber = 6
-    ensemble_data6.NumBeams = 1
-    ensemble_data6.NumBins = 10
-    ensemble_data6.Year = 2019
-    ensemble_data6.Month = 2
-    ensemble_data6.Day = 19
-    ensemble_data6.Hour = 10
-    ensemble_data6.Minute = 27
-    ensemble_data6.Second = 39
-    ensemble_data6.HSec = 10
-
-    ensemble_data7 = EnsembleData.EnsembleData(19, 1)
-    ensemble_data7.EnsembleNumber = 7
-    ensemble_data7.NumBeams = 4
-    ensemble_data7.NumBins = 10
-    ensemble_data7.Year = 2019
-    ensemble_data7.Month = 2
-    ensemble_data7.Day = 19
-    ensemble_data7.Hour = 10
-    ensemble_data7.Minute = 28
-    ensemble_data7.Second = 39
-    ensemble_data7.HSec = 10
-
-    range_track1 = RangeTracking.RangeTracking()
-    range_track1.NumBeams = 4
-    range_track1.Range.append(38.0)
-    range_track1.Range.append(39.0)
-    range_track1.Range.append(40.0)
-    range_track1.Range.append(41.0)
-
-    range_track2 = RangeTracking.RangeTracking()
-    range_track2.NumBeams = 1
-    range_track2.Range.append(37.0)
-
-    range_track3 = RangeTracking.RangeTracking()
-    range_track3.NumBeams = 4
-    range_track3.Range.append(20.5)
-    range_track3.Range.append(21.6)
-    range_track3.Range.append(22.7)
-    range_track3.Range.append(23.8)
-
-    range_track4 = RangeTracking.RangeTracking()
-    range_track4.NumBeams = 1
-    range_track4.Range.append(25.3)
-
-    range_track5 = RangeTracking.RangeTracking()
-    range_track5.NumBeams = 4
-    range_track5.Range.append(33.1)
-    range_track5.Range.append(34.2)
-    range_track5.Range.append(35.3)
-    range_track5.Range.append(36.4)
-
-    range_track6 = RangeTracking.RangeTracking()
-    range_track6.NumBeams = 1
-    range_track6.Range.append(34.9)
-
-    range_track7 = RangeTracking.RangeTracking()
-    range_track7.NumBeams = 4
-    range_track7.Range.append(32.1)
-    range_track7.Range.append(35.2)
-    range_track7.Range.append(33.3)
-    range_track7.Range.append(36.4)
-
-    ensemble1 = Ensemble.Ensemble()
-    ensemble1.AddAncillaryData(ancillary_data1)
-    ensemble1.AddEnsembleData(ensemble_data1)
-    ensemble1.AddRangeTracking(range_track1)
-
-    ensemble2 = Ensemble.Ensemble()
-    ensemble2.AddAncillaryData(ancillary_data2)
-    ensemble2.AddEnsembleData(ensemble_data2)
-    ensemble2.AddRangeTracking(range_track2)
-
-    ensemble3 = Ensemble.Ensemble()
-    ensemble3.AddAncillaryData(ancillary_data3)
-    ensemble3.AddEnsembleData(ensemble_data3)
-    ensemble3.AddRangeTracking(range_track3)
-
-    ensemble4 = Ensemble.Ensemble()
-    ensemble4.AddAncillaryData(ancillary_data1)
-    ensemble4.AddEnsembleData(ensemble_data4)
-    ensemble4.AddRangeTracking(range_track4)
-
-    ensemble5 = Ensemble.Ensemble()
-    ensemble5.AddAncillaryData(ancillary_data2)
-    ensemble5.AddEnsembleData(ensemble_data5)
-    ensemble5.AddRangeTracking(range_track5)
-
-    ensemble6 = Ensemble.Ensemble()
-    ensemble6.AddAncillaryData(ancillary_data3)
-    ensemble6.AddEnsembleData(ensemble_data6)
-    ensemble6.AddRangeTracking(range_track6)
-
-    ensemble7 = Ensemble.Ensemble()
-    ensemble7.AddAncillaryData(ancillary_data3)
-    ensemble7.AddEnsembleData(ensemble_data7)
-    ensemble7.AddRangeTracking(range_track7)
-
-    codec.add(ensemble1)
-    codec.add(ensemble2)
-    codec.add(ensemble3)
-    codec.add(ensemble4)
-    codec.add(ensemble5)
-    codec.add(ensemble6)
-    codec.add(ensemble7)
-
-
-def waves_rcv_with_vert(self, file_name):
-
-    assert True == os.path.isfile(file_name)
-
-    # Read in the MATLAB file
-    mat_data = sio.loadmat(file_name)
-
-    # Lat and Lon
-    assert 32.0 == mat_data['lat'][0][0]
-    assert 118.0 == mat_data['lon'][0][0]
-
-    # Wave Cell Depths
-    assert 6.0 == mat_data['whv'][0][0]
-    assert 7.0 == mat_data['whv'][0][1]
-    assert 8.0 == mat_data['whv'][0][2]
-
-    # First Ensemble Time
-    assert 737475.4323958333 == mat_data['wft'][0][0]
-
-    # Time between Ensembles
-    assert 60.0 == mat_data['wdt'][0][0]
-
-    # Pressure Sensor Height
-    assert 30 == mat_data['whp'][0][0]
-
-    # Heading
-    assert 22.0 == mat_data['whg'][0][0]
-    assert 24.0 == mat_data['whg'][1][0]
-    assert 23.0 == mat_data['whg'][2][0]
-
-    # Pitch
-    assert 10.0 == mat_data['wph'][0][0]
-    assert 14.0 == mat_data['wph'][1][0]
-    assert 13.0 == mat_data['wph'][2][0]
-
-    # Roll
-    assert 1.0 == mat_data['wrl'][0][0]
-    assert 4.0 == mat_data['wrl'][1][0]
-    assert 3.0 == mat_data['wrl'][2][0]
-
-    # Pressure
-    assert 30.2 == pytest.approx(mat_data['wps'][0][0], 0.1)
-    assert 33.2 == pytest.approx(mat_data['wps'][1][0], 0.1)
-    assert 34.2 == pytest.approx(mat_data['wps'][2][0], 0.1)
-
-    # Water Temp
-    assert 23.5 == pytest.approx(mat_data['wts'][0][0], 0.1)
-    assert 26.5 == pytest.approx(mat_data['wts'][1][0], 0.1)
-    assert 27.5 == pytest.approx(mat_data['wts'][2][0], 0.1)
-
-    # Average Range and Pressure
-    assert 37.64 == pytest.approx(mat_data['wah'][0][0], 0.1)
-    assert 24.36 == pytest.approx(mat_data['wah'][1][0], 0.1)
-    assert 34.64 == pytest.approx(mat_data['wah'][2][0], 0.1)
-
-    # Range Tracking
-    assert 38.0 == pytest.approx(mat_data['wr0'][0][0], 0.1)
-    assert 20.5 == pytest.approx(mat_data['wr0'][1][0], 0.1)
-    assert 33.1 == pytest.approx(mat_data['wr0'][2][0], 0.1)
-
-    assert 39.0 == pytest.approx(mat_data['wr1'][0][0], 0.1)
-    assert 21.6 == pytest.approx(mat_data['wr1'][1][0], 0.1)
-    assert 34.2 == pytest.approx(mat_data['wr1'][2][0], 0.1)
-
-    assert 40.0 == pytest.approx(mat_data['wr2'][0][0], 0.1)
-    assert 22.7 == pytest.approx(mat_data['wr2'][1][0], 0.1)
-    assert 35.3 == pytest.approx(mat_data['wr2'][2][0], 0.1)
-
-    assert 41.0 == pytest.approx(mat_data['wr3'][0][0], 0.1)
-    assert 23.8 == pytest.approx(mat_data['wr3'][1][0], 0.1)
-    assert 36.4 == pytest.approx(mat_data['wr3'][2][0], 0.1)
-
-    # Selected Wave Height Source
-    # Average height
-    assert 37.64 == pytest.approx(mat_data['whs'][0][0], 0.1)
-    assert 24.36 == pytest.approx(mat_data['whs'][1][0], 0.1)
-    assert 34.64 == pytest.approx(mat_data['whs'][2][0], 0.1)
-
-    # Vertical Beam Pressure
-    assert 33.2 == pytest.approx(mat_data['wzp'][0][0], 0.1)
-    assert 30.2 == pytest.approx(mat_data['wzp'][1][0], 0.1)
-    assert 34.2 == pytest.approx(mat_data['wzp'][2][0], 0.1)
-
-    # Vertical Beam Range Tracking
-    assert 37.0 == pytest.approx(mat_data['wzr'][0][0], 0.1)
-    assert 25.3 == pytest.approx(mat_data['wzr'][1][0], 0.1)
-    assert 34.9 == pytest.approx(mat_data['wzr'][2][0], 0.1)
-
-
-def test_add_ens_ENU_short():
-    curr_dir = os.path.dirname(os.path.realpath(__file__))
-    num_ens_in_burst = 3
-
-    codec = wfc.WaveForceCodec(num_ens_in_burst, curr_dir, 32.0, 118.0, 3, 4, 5, 30, 4, 25.0, 0.0)
-    codec.process_data_event += waves_rcv_with_ENU_short
-
-    # Create Ensembles
-    ancillary_data1 = AncillaryData.AncillaryData(17, 1)
-    ancillary_data1.Heading = 22.0
-    ancillary_data1.Pitch = 10.0
-    ancillary_data1.Roll = 1.0
-    ancillary_data1.TransducerDepth = 30.2
-    ancillary_data1.WaterTemp = 23.5
-    ancillary_data1.BinSize = 1
-    ancillary_data1.FirstBinRange = 3
-
-    ancillary_data2 = AncillaryData.AncillaryData(17, 1)
-    ancillary_data2.Heading = 23.0
-    ancillary_data2.Pitch = 13.0
-    ancillary_data2.Roll = 3.0
-    ancillary_data2.TransducerDepth = 33.2
-    ancillary_data2.WaterTemp = 26.5
-    ancillary_data2.BinSize = 1
-    ancillary_data2.FirstBinRange = 3
-
-    ancillary_data3 = AncillaryData.AncillaryData(17, 1)
-    ancillary_data3.Heading = 24.0
-    ancillary_data3.Pitch = 14.0
-    ancillary_data3.Roll = 4.0
-    ancillary_data3.TransducerDepth = 34.2
-    ancillary_data3.WaterTemp = 27.5
-    ancillary_data3.BinSize = 1
-    ancillary_data3.FirstBinRange = 3
-
-    ensemble_data1 = EnsembleData.EnsembleData(19, 1)
-    ensemble_data1.EnsembleNumber = 1
-    ensemble_data1.NumBeams = 4
-    ensemble_data1.NumBins = 10
-    ensemble_data1.Year = 2019
-    ensemble_data1.Month = 2
-    ensemble_data1.Day = 19
-    ensemble_data1.Hour = 10
-    ensemble_data1.Minute = 22
-    ensemble_data1.Second = 39
-    ensemble_data1.HSec = 10
-
-    ensemble_data2 = EnsembleData.EnsembleData(19, 1)
-    ensemble_data2.EnsembleNumber = 2
-    ensemble_data2.NumBeams = 1
-    ensemble_data2.NumBins = 10
-    ensemble_data2.Year = 2019
-    ensemble_data2.Month = 2
-    ensemble_data2.Day = 19
-    ensemble_data2.Hour = 10
-    ensemble_data2.Minute = 23
-    ensemble_data2.Second = 39
-    ensemble_data2.HSec = 10
-
-    ensemble_data3 = EnsembleData.EnsembleData(19, 1)
-    ensemble_data3.EnsembleNumber = 3
-    ensemble_data3.NumBeams = 4
-    ensemble_data3.NumBins = 10
-    ensemble_data3.Year = 2019
-    ensemble_data3.Month = 2
-    ensemble_data3.Day = 19
-    ensemble_data3.Hour = 10
-    ensemble_data3.Minute = 24
-    ensemble_data3.Second = 39
-    ensemble_data3.HSec = 10
-
-    ensemble_data4 = EnsembleData.EnsembleData(19, 1)
-    ensemble_data4.EnsembleNumber = 4
-    ensemble_data4.NumBeams = 1
-    ensemble_data4.NumBins = 10
-    ensemble_data4.Year = 2019
-    ensemble_data4.Month = 2
-    ensemble_data4.Day = 19
-    ensemble_data4.Hour = 10
-    ensemble_data4.Minute = 25
-    ensemble_data4.Second = 39
-    ensemble_data4.HSec = 10
-
-    ensemble_data5 = EnsembleData.EnsembleData(19, 1)
-    ensemble_data5.EnsembleNumber = 5
-    ensemble_data5.NumBeams = 4
-    ensemble_data5.NumBins = 10
-    ensemble_data5.Year = 2019
-    ensemble_data5.Month = 2
-    ensemble_data5.Day = 19
-    ensemble_data5.Hour = 10
-    ensemble_data5.Minute = 26
-    ensemble_data5.Second = 39
-    ensemble_data5.HSec = 10
-
-    ensemble_data6 = EnsembleData.EnsembleData(19, 1)
-    ensemble_data6.EnsembleNumber = 6
-    ensemble_data6.NumBeams = 1
-    ensemble_data6.NumBins = 10
-    ensemble_data6.Year = 2019
-    ensemble_data6.Month = 2
-    ensemble_data6.Day = 19
-    ensemble_data6.Hour = 10
-    ensemble_data6.Minute = 27
-    ensemble_data6.Second = 39
-    ensemble_data6.HSec = 10
-
-    ensemble_data7 = EnsembleData.EnsembleData(19, 1)
-    ensemble_data7.EnsembleNumber = 7
-    ensemble_data7.NumBeams = 4
-    ensemble_data7.NumBins = 10
-    ensemble_data7.Year = 2019
-    ensemble_data7.Month = 2
-    ensemble_data7.Day = 19
-    ensemble_data7.Hour = 10
-    ensemble_data7.Minute = 28
-    ensemble_data7.Second = 39
-    ensemble_data7.HSec = 10
-
-    range_track1 = RangeTracking.RangeTracking()
-    range_track1.NumBeams = 4
-    range_track1.Range.append(38.0)
-    range_track1.Range.append(39.0)
-    range_track1.Range.append(40.0)
-    range_track1.Range.append(41.0)
-
-    range_track2 = RangeTracking.RangeTracking()
-    range_track2.NumBeams = 1
-    range_track2.Range.append(37.0)
-
-    range_track3 = RangeTracking.RangeTracking()
-    range_track3.NumBeams = 4
-    range_track3.Range.append(20.5)
-    range_track3.Range.append(21.6)
-    range_track3.Range.append(22.7)
-    range_track3.Range.append(23.8)
-
-    range_track4 = RangeTracking.RangeTracking()
-    range_track4.NumBeams = 1
-    range_track4.Range.append(25.3)
-
-    range_track5 = RangeTracking.RangeTracking()
-    range_track5.NumBeams = 4
-    range_track5.Range.append(33.1)
-    range_track5.Range.append(34.2)
-    range_track5.Range.append(35.3)
-    range_track5.Range.append(36.4)
-
-    range_track6 = RangeTracking.RangeTracking()
-    range_track6.NumBeams = 1
-    range_track6.Range.append(34.9)
-
-    range_track7 = RangeTracking.RangeTracking()
-    range_track7.NumBeams = 4
-    range_track7.Range.append(32.1)
-    range_track7.Range.append(35.2)
-    range_track7.Range.append(33.3)
-    range_track7.Range.append(36.4)
-
-    num_bins = 10
-    num_beams = 4
-    earth_vel1 = EarthVelocity.EarthVelocity(num_bins, num_beams)
-    earth_vel1.Velocities[0][0] = -1.3
-    earth_vel1.Velocities[0][1] = 0.65
-    earth_vel1.Velocities[0][2] = -0.02
-    earth_vel1.Velocities[0][3] = 0.1
-    earth_vel1.Velocities[1][0] = -1.6
-    earth_vel1.Velocities[1][1] = 0.56
-    earth_vel1.Velocities[1][2] = -0.01
-    earth_vel1.Velocities[1][3] = 0.08
-    earth_vel1.Velocities[2][0] = -1.28
-    earth_vel1.Velocities[2][1] = 0.36
-    earth_vel1.Velocities[2][2] = -0.12
-    earth_vel1.Velocities[2][3] = 0.13
-    earth_vel1.Velocities[3][0] = -1.45
-    earth_vel1.Velocities[3][1] = 0.25
-    earth_vel1.Velocities[3][2] = -0.1
-    earth_vel1.Velocities[3][3] = 0.11
-    earth_vel1.Velocities[4][0] = -1.67
-    earth_vel1.Velocities[4][1] = 0.67
-    earth_vel1.Velocities[4][2] = -0.027
-    earth_vel1.Velocities[4][3] = 0.17
-
-    earth_vel3 = EarthVelocity.EarthVelocity(num_bins, num_beams)
-    earth_vel3.Velocities[0][0] = -11.3
-    earth_vel3.Velocities[0][1] = 1.65
-    earth_vel3.Velocities[0][2] = -1.02
-    earth_vel3.Velocities[0][3] = 1.1
-    earth_vel3.Velocities[1][0] = -11.6
-    earth_vel3.Velocities[1][1] = 1.56
-    earth_vel3.Velocities[1][2] = -1.01
-    earth_vel3.Velocities[1][3] = 1.08
-    earth_vel3.Velocities[2][0] = -11.28
-    earth_vel3.Velocities[2][1] = 1.36
-    earth_vel3.Velocities[2][2] = -1.12
-    earth_vel3.Velocities[2][3] = 1.13
-    earth_vel3.Velocities[3][0] = -11.45
-    earth_vel3.Velocities[3][1] = 1.25
-    earth_vel3.Velocities[3][2] = -1.1
-    earth_vel3.Velocities[3][3] = 1.11
-    earth_vel3.Velocities[4][0] = -11.67
-    earth_vel3.Velocities[4][1] = 1.67
-    earth_vel3.Velocities[4][2] = -1.027
-    earth_vel3.Velocities[4][3] = 1.17
-
-    earth_vel5 = EarthVelocity.EarthVelocity(num_bins, num_beams)
-    earth_vel5.Velocities[0][0] = -12.3
-    earth_vel5.Velocities[0][1] = 2.65
-    earth_vel5.Velocities[0][2] = -2.02
-    earth_vel5.Velocities[0][3] = 2.1
-    earth_vel5.Velocities[1][0] = -12.6
-    earth_vel5.Velocities[1][1] = 2.56
-    earth_vel5.Velocities[1][2] = -2.01
-    earth_vel5.Velocities[1][3] = 2.08
-    earth_vel5.Velocities[2][0] = -12.28
-    earth_vel5.Velocities[2][1] = 2.36
-    earth_vel5.Velocities[2][2] = -2.12
-    earth_vel5.Velocities[2][3] = 2.13
-    earth_vel5.Velocities[3][0] = -12.45
-    earth_vel5.Velocities[3][1] = 2.25
-    earth_vel5.Velocities[3][2] = -2.1
-    earth_vel5.Velocities[3][3] = 2.11
-    earth_vel5.Velocities[4][0] = -12.67
-    earth_vel5.Velocities[4][1] = 2.67
-    earth_vel5.Velocities[4][2] = -2.027
-    earth_vel5.Velocities[4][3] = 2.17
-
-    ensemble1 = Ensemble.Ensemble()
-    ensemble1.AddAncillaryData(ancillary_data1)
-    ensemble1.AddEnsembleData(ensemble_data1)
-    ensemble1.AddRangeTracking(range_track1)
-    ensemble1.AddEarthVelocity(earth_vel1)
-
-    ensemble2 = Ensemble.Ensemble()
-    ensemble2.AddAncillaryData(ancillary_data2)
-    ensemble2.AddEnsembleData(ensemble_data2)
-    ensemble2.AddRangeTracking(range_track2)
-
-    ensemble3 = Ensemble.Ensemble()
-    ensemble3.AddAncillaryData(ancillary_data3)
-    ensemble3.AddEnsembleData(ensemble_data3)
-    ensemble3.AddRangeTracking(range_track3)
-    ensemble3.AddEarthVelocity(earth_vel3)
-
-    ensemble4 = Ensemble.Ensemble()
-    ensemble4.AddAncillaryData(ancillary_data1)
-    ensemble4.AddEnsembleData(ensemble_data4)
-    ensemble4.AddRangeTracking(range_track4)
-
-    ensemble5 = Ensemble.Ensemble()
-    ensemble5.AddAncillaryData(ancillary_data2)
-    ensemble5.AddEnsembleData(ensemble_data5)
-    ensemble5.AddRangeTracking(range_track5)
-    #ensemble5.AddEarthVelocity(earth_vel5)
-
-    ensemble6 = Ensemble.Ensemble()
-    ensemble6.AddAncillaryData(ancillary_data3)
-    ensemble6.AddEnsembleData(ensemble_data6)
-    ensemble6.AddRangeTracking(range_track6)
-
-    ensemble7 = Ensemble.Ensemble()
-    ensemble7.AddAncillaryData(ancillary_data3)
-    ensemble7.AddEnsembleData(ensemble_data7)
-    ensemble7.AddRangeTracking(range_track7)
-
-    codec.add(ensemble1)
-    codec.add(ensemble2)
-    codec.add(ensemble3)
-    codec.add(ensemble4)
-    codec.add(ensemble5)
-    codec.add(ensemble6)
-    codec.add(ensemble7)
-
-
-def waves_rcv_with_ENU_short(self, file_name):
-
-    assert True == os.path.isfile(file_name)
-
-    # Read in the MATLAB file
-    mat_data = sio.loadmat(file_name)
-
-    # Lat and Lon
-    assert 32.0 == mat_data['lat'][0][0]
-    assert 118.0 == mat_data['lon'][0][0]
-
-    # Wave Cell Depths
-    assert 6.0 == mat_data['whv'][0][0]
-    assert 7.0 == mat_data['whv'][0][1]
-    assert 8.0 == mat_data['whv'][0][2]
-
-    # First Ensemble Time
-    assert 737475.4323958333 == mat_data['wft'][0][0]
-
-    # Time between Ensembles
-    assert 60.0 == mat_data['wdt'][0][0]
-
-    # Pressure Sensor Height
-    assert 30 == mat_data['whp'][0][0]
-
-    # Heading
-    assert 22.0 == mat_data['whg'][0][0]
-    assert 24.0 == mat_data['whg'][1][0]
-    assert 23.0 == mat_data['whg'][2][0]
-
-    # Pitch
-    assert 10.0 == mat_data['wph'][0][0]
-    assert 14.0 == mat_data['wph'][1][0]
-    assert 13.0 == mat_data['wph'][2][0]
-
-    # Roll
-    assert 1.0 == mat_data['wrl'][0][0]
-    assert 4.0 == mat_data['wrl'][1][0]
-    assert 3.0 == mat_data['wrl'][2][0]
-
-    # Pressure
-    assert 30.2 == pytest.approx(mat_data['wps'][0][0], 0.1)
-    assert 33.2 == pytest.approx(mat_data['wps'][1][0], 0.1)
-    assert 34.2 == pytest.approx(mat_data['wps'][2][0], 0.1)
-
-    # Water Temp
-    assert 23.5 == pytest.approx(mat_data['wts'][0][0], 0.1)
-    assert 26.5 == pytest.approx(mat_data['wts'][1][0], 0.1)
-    assert 27.5 == pytest.approx(mat_data['wts'][2][0], 0.1)
-
-    # Average Range and Pressure
-    assert 37.64 == pytest.approx(mat_data['wah'][0][0], 0.1)
-    assert 24.36 == pytest.approx(mat_data['wah'][1][0], 0.1)
-    assert 34.64 == pytest.approx(mat_data['wah'][2][0], 0.1)
-
-    # Range Tracking
-    assert 38.0 == pytest.approx(mat_data['wr0'][0][0], 0.1)
-    assert 20.5 == pytest.approx(mat_data['wr0'][1][0], 0.1)
-    assert 33.1 == pytest.approx(mat_data['wr0'][2][0], 0.1)
-
-    assert 39.0 == pytest.approx(mat_data['wr1'][0][0], 0.1)
-    assert 21.6 == pytest.approx(mat_data['wr1'][1][0], 0.1)
-    assert 34.2 == pytest.approx(mat_data['wr1'][2][0], 0.1)
-
-    assert 40.0 == pytest.approx(mat_data['wr2'][0][0], 0.1)
-    assert 22.7 == pytest.approx(mat_data['wr2'][1][0], 0.1)
-    assert 35.3 == pytest.approx(mat_data['wr2'][2][0], 0.1)
-
-    assert 41.0 == pytest.approx(mat_data['wr3'][0][0], 0.1)
-    assert 23.8 == pytest.approx(mat_data['wr3'][1][0], 0.1)
-    assert 36.4 == pytest.approx(mat_data['wr3'][2][0], 0.1)
-
-    # Selected Wave Height Source
-    # Average height
-    assert 37.64 == pytest.approx(mat_data['whs'][0][0], 0.1)
-    assert 24.36 == pytest.approx(mat_data['whs'][1][0], 0.1)
-    assert 34.64 == pytest.approx(mat_data['whs'][2][0], 0.1)
-
-    # Vertical Beam Pressure
-    assert 33.2 == pytest.approx(mat_data['wzp'][0][0], 0.1)
-    assert 30.2 == pytest.approx(mat_data['wzp'][1][0], 0.1)
-    assert 34.2 == pytest.approx(mat_data['wzp'][2][0], 0.1)
-
-    # Vertical Beam Range Tracking
-    assert 37.0 == pytest.approx(mat_data['wzr'][0][0], 0.1)
-    assert 25.3 == pytest.approx(mat_data['wzr'][1][0], 0.1)
-    assert 34.9 == pytest.approx(mat_data['wzr'][2][0], 0.1)
-
-    # Earth East Velocity
-    assert -1.45 == pytest.approx(mat_data['wus'][0][0], 0.1)
-    assert -1.67 == pytest.approx(mat_data['wus'][1][0], 0.1)
-    #assert -11.45 == pytest.approx(mat_data['wus'][0][1], 0.1)
-    assert -11.67 == pytest.approx(mat_data['wus'][1][1], 0.1)
-
-    # Earth North Velocity
-    assert 0.25 == pytest.approx(mat_data['wvs'][0][0], 0.1)
-    assert 0.67 == pytest.approx(mat_data['wvs'][1][0], 0.1)
-    #assert 1.25 == pytest.approx(mat_data['wvs'][0][1], 0.1)
-    #assert 1.67 == pytest.approx(mat_data['wvs'][1][1], 0.1)
-
-    # Earth Vertical Velocity
-    assert -0.1 == pytest.approx(mat_data['wzs'][0][0], 0.1)
-    assert -0.029 == pytest.approx(mat_data['wzs'][1][0], 0.1)
-    #assert -1.1 == pytest.approx(mat_data['wzs'][0][1], 0.1)
-    assert -1.027 == pytest.approx(mat_data['wzs'][1][1], 0.1)
-
-
-def test_add_ens_ENU():
-    curr_dir = os.path.dirname(os.path.realpath(__file__))
-    num_ens_in_burst = 3
-
-    codec = wfc.WaveForceCodec(num_ens_in_burst, curr_dir, 32.0, 118.0, 3, 4, 5, 30, 4, 25.0, 0.0)
-    codec.process_data_event += waves_rcv_with_ENU
-
-    # Create Ensembles
-    ancillary_data1 = AncillaryData.AncillaryData(17, 1)
-    ancillary_data1.Heading = 22.0
-    ancillary_data1.Pitch = 10.0
-    ancillary_data1.Roll = 1.0
-    ancillary_data1.TransducerDepth = 30.2
-    ancillary_data1.WaterTemp = 23.5
-    ancillary_data1.BinSize = 1
-    ancillary_data1.FirstBinRange = 3
-
-    ancillary_data2 = AncillaryData.AncillaryData(17, 1)
-    ancillary_data2.Heading = 23.0
-    ancillary_data2.Pitch = 13.0
-    ancillary_data2.Roll = 3.0
-    ancillary_data2.TransducerDepth = 33.2
-    ancillary_data2.WaterTemp = 26.5
-    ancillary_data2.BinSize = 1
-    ancillary_data2.FirstBinRange = 3
-
-    ancillary_data3 = AncillaryData.AncillaryData(17, 1)
-    ancillary_data3.Heading = 24.0
-    ancillary_data3.Pitch = 14.0
-    ancillary_data3.Roll = 4.0
-    ancillary_data3.TransducerDepth = 34.2
-    ancillary_data3.WaterTemp = 27.5
-    ancillary_data3.BinSize = 1
-    ancillary_data3.FirstBinRange = 3
-
-    ensemble_data1 = EnsembleData.EnsembleData(19, 1)
-    ensemble_data1.EnsembleNumber = 1
-    ensemble_data1.NumBeams = 4
-    ensemble_data1.NumBins = 10
-    ensemble_data1.Year = 2019
-    ensemble_data1.Month = 2
-    ensemble_data1.Day = 19
-    ensemble_data1.Hour = 10
-    ensemble_data1.Minute = 22
-    ensemble_data1.Second = 39
-    ensemble_data1.HSec = 10
-
-    ensemble_data2 = EnsembleData.EnsembleData(19, 1)
-    ensemble_data2.EnsembleNumber = 2
-    ensemble_data2.NumBeams = 1
-    ensemble_data2.NumBins = 10
-    ensemble_data2.Year = 2019
-    ensemble_data2.Month = 2
-    ensemble_data2.Day = 19
-    ensemble_data2.Hour = 10
-    ensemble_data2.Minute = 23
-    ensemble_data2.Second = 39
-    ensemble_data2.HSec = 10
-
-    ensemble_data3 = EnsembleData.EnsembleData(19, 1)
-    ensemble_data3.EnsembleNumber = 3
-    ensemble_data3.NumBeams = 4
-    ensemble_data3.NumBins = 10
-    ensemble_data3.Year = 2019
-    ensemble_data3.Month = 2
-    ensemble_data3.Day = 19
-    ensemble_data3.Hour = 10
-    ensemble_data3.Minute = 24
-    ensemble_data3.Second = 39
-    ensemble_data3.HSec = 10
-
-    ensemble_data4 = EnsembleData.EnsembleData(19, 1)
-    ensemble_data4.EnsembleNumber = 4
-    ensemble_data4.NumBeams = 1
-    ensemble_data4.NumBins = 10
-    ensemble_data4.Year = 2019
-    ensemble_data4.Month = 2
-    ensemble_data4.Day = 19
-    ensemble_data4.Hour = 10
-    ensemble_data4.Minute = 25
-    ensemble_data4.Second = 39
-    ensemble_data4.HSec = 10
-
-    ensemble_data5 = EnsembleData.EnsembleData(19, 1)
-    ensemble_data5.EnsembleNumber = 5
-    ensemble_data5.NumBeams = 4
-    ensemble_data5.NumBins = 10
-    ensemble_data5.Year = 2019
-    ensemble_data5.Month = 2
-    ensemble_data5.Day = 19
-    ensemble_data5.Hour = 10
-    ensemble_data5.Minute = 26
-    ensemble_data5.Second = 39
-    ensemble_data5.HSec = 10
-
-    ensemble_data6 = EnsembleData.EnsembleData(19, 1)
-    ensemble_data6.EnsembleNumber = 6
-    ensemble_data6.NumBeams = 1
-    ensemble_data6.NumBins = 10
-    ensemble_data6.Year = 2019
-    ensemble_data6.Month = 2
-    ensemble_data6.Day = 19
-    ensemble_data6.Hour = 10
-    ensemble_data6.Minute = 27
-    ensemble_data6.Second = 39
-    ensemble_data6.HSec = 10
-
-    ensemble_data7 = EnsembleData.EnsembleData(19, 1)
-    ensemble_data7.EnsembleNumber = 7
-    ensemble_data7.NumBeams = 4
-    ensemble_data7.NumBins = 10
-    ensemble_data7.Year = 2019
-    ensemble_data7.Month = 2
-    ensemble_data7.Day = 19
-    ensemble_data7.Hour = 10
-    ensemble_data7.Minute = 28
-    ensemble_data7.Second = 39
-    ensemble_data7.HSec = 10
-
-    range_track1 = RangeTracking.RangeTracking()
-    range_track1.NumBeams = 4
-    range_track1.Range.append(38.0)
-    range_track1.Range.append(39.0)
-    range_track1.Range.append(40.0)
-    range_track1.Range.append(41.0)
-
-    range_track2 = RangeTracking.RangeTracking()
-    range_track2.NumBeams = 1
-    range_track2.Range.append(37.0)
-
-    range_track3 = RangeTracking.RangeTracking()
-    range_track3.NumBeams = 4
-    range_track3.Range.append(20.5)
-    range_track3.Range.append(21.6)
-    range_track3.Range.append(22.7)
-    range_track3.Range.append(23.8)
-
-    range_track4 = RangeTracking.RangeTracking()
-    range_track4.NumBeams = 1
-    range_track4.Range.append(25.3)
-
-    range_track5 = RangeTracking.RangeTracking()
-    range_track5.NumBeams = 4
-    range_track5.Range.append(33.1)
-    range_track5.Range.append(34.2)
-    range_track5.Range.append(35.3)
-    range_track5.Range.append(36.4)
-
-    range_track6 = RangeTracking.RangeTracking()
-    range_track6.NumBeams = 1
-    range_track6.Range.append(34.9)
-
-    range_track7 = RangeTracking.RangeTracking()
-    range_track7.NumBeams = 4
-    range_track7.Range.append(32.1)
-    range_track7.Range.append(35.2)
-    range_track7.Range.append(33.3)
-    range_track7.Range.append(36.4)
-
-    num_bins = 10
-    num_beams = 4
-    earth_vel1 = EarthVelocity.EarthVelocity(num_bins, num_beams)
-    earth_vel1.Velocities[0][0] = -1.3
-    earth_vel1.Velocities[0][1] = 0.65
-    earth_vel1.Velocities[0][2] = -0.02
-    earth_vel1.Velocities[0][3] = 0.1
-    earth_vel1.Velocities[1][0] = -1.6
-    earth_vel1.Velocities[1][1] = 0.56
-    earth_vel1.Velocities[1][2] = -0.01
-    earth_vel1.Velocities[1][3] = 0.08
-    earth_vel1.Velocities[2][0] = -1.28
-    earth_vel1.Velocities[2][1] = 0.36
-    earth_vel1.Velocities[2][2] = -0.12
-    earth_vel1.Velocities[2][3] = 0.13
-    earth_vel1.Velocities[3][0] = -1.45
-    earth_vel1.Velocities[3][1] = 0.25
-    earth_vel1.Velocities[3][2] = -0.1
-    earth_vel1.Velocities[3][3] = 0.11
-    earth_vel1.Velocities[4][0] = -1.67
-    earth_vel1.Velocities[4][1] = 0.67
-    earth_vel1.Velocities[4][2] = -0.027
-    earth_vel1.Velocities[4][3] = 0.17
-
-    earth_vel3 = EarthVelocity.EarthVelocity(num_bins, num_beams)
-    earth_vel3.Velocities[0][0] = -11.3
-    earth_vel3.Velocities[0][1] = 1.65
-    earth_vel3.Velocities[0][2] = -1.02
-    earth_vel3.Velocities[0][3] = 1.1
-    earth_vel3.Velocities[1][0] = -11.6
-    earth_vel3.Velocities[1][1] = 1.56
-    earth_vel3.Velocities[1][2] = -1.01
-    earth_vel3.Velocities[1][3] = 1.08
-    earth_vel3.Velocities[2][0] = -11.28
-    earth_vel3.Velocities[2][1] = 1.36
-    earth_vel3.Velocities[2][2] = -1.12
-    earth_vel3.Velocities[2][3] = 1.13
-    earth_vel3.Velocities[3][0] = -11.45
-    earth_vel3.Velocities[3][1] = 1.25
-    earth_vel3.Velocities[3][2] = -1.1
-    earth_vel3.Velocities[3][3] = 1.11
-    earth_vel3.Velocities[4][0] = -11.67
-    earth_vel3.Velocities[4][1] = 1.67
-    earth_vel3.Velocities[4][2] = -1.027
-    earth_vel3.Velocities[4][3] = 1.17
-
-    earth_vel5 = EarthVelocity.EarthVelocity(num_bins, num_beams)
-    earth_vel5.Velocities[0][0] = -12.3
-    earth_vel5.Velocities[0][1] = 2.65
-    earth_vel5.Velocities[0][2] = -2.02
-    earth_vel5.Velocities[0][3] = 2.1
-    earth_vel5.Velocities[1][0] = -12.6
-    earth_vel5.Velocities[1][1] = 2.56
-    earth_vel5.Velocities[1][2] = -2.01
-    earth_vel5.Velocities[1][3] = 2.08
-    earth_vel5.Velocities[2][0] = -12.28
-    earth_vel5.Velocities[2][1] = 2.36
-    earth_vel5.Velocities[2][2] = -2.12
-    earth_vel5.Velocities[2][3] = 2.13
-    earth_vel5.Velocities[3][0] = -12.45
-    earth_vel5.Velocities[3][1] = 2.25
-    earth_vel5.Velocities[3][2] = -2.1
-    earth_vel5.Velocities[3][3] = 2.11
-    earth_vel5.Velocities[4][0] = -12.67
-    earth_vel5.Velocities[4][1] = 2.67
-    earth_vel5.Velocities[4][2] = -2.027
-    earth_vel5.Velocities[4][3] = 2.17
-
-    ensemble1 = Ensemble.Ensemble()
-    ensemble1.AddAncillaryData(ancillary_data1)
-    ensemble1.AddEnsembleData(ensemble_data1)
-    ensemble1.AddRangeTracking(range_track1)
-    ensemble1.AddEarthVelocity(earth_vel1)
-
-    ensemble2 = Ensemble.Ensemble()
-    ensemble2.AddAncillaryData(ancillary_data2)
-    ensemble2.AddEnsembleData(ensemble_data2)
-    ensemble2.AddRangeTracking(range_track2)
-
-    ensemble3 = Ensemble.Ensemble()
-    ensemble3.AddAncillaryData(ancillary_data3)
-    ensemble3.AddEnsembleData(ensemble_data3)
-    ensemble3.AddRangeTracking(range_track3)
-    ensemble3.AddEarthVelocity(earth_vel3)
-
-    ensemble4 = Ensemble.Ensemble()
-    ensemble4.AddAncillaryData(ancillary_data1)
-    ensemble4.AddEnsembleData(ensemble_data4)
-    ensemble4.AddRangeTracking(range_track4)
-
-    ensemble5 = Ensemble.Ensemble()
-    ensemble5.AddAncillaryData(ancillary_data2)
-    ensemble5.AddEnsembleData(ensemble_data5)
-    ensemble5.AddRangeTracking(range_track5)
-    ensemble5.AddEarthVelocity(earth_vel5)
-
-    ensemble6 = Ensemble.Ensemble()
-    ensemble6.AddAncillaryData(ancillary_data3)
-    ensemble6.AddEnsembleData(ensemble_data6)
-    ensemble6.AddRangeTracking(range_track6)
-
-    ensemble7 = Ensemble.Ensemble()
-    ensemble7.AddAncillaryData(ancillary_data3)
-    ensemble7.AddEnsembleData(ensemble_data7)
-    ensemble7.AddRangeTracking(range_track7)
-
-    codec.add(ensemble1)
-    codec.add(ensemble2)
-    codec.add(ensemble3)
-    codec.add(ensemble4)
-    codec.add(ensemble5)
-    codec.add(ensemble6)
-    codec.add(ensemble7)
-
-
-def waves_rcv_with_ENU(self, file_name):
-
-    assert True == os.path.isfile(file_name)
-
-    # Read in the MATLAB file
-    mat_data = sio.loadmat(file_name)
-
-    # Lat and Lon
-    assert 32.0 == mat_data['lat'][0][0]
-    assert 118.0 == mat_data['lon'][0][0]
-
-    # Wave Cell Depths
-    assert 6.0 == mat_data['whv'][0][0]
-    assert 7.0 == mat_data['whv'][0][1]
-    assert 8.0 == mat_data['whv'][0][2]
-
-    # First Ensemble Time
-    assert 737475.4323958333 == mat_data['wft'][0][0]
-
-    # Time between Ensembles
-    assert 60.0 == mat_data['wdt'][0][0]
-
-    # Pressure Sensor Height
-    assert 30 == mat_data['whp'][0][0]
-
-    # Heading
-    assert 22.0 == mat_data['whg'][0][0]
-    assert 24.0 == mat_data['whg'][1][0]
-    assert 23.0 == mat_data['whg'][2][0]
-
-    # Pitch
-    assert 10.0 == mat_data['wph'][0][0]
-    assert 14.0 == mat_data['wph'][1][0]
-    assert 13.0 == mat_data['wph'][2][0]
-
-    # Roll
-    assert 1.0 == mat_data['wrl'][0][0]
-    assert 4.0 == mat_data['wrl'][1][0]
-    assert 3.0 == mat_data['wrl'][2][0]
-
-    # Pressure
-    assert 30.2 == pytest.approx(mat_data['wps'][0][0], 0.1)
-    assert 33.2 == pytest.approx(mat_data['wps'][1][0], 0.1)
-    assert 34.2 == pytest.approx(mat_data['wps'][2][0], 0.1)
-
-    # Water Temp
-    assert 23.5 == pytest.approx(mat_data['wts'][0][0], 0.1)
-    assert 26.5 == pytest.approx(mat_data['wts'][1][0], 0.1)
-    assert 27.5 == pytest.approx(mat_data['wts'][2][0], 0.1)
-
-    # Average Range and Pressure
-    assert 37.64 == pytest.approx(mat_data['wah'][0][0], 0.1)
-    assert 24.36 == pytest.approx(mat_data['wah'][1][0], 0.1)
-    assert 34.64 == pytest.approx(mat_data['wah'][2][0], 0.1)
-
-    # Range Tracking
-    assert 38.0 == pytest.approx(mat_data['wr0'][0][0], 0.1)
-    assert 20.5 == pytest.approx(mat_data['wr0'][1][0], 0.1)
-    assert 33.1 == pytest.approx(mat_data['wr0'][2][0], 0.1)
-
-    assert 39.0 == pytest.approx(mat_data['wr1'][0][0], 0.1)
-    assert 21.6 == pytest.approx(mat_data['wr1'][1][0], 0.1)
-    assert 34.2 == pytest.approx(mat_data['wr1'][2][0], 0.1)
-
-    assert 40.0 == pytest.approx(mat_data['wr2'][0][0], 0.1)
-    assert 22.7 == pytest.approx(mat_data['wr2'][1][0], 0.1)
-    assert 35.3 == pytest.approx(mat_data['wr2'][2][0], 0.1)
-
-    assert 41.0 == pytest.approx(mat_data['wr3'][0][0], 0.1)
-    assert 23.8 == pytest.approx(mat_data['wr3'][1][0], 0.1)
-    assert 36.4 == pytest.approx(mat_data['wr3'][2][0], 0.1)
-
-    # Selected Wave Height Source
-    # Average height
-    assert 37.64 == pytest.approx(mat_data['whs'][0][0], 0.1)
-    assert 24.36 == pytest.approx(mat_data['whs'][1][0], 0.1)
-    assert 34.64 == pytest.approx(mat_data['whs'][2][0], 0.1)
-
-    # Vertical Beam Pressure
-    assert 33.2 == pytest.approx(mat_data['wzp'][0][0], 0.1)
-    assert 30.2 == pytest.approx(mat_data['wzp'][1][0], 0.1)
-    assert 34.2 == pytest.approx(mat_data['wzp'][2][0], 0.1)
-
-    # Vertical Beam Range Tracking
-    assert 37.0 == pytest.approx(mat_data['wzr'][0][0], 0.1)
-    assert 25.3 == pytest.approx(mat_data['wzr'][1][0], 0.1)
-    assert 34.9 == pytest.approx(mat_data['wzr'][2][0], 0.1)
-
-    # Earth East Velocity
-    assert -1.45 == pytest.approx(mat_data['wus'][0][0], 0.1)
-    assert -1.67 == pytest.approx(mat_data['wus'][1][0], 0.1)
-    assert 88.88 == pytest.approx(mat_data['wus'][2][0], 0.1)
-    assert -11.45 == pytest.approx(mat_data['wus'][0][1], 0.1)
-    assert -11.67 == pytest.approx(mat_data['wus'][1][1], 0.1)
-    assert 88.88 == pytest.approx(mat_data['wus'][2][1], 0.1)
-    assert -12.45 == pytest.approx(mat_data['wus'][0][2], 0.1)
-    assert -12.67 == pytest.approx(mat_data['wus'][1][2], 0.1)
-    assert 88.88 == pytest.approx(mat_data['wus'][2][2], 0.1)
-
-    # Earth North Velocity
-    assert 0.25 == pytest.approx(mat_data['wvs'][0][0], 0.1)
-    assert 0.67 == pytest.approx(mat_data['wvs'][1][0], 0.1)
-    assert 88.88 == pytest.approx(mat_data['wvs'][2][0], 0.1)
-    assert 1.25 == pytest.approx(mat_data['wvs'][0][1], 0.1)
-    assert 1.67 == pytest.approx(mat_data['wvs'][1][1], 0.1)
-    assert 88.88 == pytest.approx(mat_data['wvs'][2][1], 0.1)
-    assert 2.25 == pytest.approx(mat_data['wvs'][0][2], 0.1)
-    assert 2.67 == pytest.approx(mat_data['wvs'][1][2], 0.1)
-    assert 88.88 == pytest.approx(mat_data['wvs'][2][2], 0.1)
-
-    # Earth Vertical Velocity
-    assert -0.1 == pytest.approx(mat_data['wzs'][0][0], 0.1)
-    assert -0.029 == pytest.approx(mat_data['wzs'][1][0], 0.1)
-    assert 88.88 == pytest.approx(mat_data['wvs'][2][0], 0.1)
-    assert -1.1 == pytest.approx(mat_data['wzs'][0][1], 0.1)
-    assert -1.027 == pytest.approx(mat_data['wzs'][1][1], 0.1)
-    assert 88.88 == pytest.approx(mat_data['wvs'][2][1], 0.1)
-    assert -2.1 == pytest.approx(mat_data['wzs'][0][2], 0.1)
-    assert -2.027 == pytest.approx(mat_data['wzs'][1][2], 0.1)
-    assert 88.88 == pytest.approx(mat_data['wvs'][2][2], 0.1)
-
-
-def test_add_ens_ENU1():
-    curr_dir = os.path.dirname(os.path.realpath(__file__))
-    num_ens_in_burst = 3
-
-    codec = wfc.WaveForceCodec(num_ens_in_burst, curr_dir, 32.0, 118.0, 3, 4, 5, 30, 4, 25.0, 0.0)
-    codec.process_data_event += waves_rcv_with_ENU1
-
-    # Create Ensembles
-    ancillary_data1 = AncillaryData.AncillaryData(17, 1)
-    ancillary_data1.Heading = 22.0
-    ancillary_data1.Pitch = 10.0
-    ancillary_data1.Roll = 1.0
-    ancillary_data1.TransducerDepth = 30.2
-    ancillary_data1.WaterTemp = 23.5
-    ancillary_data1.BinSize = 1
-    ancillary_data1.FirstBinRange = 3
-
-    ancillary_data2 = AncillaryData.AncillaryData(17, 1)
-    ancillary_data2.Heading = 23.0
-    ancillary_data2.Pitch = 13.0
-    ancillary_data2.Roll = 3.0
-    ancillary_data2.TransducerDepth = 33.2
-    ancillary_data2.WaterTemp = 26.5
-    ancillary_data2.BinSize = 1
-    ancillary_data2.FirstBinRange = 3
-
-    ancillary_data3 = AncillaryData.AncillaryData(17, 1)
-    ancillary_data3.Heading = 24.0
-    ancillary_data3.Pitch = 14.0
-    ancillary_data3.Roll = 4.0
-    ancillary_data3.TransducerDepth = 34.2
-    ancillary_data3.WaterTemp = 27.5
-    ancillary_data3.BinSize = 1
-    ancillary_data3.FirstBinRange = 3
-
-    ensemble_data1 = EnsembleData.EnsembleData(19, 1)
-    ensemble_data1.EnsembleNumber = 1
-    ensemble_data1.NumBeams = 4
-    ensemble_data1.NumBins = 10
-    ensemble_data1.Year = 2019
-    ensemble_data1.Month = 2
-    ensemble_data1.Day = 19
-    ensemble_data1.Hour = 10
-    ensemble_data1.Minute = 22
-    ensemble_data1.Second = 39
-    ensemble_data1.HSec = 10
-
-    ensemble_data2 = EnsembleData.EnsembleData(19, 1)
-    ensemble_data2.EnsembleNumber = 2
-    ensemble_data2.NumBeams = 1
-    ensemble_data2.NumBins = 10
-    ensemble_data2.Year = 2019
-    ensemble_data2.Month = 2
-    ensemble_data2.Day = 19
-    ensemble_data2.Hour = 10
-    ensemble_data2.Minute = 23
-    ensemble_data2.Second = 39
-    ensemble_data2.HSec = 10
-
-    ensemble_data3 = EnsembleData.EnsembleData(19, 1)
-    ensemble_data3.EnsembleNumber = 3
-    ensemble_data3.NumBeams = 4
-    ensemble_data3.NumBins = 10
-    ensemble_data3.Year = 2019
-    ensemble_data3.Month = 2
-    ensemble_data3.Day = 19
-    ensemble_data3.Hour = 10
-    ensemble_data3.Minute = 24
-    ensemble_data3.Second = 39
-    ensemble_data3.HSec = 10
-
-    ensemble_data4 = EnsembleData.EnsembleData(19, 1)
-    ensemble_data4.EnsembleNumber = 4
-    ensemble_data4.NumBeams = 1
-    ensemble_data4.NumBins = 10
-    ensemble_data4.Year = 2019
-    ensemble_data4.Month = 2
-    ensemble_data4.Day = 19
-    ensemble_data4.Hour = 10
-    ensemble_data4.Minute = 25
-    ensemble_data4.Second = 39
-    ensemble_data4.HSec = 10
-
-    ensemble_data5 = EnsembleData.EnsembleData(19, 1)
-    ensemble_data5.EnsembleNumber = 5
-    ensemble_data5.NumBeams = 4
-    ensemble_data5.NumBins = 10
-    ensemble_data5.Year = 2019
-    ensemble_data5.Month = 2
-    ensemble_data5.Day = 19
-    ensemble_data5.Hour = 10
-    ensemble_data5.Minute = 26
-    ensemble_data5.Second = 39
-    ensemble_data5.HSec = 10
-
-    ensemble_data6 = EnsembleData.EnsembleData(19, 1)
-    ensemble_data6.EnsembleNumber = 6
-    ensemble_data6.NumBeams = 1
-    ensemble_data6.NumBins = 10
-    ensemble_data6.Year = 2019
-    ensemble_data6.Month = 2
-    ensemble_data6.Day = 19
-    ensemble_data6.Hour = 10
-    ensemble_data6.Minute = 27
-    ensemble_data6.Second = 39
-    ensemble_data6.HSec = 10
-
-    ensemble_data7 = EnsembleData.EnsembleData(19, 1)
-    ensemble_data7.EnsembleNumber = 7
-    ensemble_data7.NumBeams = 4
-    ensemble_data7.NumBins = 10
-    ensemble_data7.Year = 2019
-    ensemble_data7.Month = 2
-    ensemble_data7.Day = 19
-    ensemble_data7.Hour = 10
-    ensemble_data7.Minute = 28
-    ensemble_data7.Second = 39
-    ensemble_data7.HSec = 10
-
-    range_track1 = RangeTracking.RangeTracking()
-    range_track1.NumBeams = 4
-    range_track1.Range.append(38.0)
-    range_track1.Range.append(39.0)
-    range_track1.Range.append(40.0)
-    range_track1.Range.append(41.0)
-
-    range_track2 = RangeTracking.RangeTracking()
-    range_track2.NumBeams = 1
-    range_track2.Range.append(37.0)
-
-    range_track3 = RangeTracking.RangeTracking()
-    range_track3.NumBeams = 4
-    range_track3.Range.append(20.5)
-    range_track3.Range.append(21.6)
-    range_track3.Range.append(22.7)
-    range_track3.Range.append(23.8)
-
-    range_track4 = RangeTracking.RangeTracking()
-    range_track4.NumBeams = 1
-    range_track4.Range.append(25.3)
-
-    range_track5 = RangeTracking.RangeTracking()
-    range_track5.NumBeams = 4
-    range_track5.Range.append(33.1)
-    range_track5.Range.append(34.2)
-    range_track5.Range.append(35.3)
-    range_track5.Range.append(36.4)
-
-    range_track6 = RangeTracking.RangeTracking()
-    range_track6.NumBeams = 1
-    range_track6.Range.append(34.9)
-
-    range_track7 = RangeTracking.RangeTracking()
-    range_track7.NumBeams = 4
-    range_track7.Range.append(32.1)
-    range_track7.Range.append(35.2)
-    range_track7.Range.append(33.3)
-    range_track7.Range.append(36.4)
-
-    num_bins = 10
-    num_beams = 4
-    earth_vel1 = EarthVelocity.EarthVelocity(num_bins, num_beams)
-    earth_vel1.Velocities[0][0] = -1.3
-    earth_vel1.Velocities[0][1] = 0.65
-    earth_vel1.Velocities[0][2] = -0.02
-    earth_vel1.Velocities[0][3] = 0.1
-    earth_vel1.Velocities[1][0] = -1.6
-    earth_vel1.Velocities[1][1] = 0.56
-    earth_vel1.Velocities[1][2] = -0.01
-    earth_vel1.Velocities[1][3] = 0.08
-    earth_vel1.Velocities[2][0] = -1.28
-    earth_vel1.Velocities[2][1] = 0.36
-    earth_vel1.Velocities[2][2] = -0.12
-    earth_vel1.Velocities[2][3] = 0.13
-    earth_vel1.Velocities[3][0] = -1.45
-    earth_vel1.Velocities[3][1] = 0.25
-    earth_vel1.Velocities[3][2] = -0.1
-    earth_vel1.Velocities[3][3] = 0.11
-    earth_vel1.Velocities[4][0] = -1.67
-    earth_vel1.Velocities[4][1] = 0.67
-    earth_vel1.Velocities[4][2] = -0.027
-    earth_vel1.Velocities[4][3] = 0.17
-    earth_vel1.Velocities[5][0] = -2.67
-    earth_vel1.Velocities[5][1] = 2.67
-    earth_vel1.Velocities[5][2] = -2.027
-    earth_vel1.Velocities[5][3] = 2.17
-
-    earth_vel3 = EarthVelocity.EarthVelocity(num_bins, num_beams)
-    earth_vel3.Velocities[0][0] = -11.3
-    earth_vel3.Velocities[0][1] = 1.65
-    earth_vel3.Velocities[0][2] = -1.02
-    earth_vel3.Velocities[0][3] = 1.1
-    earth_vel3.Velocities[1][0] = -11.6
-    earth_vel3.Velocities[1][1] = 1.56
-    earth_vel3.Velocities[1][2] = -1.01
-    earth_vel3.Velocities[1][3] = 1.08
-    earth_vel3.Velocities[2][0] = -11.28
-    earth_vel3.Velocities[2][1] = 1.36
-    earth_vel3.Velocities[2][2] = -1.12
-    earth_vel3.Velocities[2][3] = 1.13
-    earth_vel3.Velocities[3][0] = -11.45
-    earth_vel3.Velocities[3][1] = 1.25
-    earth_vel3.Velocities[3][2] = -1.1
-    earth_vel3.Velocities[3][3] = 1.11
-    earth_vel3.Velocities[4][0] = -11.67
-    earth_vel3.Velocities[4][1] = 1.67
-    earth_vel3.Velocities[4][2] = -1.027
-    earth_vel3.Velocities[4][3] = 1.17
-    earth_vel3.Velocities[5][0] = -12.67
-    earth_vel3.Velocities[5][1] = 2.67
-    earth_vel3.Velocities[5][2] = -2.027
-    earth_vel3.Velocities[5][3] = 2.17
-
-    earth_vel5 = EarthVelocity.EarthVelocity(num_bins, num_beams)
-    earth_vel5.Velocities[0][0] = -12.3
-    earth_vel5.Velocities[0][1] = 2.65
-    earth_vel5.Velocities[0][2] = -2.02
-    earth_vel5.Velocities[0][3] = 2.1
-    earth_vel5.Velocities[1][0] = -12.6
-    earth_vel5.Velocities[1][1] = 2.56
-    earth_vel5.Velocities[1][2] = -2.01
-    earth_vel5.Velocities[1][3] = 2.08
-    earth_vel5.Velocities[2][0] = -12.28
-    earth_vel5.Velocities[2][1] = 2.36
-    earth_vel5.Velocities[2][2] = -2.12
-    earth_vel5.Velocities[2][3] = 2.13
-    earth_vel5.Velocities[3][0] = -12.45
-    earth_vel5.Velocities[3][1] = 2.25
-    earth_vel5.Velocities[3][2] = -2.1
-    earth_vel5.Velocities[3][3] = 2.11
-    earth_vel5.Velocities[4][0] = -12.67
-    earth_vel5.Velocities[4][1] = 2.67
-    earth_vel5.Velocities[4][2] = -2.027
-    earth_vel5.Velocities[4][3] = 2.17
-    earth_vel5.Velocities[5][0] = -13.67
-    earth_vel5.Velocities[5][1] = 3.67
-    earth_vel5.Velocities[5][2] = -3.027
-    earth_vel5.Velocities[5][3] = 3.17
-
-    ensemble1 = Ensemble.Ensemble()
-    ensemble1.AddAncillaryData(ancillary_data1)
-    ensemble1.AddEnsembleData(ensemble_data1)
-    ensemble1.AddRangeTracking(range_track1)
-    ensemble1.AddEarthVelocity(earth_vel1)
-
-    ensemble2 = Ensemble.Ensemble()
-    ensemble2.AddAncillaryData(ancillary_data2)
-    ensemble2.AddEnsembleData(ensemble_data2)
-    ensemble2.AddRangeTracking(range_track2)
-
-    ensemble3 = Ensemble.Ensemble()
-    ensemble3.AddAncillaryData(ancillary_data3)
-    ensemble3.AddEnsembleData(ensemble_data3)
-    ensemble3.AddRangeTracking(range_track3)
-    ensemble3.AddEarthVelocity(earth_vel3)
-
-    ensemble4 = Ensemble.Ensemble()
-    ensemble4.AddAncillaryData(ancillary_data1)
-    ensemble4.AddEnsembleData(ensemble_data4)
-    ensemble4.AddRangeTracking(range_track4)
-
-    ensemble5 = Ensemble.Ensemble()
-    ensemble5.AddAncillaryData(ancillary_data2)
-    ensemble5.AddEnsembleData(ensemble_data5)
-    ensemble5.AddRangeTracking(range_track5)
-    ensemble5.AddEarthVelocity(earth_vel5)
-
-    ensemble6 = Ensemble.Ensemble()
-    ensemble6.AddAncillaryData(ancillary_data3)
-    ensemble6.AddEnsembleData(ensemble_data6)
-    ensemble6.AddRangeTracking(range_track6)
-
-    ensemble7 = Ensemble.Ensemble()
-    ensemble7.AddAncillaryData(ancillary_data3)
-    ensemble7.AddEnsembleData(ensemble_data7)
-    ensemble7.AddRangeTracking(range_track7)
-
-    codec.add(ensemble1)
-    codec.add(ensemble2)
-    codec.add(ensemble3)
-    codec.add(ensemble4)
-    codec.add(ensemble5)
-    codec.add(ensemble6)
-    codec.add(ensemble7)
-
-
-def waves_rcv_with_ENU1(self, file_name):
-
-    assert True == os.path.isfile(file_name)
-
-    # Read in the MATLAB file
-    mat_data = sio.loadmat(file_name)
-
-    # Lat and Lon
-    assert 32.0 == mat_data['lat'][0][0]
-    assert 118.0 == mat_data['lon'][0][0]
-
-    # Wave Cell Depths
-    assert 6.0 == mat_data['whv'][0][0]
-    assert 7.0 == mat_data['whv'][0][1]
-    assert 8.0 == mat_data['whv'][0][2]
-
-    # First Ensemble Time
-    assert 737475.4323958333 == mat_data['wft'][0][0]
-
-    # Time between Ensembles
-    assert 60.0 == mat_data['wdt'][0][0]
-
-    # Pressure Sensor Height
-    assert 30 == mat_data['whp'][0][0]
-
-    # Heading
-    assert 22.0 == mat_data['whg'][0][0]
-    assert 24.0 == mat_data['whg'][1][0]
-    assert 23.0 == mat_data['whg'][2][0]
-
-    # Pitch
-    assert 10.0 == mat_data['wph'][0][0]
-    assert 14.0 == mat_data['wph'][1][0]
-    assert 13.0 == mat_data['wph'][2][0]
-
-    # Roll
-    assert 1.0 == mat_data['wrl'][0][0]
-    assert 4.0 == mat_data['wrl'][1][0]
-    assert 3.0 == mat_data['wrl'][2][0]
-
-    # Pressure
-    assert 30.2 == pytest.approx(mat_data['wps'][0][0], 0.1)
-    assert 33.2 == pytest.approx(mat_data['wps'][1][0], 0.1)
-    assert 34.2 == pytest.approx(mat_data['wps'][2][0], 0.1)
-
-    # Water Temp
-    assert 23.5 == pytest.approx(mat_data['wts'][0][0], 0.1)
-    assert 26.5 == pytest.approx(mat_data['wts'][1][0], 0.1)
-    assert 27.5 == pytest.approx(mat_data['wts'][2][0], 0.1)
-
-    # Average Range and Pressure
-    assert 37.64 == pytest.approx(mat_data['wah'][0][0], 0.1)
-    assert 24.36 == pytest.approx(mat_data['wah'][1][0], 0.1)
-    assert 34.64 == pytest.approx(mat_data['wah'][2][0], 0.1)
-
-    # Range Tracking
-    assert 38.0 == pytest.approx(mat_data['wr0'][0][0], 0.1)
-    assert 20.5 == pytest.approx(mat_data['wr0'][1][0], 0.1)
-    assert 33.1 == pytest.approx(mat_data['wr0'][2][0], 0.1)
-
-    assert 39.0 == pytest.approx(mat_data['wr1'][0][0], 0.1)
-    assert 21.6 == pytest.approx(mat_data['wr1'][1][0], 0.1)
-    assert 34.2 == pytest.approx(mat_data['wr1'][2][0], 0.1)
-
-    assert 40.0 == pytest.approx(mat_data['wr2'][0][0], 0.1)
-    assert 22.7 == pytest.approx(mat_data['wr2'][1][0], 0.1)
-    assert 35.3 == pytest.approx(mat_data['wr2'][2][0], 0.1)
-
-    assert 41.0 == pytest.approx(mat_data['wr3'][0][0], 0.1)
-    assert 23.8 == pytest.approx(mat_data['wr3'][1][0], 0.1)
-    assert 36.4 == pytest.approx(mat_data['wr3'][2][0], 0.1)
-
-    # Selected Wave Height Source
-    # Average height
-    assert 37.64 == pytest.approx(mat_data['whs'][0][0], 0.1)
-    assert 24.36 == pytest.approx(mat_data['whs'][1][0], 0.1)
-    assert 34.64 == pytest.approx(mat_data['whs'][2][0], 0.1)
-
-    # Vertical Beam Pressure
-    assert 33.2 == pytest.approx(mat_data['wzp'][0][0], 0.1)
-    assert 30.2 == pytest.approx(mat_data['wzp'][1][0], 0.1)
-    assert 34.2 == pytest.approx(mat_data['wzp'][2][0], 0.1)
-
-    # Vertical Beam Range Tracking
-    assert 37.0 == pytest.approx(mat_data['wzr'][0][0], 0.1)
-    assert 25.3 == pytest.approx(mat_data['wzr'][1][0], 0.1)
-    assert 34.9 == pytest.approx(mat_data['wzr'][2][0], 0.1)
-
-    # Earth East Velocity
-    assert -1.45 == pytest.approx(mat_data['wus'][0][0], 0.1)
-    assert -1.67 == pytest.approx(mat_data['wus'][1][0], 0.1)
-    assert -2.67 == pytest.approx(mat_data['wus'][2][0], 0.1)
-    assert -11.45 == pytest.approx(mat_data['wus'][0][1], 0.1)
-    assert -11.67 == pytest.approx(mat_data['wus'][1][1], 0.1)
-    assert -12.67 == pytest.approx(mat_data['wus'][2][1], 0.1)
-    assert -12.45 == pytest.approx(mat_data['wus'][0][2], 0.1)
-    assert -12.67 == pytest.approx(mat_data['wus'][1][2], 0.1)
-    assert -13.67 == pytest.approx(mat_data['wus'][2][2], 0.1)
-
-    # Earth North Velocity
-    assert 0.25 == pytest.approx(mat_data['wvs'][0][0], 0.1)
-    assert 0.67 == pytest.approx(mat_data['wvs'][1][0], 0.1)
-    assert 2.67 == pytest.approx(mat_data['wvs'][2][0], 0.1)
-    assert 1.25 == pytest.approx(mat_data['wvs'][0][1], 0.1)
-    assert 1.67 == pytest.approx(mat_data['wvs'][1][1], 0.1)
-    assert 2.67 == pytest.approx(mat_data['wvs'][2][1], 0.1)
-    assert 2.25 == pytest.approx(mat_data['wvs'][0][2], 0.1)
-    assert 2.67 == pytest.approx(mat_data['wvs'][1][2], 0.1)
-    assert 3.67 == pytest.approx(mat_data['wvs'][2][2], 0.1)
-
-    # Earth Vertical Velocity
-    assert -0.1 == pytest.approx(mat_data['wzs'][0][0], 0.1)
-    assert -0.029 == pytest.approx(mat_data['wzs'][1][0], 0.1)
-    assert -2.027 == pytest.approx(mat_data['wzs'][2][0], 0.1)
-    assert -1.1 == pytest.approx(mat_data['wzs'][0][1], 0.1)
-    assert -1.027 == pytest.approx(mat_data['wzs'][1][1], 0.1)
-    assert -2.027 == pytest.approx(mat_data['wzs'][2][1], 0.1)
-    assert -2.1 == pytest.approx(mat_data['wzs'][0][2], 0.1)
-    assert -2.027 == pytest.approx(mat_data['wzs'][1][2], 0.1)
-    assert -3.027 == pytest.approx(mat_data['wzs'][2][2], 0.1)
-
-
-def test_add_ens_Beam():
-    curr_dir = os.path.dirname(os.path.realpath(__file__))
-    num_ens_in_burst = 3
-
-    codec = wfc.WaveForceCodec(num_ens_in_burst, curr_dir, 32.0, 118.0, 3, 4, 5, 30, 4, 0.25, 0.0)
-    codec.process_data_event += waves_rcv_with_Beam
-
-    # Create Ensembles
-    ancillary_data1 = AncillaryData.AncillaryData(17, 1)
-    ancillary_data1.Heading = 22.0
-    ancillary_data1.Pitch = 10.0
-    ancillary_data1.Roll = 1.0
-    ancillary_data1.TransducerDepth = 30.2
-    ancillary_data1.WaterTemp = 23.5
-    ancillary_data1.BinSize = 1
-    ancillary_data1.FirstBinRange = 3
-
-    ancillary_data2 = AncillaryData.AncillaryData(17, 1)
-    ancillary_data2.Heading = 23.0
-    ancillary_data2.Pitch = 13.0
-    ancillary_data2.Roll = 3.0
-    ancillary_data2.TransducerDepth = 33.2
-    ancillary_data2.WaterTemp = 26.5
-    ancillary_data2.BinSize = 1
-    ancillary_data2.FirstBinRange = 3
-
-    ancillary_data3 = AncillaryData.AncillaryData(17, 1)
-    ancillary_data3.Heading = 24.0
-    ancillary_data3.Pitch = 14.0
-    ancillary_data3.Roll = 4.0
-    ancillary_data3.TransducerDepth = 34.2
-    ancillary_data3.WaterTemp = 27.5
-    ancillary_data3.BinSize = 1
-    ancillary_data3.FirstBinRange = 3
-
-    ensemble_data1 = EnsembleData.EnsembleData(19, 1)
-    ensemble_data1.EnsembleNumber = 1
-    ensemble_data1.NumBeams = 4
-    ensemble_data1.NumBins = 10
-    ensemble_data1.Year = 2019
-    ensemble_data1.Month = 2
-    ensemble_data1.Day = 19
-    ensemble_data1.Hour = 10
-    ensemble_data1.Minute = 22
-    ensemble_data1.Second = 39
-    ensemble_data1.HSec = 10
-
-    ensemble_data2 = EnsembleData.EnsembleData(19, 1)
-    ensemble_data2.EnsembleNumber = 2
-    ensemble_data2.NumBeams = 1
-    ensemble_data2.NumBins = 10
-    ensemble_data2.Year = 2019
-    ensemble_data2.Month = 2
-    ensemble_data2.Day = 19
-    ensemble_data2.Hour = 10
-    ensemble_data2.Minute = 23
-    ensemble_data2.Second = 39
-    ensemble_data2.HSec = 10
-
-    ensemble_data3 = EnsembleData.EnsembleData(19, 1)
-    ensemble_data3.EnsembleNumber = 3
-    ensemble_data3.NumBeams = 4
-    ensemble_data3.NumBins = 10
-    ensemble_data3.Year = 2019
-    ensemble_data3.Month = 2
-    ensemble_data3.Day = 19
-    ensemble_data3.Hour = 10
-    ensemble_data3.Minute = 24
-    ensemble_data3.Second = 39
-    ensemble_data3.HSec = 10
-
-    ensemble_data4 = EnsembleData.EnsembleData(19, 1)
-    ensemble_data4.EnsembleNumber = 4
-    ensemble_data4.NumBeams = 1
-    ensemble_data4.NumBins = 10
-    ensemble_data4.Year = 2019
-    ensemble_data4.Month = 2
-    ensemble_data4.Day = 19
-    ensemble_data4.Hour = 10
-    ensemble_data4.Minute = 25
-    ensemble_data4.Second = 39
-    ensemble_data4.HSec = 10
-
-    ensemble_data5 = EnsembleData.EnsembleData(19, 1)
-    ensemble_data5.EnsembleNumber = 5
-    ensemble_data5.NumBeams = 4
-    ensemble_data5.NumBins = 10
-    ensemble_data5.Year = 2019
-    ensemble_data5.Month = 2
-    ensemble_data5.Day = 19
-    ensemble_data5.Hour = 10
-    ensemble_data5.Minute = 26
-    ensemble_data5.Second = 39
-    ensemble_data5.HSec = 10
-
-    ensemble_data6 = EnsembleData.EnsembleData(19, 1)
-    ensemble_data6.EnsembleNumber = 6
-    ensemble_data6.NumBeams = 1
-    ensemble_data6.NumBins = 10
-    ensemble_data6.Year = 2019
-    ensemble_data6.Month = 2
-    ensemble_data6.Day = 19
-    ensemble_data6.Hour = 10
-    ensemble_data6.Minute = 27
-    ensemble_data6.Second = 39
-    ensemble_data6.HSec = 10
-
-    ensemble_data7 = EnsembleData.EnsembleData(19, 1)
-    ensemble_data7.EnsembleNumber = 7
-    ensemble_data7.NumBeams = 4
-    ensemble_data7.NumBins = 10
-    ensemble_data7.Year = 2019
-    ensemble_data7.Month = 2
-    ensemble_data7.Day = 19
-    ensemble_data7.Hour = 10
-    ensemble_data7.Minute = 28
-    ensemble_data7.Second = 39
-    ensemble_data7.HSec = 10
-
-    range_track1 = RangeTracking.RangeTracking()
-    range_track1.NumBeams = 4
-    range_track1.Range.append(38.0)
-    range_track1.Range.append(39.0)
-    range_track1.Range.append(40.0)
-    range_track1.Range.append(41.0)
-
-    range_track2 = RangeTracking.RangeTracking()
-    range_track2.NumBeams = 1
-    range_track2.Range.append(37.0)
-
-    range_track3 = RangeTracking.RangeTracking()
-    range_track3.NumBeams = 4
-    range_track3.Range.append(20.5)
-    range_track3.Range.append(21.6)
-    range_track3.Range.append(22.7)
-    range_track3.Range.append(23.8)
-
-    range_track4 = RangeTracking.RangeTracking()
-    range_track4.NumBeams = 1
-    range_track4.Range.append(25.3)
-
-    range_track5 = RangeTracking.RangeTracking()
-    range_track5.NumBeams = 4
-    range_track5.Range.append(33.1)
-    range_track5.Range.append(34.2)
-    range_track5.Range.append(35.3)
-    range_track5.Range.append(36.4)
-
-    range_track6 = RangeTracking.RangeTracking()
-    range_track6.NumBeams = 1
-    range_track6.Range.append(34.9)
-
-    range_track7 = RangeTracking.RangeTracking()
-    range_track7.NumBeams = 4
-    range_track7.Range.append(32.1)
-    range_track7.Range.append(35.2)
-    range_track7.Range.append(33.3)
-    range_track7.Range.append(36.4)
-
-    num_bins = 10
-    num_beams = 4
-    earth_vel1 = EarthVelocity.EarthVelocity(num_bins, num_beams)
-    earth_vel1.Velocities[0][0] = -1.3
-    earth_vel1.Velocities[0][1] = 0.65
-    earth_vel1.Velocities[0][2] = -0.02
-    earth_vel1.Velocities[0][3] = 0.1
-    earth_vel1.Velocities[1][0] = -1.6
-    earth_vel1.Velocities[1][1] = 0.56
-    earth_vel1.Velocities[1][2] = -0.01
-    earth_vel1.Velocities[1][3] = 0.08
-    earth_vel1.Velocities[2][0] = -1.28
-    earth_vel1.Velocities[2][1] = 0.36
-    earth_vel1.Velocities[2][2] = -0.12
-    earth_vel1.Velocities[2][3] = 0.13
-    earth_vel1.Velocities[3][0] = -1.45
-    earth_vel1.Velocities[3][1] = 0.25
-    earth_vel1.Velocities[3][2] = -0.1
-    earth_vel1.Velocities[3][3] = 0.11
-    earth_vel1.Velocities[4][0] = -1.67
-    earth_vel1.Velocities[4][1] = 0.67
-    earth_vel1.Velocities[4][2] = -0.027
-    earth_vel1.Velocities[4][3] = 0.17
-    earth_vel1.Velocities[5][0] = -2.67
-    earth_vel1.Velocities[5][1] = 2.67
-    earth_vel1.Velocities[5][2] = -2.027
-    earth_vel1.Velocities[5][3] = 2.17
-
-    earth_vel3 = EarthVelocity.EarthVelocity(num_bins, num_beams)
-    earth_vel3.Velocities[0][0] = -11.3
-    earth_vel3.Velocities[0][1] = 1.65
-    earth_vel3.Velocities[0][2] = -1.02
-    earth_vel3.Velocities[0][3] = 1.1
-    earth_vel3.Velocities[1][0] = -11.6
-    earth_vel3.Velocities[1][1] = 1.56
-    earth_vel3.Velocities[1][2] = -1.01
-    earth_vel3.Velocities[1][3] = 1.08
-    earth_vel3.Velocities[2][0] = -11.28
-    earth_vel3.Velocities[2][1] = 1.36
-    earth_vel3.Velocities[2][2] = -1.12
-    earth_vel3.Velocities[2][3] = 1.13
-    earth_vel3.Velocities[3][0] = -11.45
-    earth_vel3.Velocities[3][1] = 1.25
-    earth_vel3.Velocities[3][2] = -1.1
-    earth_vel3.Velocities[3][3] = 1.11
-    earth_vel3.Velocities[4][0] = -11.67
-    earth_vel3.Velocities[4][1] = 1.67
-    earth_vel3.Velocities[4][2] = -1.027
-    earth_vel3.Velocities[4][3] = 1.17
-    earth_vel3.Velocities[5][0] = -12.67
-    earth_vel3.Velocities[5][1] = 2.67
-    earth_vel3.Velocities[5][2] = -2.027
-    earth_vel3.Velocities[5][3] = 2.17
-
-    earth_vel5 = EarthVelocity.EarthVelocity(num_bins, num_beams)
-    earth_vel5.Velocities[0][0] = -12.3
-    earth_vel5.Velocities[0][1] = 2.65
-    earth_vel5.Velocities[0][2] = -2.02
-    earth_vel5.Velocities[0][3] = 2.1
-    earth_vel5.Velocities[1][0] = -12.6
-    earth_vel5.Velocities[1][1] = 2.56
-    earth_vel5.Velocities[1][2] = -2.01
-    earth_vel5.Velocities[1][3] = 2.08
-    earth_vel5.Velocities[2][0] = -12.28
-    earth_vel5.Velocities[2][1] = 2.36
-    earth_vel5.Velocities[2][2] = -2.12
-    earth_vel5.Velocities[2][3] = 2.13
-    earth_vel5.Velocities[3][0] = -12.45
-    earth_vel5.Velocities[3][1] = 2.25
-    earth_vel5.Velocities[3][2] = -2.1
-    earth_vel5.Velocities[3][3] = 2.11
-    earth_vel5.Velocities[4][0] = -12.67
-    earth_vel5.Velocities[4][1] = 2.67
-    earth_vel5.Velocities[4][2] = -2.027
-    earth_vel5.Velocities[4][3] = 2.17
-    earth_vel5.Velocities[5][0] = -13.67
-    earth_vel5.Velocities[5][1] = 3.67
-    earth_vel5.Velocities[5][2] = -3.027
-    earth_vel5.Velocities[5][3] = 3.17
-
-    # Beam Velocity
-    beam_vel1 = BeamVelocity.BeamVelocity(num_bins, num_beams)
-    beam_vel1.Velocities[0][0] = -1.3
-    beam_vel1.Velocities[0][1] = 0.65
-    beam_vel1.Velocities[0][2] = -0.02
-    beam_vel1.Velocities[0][3] = 0.1
-    beam_vel1.Velocities[1][0] = -1.6
-    beam_vel1.Velocities[1][1] = 0.56
-    beam_vel1.Velocities[1][2] = -0.01
-    beam_vel1.Velocities[1][3] = 0.08
-    beam_vel1.Velocities[2][0] = -1.28
-    beam_vel1.Velocities[2][1] = 0.36
-    beam_vel1.Velocities[2][2] = -0.12
-    beam_vel1.Velocities[2][3] = 0.13
-    beam_vel1.Velocities[3][0] = -1.45
-    beam_vel1.Velocities[3][1] = 0.25
-    beam_vel1.Velocities[3][2] = -0.1
-    beam_vel1.Velocities[3][3] = 0.11
-    beam_vel1.Velocities[4][0] = -1.67
-    beam_vel1.Velocities[4][1] = 0.67
-    beam_vel1.Velocities[4][2] = -0.027
-    beam_vel1.Velocities[4][3] = 0.17
-    beam_vel1.Velocities[5][0] = -2.67
-    beam_vel1.Velocities[5][1] = 2.67
-    beam_vel1.Velocities[5][2] = -2.027
-    beam_vel1.Velocities[5][3] = 2.17
-
-    beam_vel3 = BeamVelocity.BeamVelocity(num_bins, num_beams)
-    beam_vel3.Velocities[0][0] = -11.3
-    beam_vel3.Velocities[0][1] = 1.65
-    beam_vel3.Velocities[0][2] = -1.02
-    beam_vel3.Velocities[0][3] = 1.1
-    beam_vel3.Velocities[1][0] = -11.6
-    beam_vel3.Velocities[1][1] = 1.56
-    beam_vel3.Velocities[1][2] = -1.01
-    beam_vel3.Velocities[1][3] = 1.08
-    beam_vel3.Velocities[2][0] = -11.28
-    beam_vel3.Velocities[2][1] = 1.36
-    beam_vel3.Velocities[2][2] = -1.12
-    beam_vel3.Velocities[2][3] = 1.13
-    beam_vel3.Velocities[3][0] = -11.45
-    beam_vel3.Velocities[3][1] = 1.25
-    beam_vel3.Velocities[3][2] = -1.1
-    beam_vel3.Velocities[3][3] = 1.11
-    beam_vel3.Velocities[4][0] = -11.67
-    beam_vel3.Velocities[4][1] = 1.67
-    beam_vel3.Velocities[4][2] = -1.027
-    beam_vel3.Velocities[4][3] = 1.17
-    beam_vel3.Velocities[5][0] = -12.67
-    beam_vel3.Velocities[5][1] = 2.67
-    beam_vel3.Velocities[5][2] = -2.027
-    beam_vel3.Velocities[5][3] = 2.17
-
-    beam_vel5 = BeamVelocity.BeamVelocity(num_bins, num_beams)
-    beam_vel5.Velocities[0][0] = -12.3
-    beam_vel5.Velocities[0][1] = 2.65
-    beam_vel5.Velocities[0][2] = -2.02
-    beam_vel5.Velocities[0][3] = 2.1
-    beam_vel5.Velocities[1][0] = -12.6
-    beam_vel5.Velocities[1][1] = 2.56
-    beam_vel5.Velocities[1][2] = -2.01
-    beam_vel5.Velocities[1][3] = 2.08
-    beam_vel5.Velocities[2][0] = -12.28
-    beam_vel5.Velocities[2][1] = 2.36
-    beam_vel5.Velocities[2][2] = -2.12
-    beam_vel5.Velocities[2][3] = 2.13
-    beam_vel5.Velocities[3][0] = -12.45
-    beam_vel5.Velocities[3][1] = 2.25
-    beam_vel5.Velocities[3][2] = -2.1
-    beam_vel5.Velocities[3][3] = 2.11
-    beam_vel5.Velocities[4][0] = -12.67
-    beam_vel5.Velocities[4][1] = 2.67
-    beam_vel5.Velocities[4][2] = -2.027
-    beam_vel5.Velocities[4][3] = 2.17
-    beam_vel5.Velocities[5][0] = -13.67
-    beam_vel5.Velocities[5][1] = 3.67
-    beam_vel5.Velocities[5][2] = -3.027
-    beam_vel5.Velocities[5][3] = 3.17
-
-    ensemble1 = Ensemble.Ensemble()
-    ensemble1.AddAncillaryData(ancillary_data1)
-    ensemble1.AddEnsembleData(ensemble_data1)
-    ensemble1.AddRangeTracking(range_track1)
-    ensemble1.AddEarthVelocity(earth_vel1)
-    ensemble1.AddBeamVelocity(beam_vel1)
-
-    ensemble2 = Ensemble.Ensemble()
-    ensemble2.AddAncillaryData(ancillary_data2)
-    ensemble2.AddEnsembleData(ensemble_data2)
-    ensemble2.AddRangeTracking(range_track2)
-
-    ensemble3 = Ensemble.Ensemble()
-    ensemble3.AddAncillaryData(ancillary_data3)
-    ensemble3.AddEnsembleData(ensemble_data3)
-    ensemble3.AddRangeTracking(range_track3)
-    ensemble3.AddEarthVelocity(earth_vel3)
-    ensemble3.AddBeamVelocity(beam_vel3)
-
-    ensemble4 = Ensemble.Ensemble()
-    ensemble4.AddAncillaryData(ancillary_data1)
-    ensemble4.AddEnsembleData(ensemble_data4)
-    ensemble4.AddRangeTracking(range_track4)
-
-    ensemble5 = Ensemble.Ensemble()
-    ensemble5.AddAncillaryData(ancillary_data2)
-    ensemble5.AddEnsembleData(ensemble_data5)
-    ensemble5.AddRangeTracking(range_track5)
-    ensemble5.AddEarthVelocity(earth_vel5)
-    ensemble5.AddBeamVelocity(beam_vel5)
-
-    ensemble6 = Ensemble.Ensemble()
-    ensemble6.AddAncillaryData(ancillary_data3)
-    ensemble6.AddEnsembleData(ensemble_data6)
-    ensemble6.AddRangeTracking(range_track6)
-
-    ensemble7 = Ensemble.Ensemble()
-    ensemble7.AddAncillaryData(ancillary_data3)
-    ensemble7.AddEnsembleData(ensemble_data7)
-    ensemble7.AddRangeTracking(range_track7)
-
-    codec.add(ensemble1)
-    codec.add(ensemble2)
-    codec.add(ensemble3)
-    codec.add(ensemble4)
-    codec.add(ensemble5)
-    codec.add(ensemble6)
-    codec.add(ensemble7)
-
-
-def waves_rcv_with_Beam(self, file_name):
-
-    assert True == os.path.isfile(file_name)
-
-    # Read in the MATLAB file
-    mat_data = sio.loadmat(file_name)
-
-    # Lat and Lon
-    assert 32.0 == mat_data['lat'][0][0]
-    assert 118.0 == mat_data['lon'][0][0]
-
-    # Wave Cell Depths
-    assert 6.0 == mat_data['whv'][0][0]
-    assert 7.0 == mat_data['whv'][0][1]
-    assert 8.0 == mat_data['whv'][0][2]
-
-    # First Ensemble Time
-    assert 737475.4323958333 == mat_data['wft'][0][0]
-
-    # Time between Ensembles
-    assert 60.0 == mat_data['wdt'][0][0]
-
-    # Pressure Sensor Height
-    assert 30 == mat_data['whp'][0][0]
-
-    # Heading
-    assert 22.0 == mat_data['whg'][0][0]
-    assert 24.0 == mat_data['whg'][1][0]
-    assert 23.0 == mat_data['whg'][2][0]
-
-    # Pitch
-    assert 10.0 == mat_data['wph'][0][0]
-    assert 14.0 == mat_data['wph'][1][0]
-    assert 13.0 == mat_data['wph'][2][0]
-
-    # Roll
-    assert 1.0 == mat_data['wrl'][0][0]
-    assert 4.0 == mat_data['wrl'][1][0]
-    assert 3.0 == mat_data['wrl'][2][0]
-
-    # Pressure
-    assert 30.2 == pytest.approx(mat_data['wps'][0][0], 0.1)
-    assert 33.2 == pytest.approx(mat_data['wps'][1][0], 0.1)
-    assert 34.2 == pytest.approx(mat_data['wps'][2][0], 0.1)
-
-    # Water Temp
-    assert 23.5 == pytest.approx(mat_data['wts'][0][0], 0.1)
-    assert 26.5 == pytest.approx(mat_data['wts'][1][0], 0.1)
-    assert 27.5 == pytest.approx(mat_data['wts'][2][0], 0.1)
-
-    # Average Range and Pressure
-    assert 37.64 == pytest.approx(mat_data['wah'][0][0], 0.1)
-    assert 24.36 == pytest.approx(mat_data['wah'][1][0], 0.1)
-    assert 34.64 == pytest.approx(mat_data['wah'][2][0], 0.1)
-
-    # Range Tracking
-    assert 38.0 == pytest.approx(mat_data['wr0'][0][0], 0.1)
-    assert 20.5 == pytest.approx(mat_data['wr0'][1][0], 0.1)
-    assert 33.1 == pytest.approx(mat_data['wr0'][2][0], 0.1)
-
-    assert 39.0 == pytest.approx(mat_data['wr1'][0][0], 0.1)
-    assert 21.6 == pytest.approx(mat_data['wr1'][1][0], 0.1)
-    assert 34.2 == pytest.approx(mat_data['wr1'][2][0], 0.1)
-
-    assert 40.0 == pytest.approx(mat_data['wr2'][0][0], 0.1)
-    assert 22.7 == pytest.approx(mat_data['wr2'][1][0], 0.1)
-    assert 35.3 == pytest.approx(mat_data['wr2'][2][0], 0.1)
-
-    assert 41.0 == pytest.approx(mat_data['wr3'][0][0], 0.1)
-    assert 23.8 == pytest.approx(mat_data['wr3'][1][0], 0.1)
-    assert 36.4 == pytest.approx(mat_data['wr3'][2][0], 0.1)
-
-    # Selected Wave Height Source
-    # Average height
-    assert 37.64 == pytest.approx(mat_data['whs'][0][0], 0.1)
-    assert 24.36 == pytest.approx(mat_data['whs'][1][0], 0.1)
-    assert 34.64 == pytest.approx(mat_data['whs'][2][0], 0.1)
-
-    # Vertical Beam Pressure
-    assert 33.2 == pytest.approx(mat_data['wzp'][0][0], 0.1)
-    assert 30.2 == pytest.approx(mat_data['wzp'][1][0], 0.1)
-    assert 34.2 == pytest.approx(mat_data['wzp'][2][0], 0.1)
-
-    # Vertical Beam Range Tracking
-    assert 37.0 == pytest.approx(mat_data['wzr'][0][0], 0.1)
-    assert 25.3 == pytest.approx(mat_data['wzr'][1][0], 0.1)
-    assert 34.9 == pytest.approx(mat_data['wzr'][2][0], 0.1)
-
-    # Earth East Velocity
-    assert -1.45 == pytest.approx(mat_data['wus'][0][0], 0.1)
-    assert -1.67 == pytest.approx(mat_data['wus'][1][0], 0.1)
-    assert -2.67 == pytest.approx(mat_data['wus'][2][0], 0.1)
-    assert -11.45 == pytest.approx(mat_data['wus'][0][1], 0.1)
-    assert -11.67 == pytest.approx(mat_data['wus'][1][1], 0.1)
-    assert -12.67 == pytest.approx(mat_data['wus'][2][1], 0.1)
-    assert -12.45 == pytest.approx(mat_data['wus'][0][2], 0.1)
-    assert -12.67 == pytest.approx(mat_data['wus'][1][2], 0.1)
-    assert -13.67 == pytest.approx(mat_data['wus'][2][2], 0.1)
-
-    # Earth North Velocity
-    assert 0.25 == pytest.approx(mat_data['wvs'][0][0], 0.1)
-    assert 0.67 == pytest.approx(mat_data['wvs'][1][0], 0.1)
-    assert 2.67 == pytest.approx(mat_data['wvs'][2][0], 0.1)
-    assert 1.25 == pytest.approx(mat_data['wvs'][0][1], 0.1)
-    assert 1.67 == pytest.approx(mat_data['wvs'][1][1], 0.1)
-    assert 2.67 == pytest.approx(mat_data['wvs'][2][1], 0.1)
-    assert 2.25 == pytest.approx(mat_data['wvs'][0][2], 0.1)
-    assert 2.67 == pytest.approx(mat_data['wvs'][1][2], 0.1)
-    assert 3.67 == pytest.approx(mat_data['wvs'][2][2], 0.1)
-
-    # Earth Vertical Velocity
-    assert -0.1 == pytest.approx(mat_data['wzs'][0][0], 0.1)
-    assert -0.029 == pytest.approx(mat_data['wzs'][1][0], 0.1)
-    assert -2.027 == pytest.approx(mat_data['wzs'][2][0], 0.1)
-    assert -1.1 == pytest.approx(mat_data['wzs'][0][1], 0.1)
-    assert -1.027 == pytest.approx(mat_data['wzs'][1][1], 0.1)
-    assert -2.027 == pytest.approx(mat_data['wzs'][2][1], 0.1)
-    assert -2.1 == pytest.approx(mat_data['wzs'][0][2], 0.1)
-    assert -2.027 == pytest.approx(mat_data['wzs'][1][2], 0.1)
-    assert -3.027 == pytest.approx(mat_data['wzs'][2][2], 0.1)
-
-    # Beam 0 Velocity
-    assert -1.45 == pytest.approx(mat_data['wb0'][0][0], 0.1)
-    assert -1.67 == pytest.approx(mat_data['wb0'][1][0], 0.1)
-    assert -2.67 == pytest.approx(mat_data['wb0'][2][0], 0.1)
-    assert -11.45 == pytest.approx(mat_data['wb0'][0][1], 0.1)
-    assert -11.67 == pytest.approx(mat_data['wb0'][1][1], 0.1)
-    assert -12.67 == pytest.approx(mat_data['wb0'][2][1], 0.1)
-    assert -12.45 == pytest.approx(mat_data['wb0'][0][2], 0.1)
-    assert -12.67 == pytest.approx(mat_data['wb0'][1][2], 0.1)
-    assert -13.67 == pytest.approx(mat_data['wb0'][2][2], 0.1)
-
-    # Beam 1 Velocity
-    assert 0.25 == pytest.approx(mat_data['wb1'][0][0], 0.1)
-    assert 0.67 == pytest.approx(mat_data['wb1'][1][0], 0.1)
-    assert 2.67 == pytest.approx(mat_data['wb1'][2][0], 0.1)
-    assert 1.25 == pytest.approx(mat_data['wb1'][0][1], 0.1)
-    assert 1.67 == pytest.approx(mat_data['wb1'][1][1], 0.1)
-    assert 2.67 == pytest.approx(mat_data['wb1'][2][1], 0.1)
-    assert 2.25 == pytest.approx(mat_data['wb1'][0][2], 0.1)
-    assert 2.67 == pytest.approx(mat_data['wb1'][1][2], 0.1)
-    assert 3.67 == pytest.approx(mat_data['wb1'][2][2], 0.1)
-
-    # Beam 3 Velocity
-    assert -0.1 == pytest.approx(mat_data['wb2'][0][0], 0.1)
-    assert -0.029 == pytest.approx(mat_data['wb2'][1][0], 0.1)
-    assert -2.027 == pytest.approx(mat_data['wb2'][2][0], 0.1)
-    assert -1.1 == pytest.approx(mat_data['wb2'][0][1], 0.1)
-    assert -1.027 == pytest.approx(mat_data['wb2'][1][1], 0.1)
-    assert -2.027 == pytest.approx(mat_data['wb2'][2][1], 0.1)
-    assert -2.1 == pytest.approx(mat_data['wb2'][0][2], 0.1)
-    assert -2.027 == pytest.approx(mat_data['wb2'][1][2], 0.1)
-    assert -3.027 == pytest.approx(mat_data['wb2'][2][2], 0.1)
-
-    # Beam 4 Velocity
-    assert 0.11 == pytest.approx(mat_data['wb3'][0][0], 0.1)
-    assert 0.17 == pytest.approx(mat_data['wb3'][1][0], 0.1)
-    assert 2.17 == pytest.approx(mat_data['wb3'][2][0], 0.1)
-    assert 1.11 == pytest.approx(mat_data['wb3'][0][1], 0.1)
-    assert 1.17 == pytest.approx(mat_data['wb3'][1][1], 0.1)
-    assert 2.17 == pytest.approx(mat_data['wb3'][2][1], 0.1)
-    assert 2.11 == pytest.approx(mat_data['wb3'][0][2], 0.1)
-    assert 2.17 == pytest.approx(mat_data['wb3'][1][2], 0.1)
-    assert 3.17 == pytest.approx(mat_data['wb3'][2][2], 0.1)
-
-
-def test_add_ens_VertBeam():
-    curr_dir = os.path.dirname(os.path.realpath(__file__))
-    num_ens_in_burst = 3
-
-    codec = wfc.WaveForceCodec(num_ens_in_burst, curr_dir, 32.0, 118.0, 3, 4, 5, 30, 4, 25.0, 0.0)
-    codec.process_data_event += waves_rcv_with_VertBeam
-
-    # Create Ensembles
-    ancillary_data1 = AncillaryData.AncillaryData(17, 1)
-    ancillary_data1.Heading = 22.0
-    ancillary_data1.Pitch = 10.0
-    ancillary_data1.Roll = 1.0
-    ancillary_data1.TransducerDepth = 30.2
-    ancillary_data1.WaterTemp = 23.5
-    ancillary_data1.BinSize = 1
-    ancillary_data1.FirstBinRange = 3
-
-    ancillary_data2 = AncillaryData.AncillaryData(17, 1)
-    ancillary_data2.Heading = 23.0
-    ancillary_data2.Pitch = 13.0
-    ancillary_data2.Roll = 3.0
-    ancillary_data2.TransducerDepth = 33.2
-    ancillary_data2.WaterTemp = 26.5
-    ancillary_data2.BinSize = 1
-    ancillary_data2.FirstBinRange = 3
-
-    ancillary_data3 = AncillaryData.AncillaryData(17, 1)
-    ancillary_data3.Heading = 24.0
-    ancillary_data3.Pitch = 14.0
-    ancillary_data3.Roll = 4.0
-    ancillary_data3.TransducerDepth = 34.2
-    ancillary_data3.WaterTemp = 27.5
-    ancillary_data3.BinSize = 1
-    ancillary_data3.FirstBinRange = 3
-
-    ensemble_data1 = EnsembleData.EnsembleData(19, 1)
-    ensemble_data1.EnsembleNumber = 1
-    ensemble_data1.NumBeams = 4
-    ensemble_data1.NumBins = 10
-    ensemble_data1.Year = 2019
-    ensemble_data1.Month = 2
-    ensemble_data1.Day = 19
-    ensemble_data1.Hour = 10
-    ensemble_data1.Minute = 22
-    ensemble_data1.Second = 39
-    ensemble_data1.HSec = 10
-
-    ensemble_data2 = EnsembleData.EnsembleData(19, 1)
-    ensemble_data2.EnsembleNumber = 2
-    ensemble_data2.NumBeams = 1
-    ensemble_data2.NumBins = 10
-    ensemble_data2.Year = 2019
-    ensemble_data2.Month = 2
-    ensemble_data2.Day = 19
-    ensemble_data2.Hour = 10
-    ensemble_data2.Minute = 23
-    ensemble_data2.Second = 39
-    ensemble_data2.HSec = 10
-
-    ensemble_data3 = EnsembleData.EnsembleData(19, 1)
-    ensemble_data3.EnsembleNumber = 3
-    ensemble_data3.NumBeams = 4
-    ensemble_data3.NumBins = 10
-    ensemble_data3.Year = 2019
-    ensemble_data3.Month = 2
-    ensemble_data3.Day = 19
-    ensemble_data3.Hour = 10
-    ensemble_data3.Minute = 24
-    ensemble_data3.Second = 39
-    ensemble_data3.HSec = 10
-
-    ensemble_data4 = EnsembleData.EnsembleData(19, 1)
-    ensemble_data4.EnsembleNumber = 4
-    ensemble_data4.NumBeams = 1
-    ensemble_data4.NumBins = 10
-    ensemble_data4.Year = 2019
-    ensemble_data4.Month = 2
-    ensemble_data4.Day = 19
-    ensemble_data4.Hour = 10
-    ensemble_data4.Minute = 25
-    ensemble_data4.Second = 39
-    ensemble_data4.HSec = 10
-
-    ensemble_data5 = EnsembleData.EnsembleData(19, 1)
-    ensemble_data5.EnsembleNumber = 5
-    ensemble_data5.NumBeams = 4
-    ensemble_data5.NumBins = 10
-    ensemble_data5.Year = 2019
-    ensemble_data5.Month = 2
-    ensemble_data5.Day = 19
-    ensemble_data5.Hour = 10
-    ensemble_data5.Minute = 26
-    ensemble_data5.Second = 39
-    ensemble_data5.HSec = 10
-
-    ensemble_data6 = EnsembleData.EnsembleData(19, 1)
-    ensemble_data6.EnsembleNumber = 6
-    ensemble_data6.NumBeams = 1
-    ensemble_data6.NumBins = 10
-    ensemble_data6.Year = 2019
-    ensemble_data6.Month = 2
-    ensemble_data6.Day = 19
-    ensemble_data6.Hour = 10
-    ensemble_data6.Minute = 27
-    ensemble_data6.Second = 39
-    ensemble_data6.HSec = 10
-
-    ensemble_data7 = EnsembleData.EnsembleData(19, 1)
-    ensemble_data7.EnsembleNumber = 7
-    ensemble_data7.NumBeams = 4
-    ensemble_data7.NumBins = 10
-    ensemble_data7.Year = 2019
-    ensemble_data7.Month = 2
-    ensemble_data7.Day = 19
-    ensemble_data7.Hour = 10
-    ensemble_data7.Minute = 28
-    ensemble_data7.Second = 39
-    ensemble_data7.HSec = 10
-
-    range_track1 = RangeTracking.RangeTracking()
-    range_track1.NumBeams = 4
-    range_track1.Range.append(38.0)
-    range_track1.Range.append(39.0)
-    range_track1.Range.append(40.0)
-    range_track1.Range.append(41.0)
-
-    range_track2 = RangeTracking.RangeTracking()
-    range_track2.NumBeams = 1
-    range_track2.Range.append(37.0)
-
-    range_track3 = RangeTracking.RangeTracking()
-    range_track3.NumBeams = 4
-    range_track3.Range.append(20.5)
-    range_track3.Range.append(21.6)
-    range_track3.Range.append(22.7)
-    range_track3.Range.append(23.8)
-
-    range_track4 = RangeTracking.RangeTracking()
-    range_track4.NumBeams = 1
-    range_track4.Range.append(25.3)
-
-    range_track5 = RangeTracking.RangeTracking()
-    range_track5.NumBeams = 4
-    range_track5.Range.append(33.1)
-    range_track5.Range.append(34.2)
-    range_track5.Range.append(35.3)
-    range_track5.Range.append(36.4)
-
-    range_track6 = RangeTracking.RangeTracking()
-    range_track6.NumBeams = 1
-    range_track6.Range.append(34.9)
-
-    range_track7 = RangeTracking.RangeTracking()
-    range_track7.NumBeams = 4
-    range_track7.Range.append(32.1)
-    range_track7.Range.append(35.2)
-    range_track7.Range.append(33.3)
-    range_track7.Range.append(36.4)
-
-    num_bins = 10
-    num_beams = 4
-    earth_vel1 = EarthVelocity.EarthVelocity(num_bins, num_beams)
-    earth_vel1.Velocities[0][0] = -1.3
-    earth_vel1.Velocities[0][1] = 0.65
-    earth_vel1.Velocities[0][2] = -0.02
-    earth_vel1.Velocities[0][3] = 0.1
-    earth_vel1.Velocities[1][0] = -1.6
-    earth_vel1.Velocities[1][1] = 0.56
-    earth_vel1.Velocities[1][2] = -0.01
-    earth_vel1.Velocities[1][3] = 0.08
-    earth_vel1.Velocities[2][0] = -1.28
-    earth_vel1.Velocities[2][1] = 0.36
-    earth_vel1.Velocities[2][2] = -0.12
-    earth_vel1.Velocities[2][3] = 0.13
-    earth_vel1.Velocities[3][0] = -1.45
-    earth_vel1.Velocities[3][1] = 0.25
-    earth_vel1.Velocities[3][2] = -0.1
-    earth_vel1.Velocities[3][3] = 0.11
-    earth_vel1.Velocities[4][0] = -1.67
-    earth_vel1.Velocities[4][1] = 0.67
-    earth_vel1.Velocities[4][2] = -0.027
-    earth_vel1.Velocities[4][3] = 0.17
-    earth_vel1.Velocities[5][0] = -2.67
-    earth_vel1.Velocities[5][1] = 2.67
-    earth_vel1.Velocities[5][2] = -2.027
-    earth_vel1.Velocities[5][3] = 2.17
-
-    earth_vel3 = EarthVelocity.EarthVelocity(num_bins, num_beams)
-    earth_vel3.Velocities[0][0] = -11.3
-    earth_vel3.Velocities[0][1] = 1.65
-    earth_vel3.Velocities[0][2] = -1.02
-    earth_vel3.Velocities[0][3] = 1.1
-    earth_vel3.Velocities[1][0] = -11.6
-    earth_vel3.Velocities[1][1] = 1.56
-    earth_vel3.Velocities[1][2] = -1.01
-    earth_vel3.Velocities[1][3] = 1.08
-    earth_vel3.Velocities[2][0] = -11.28
-    earth_vel3.Velocities[2][1] = 1.36
-    earth_vel3.Velocities[2][2] = -1.12
-    earth_vel3.Velocities[2][3] = 1.13
-    earth_vel3.Velocities[3][0] = -11.45
-    earth_vel3.Velocities[3][1] = 1.25
-    earth_vel3.Velocities[3][2] = -1.1
-    earth_vel3.Velocities[3][3] = 1.11
-    earth_vel3.Velocities[4][0] = -11.67
-    earth_vel3.Velocities[4][1] = 1.67
-    earth_vel3.Velocities[4][2] = -1.027
-    earth_vel3.Velocities[4][3] = 1.17
-    earth_vel3.Velocities[5][0] = -12.67
-    earth_vel3.Velocities[5][1] = 2.67
-    earth_vel3.Velocities[5][2] = -2.027
-    earth_vel3.Velocities[5][3] = 2.17
-
-    earth_vel5 = EarthVelocity.EarthVelocity(num_bins, num_beams)
-    earth_vel5.Velocities[0][0] = -12.3
-    earth_vel5.Velocities[0][1] = 2.65
-    earth_vel5.Velocities[0][2] = -2.02
-    earth_vel5.Velocities[0][3] = 2.1
-    earth_vel5.Velocities[1][0] = -12.6
-    earth_vel5.Velocities[1][1] = 2.56
-    earth_vel5.Velocities[1][2] = -2.01
-    earth_vel5.Velocities[1][3] = 2.08
-    earth_vel5.Velocities[2][0] = -12.28
-    earth_vel5.Velocities[2][1] = 2.36
-    earth_vel5.Velocities[2][2] = -2.12
-    earth_vel5.Velocities[2][3] = 2.13
-    earth_vel5.Velocities[3][0] = -12.45
-    earth_vel5.Velocities[3][1] = 2.25
-    earth_vel5.Velocities[3][2] = -2.1
-    earth_vel5.Velocities[3][3] = 2.11
-    earth_vel5.Velocities[4][0] = -12.67
-    earth_vel5.Velocities[4][1] = 2.67
-    earth_vel5.Velocities[4][2] = -2.027
-    earth_vel5.Velocities[4][3] = 2.17
-    earth_vel5.Velocities[5][0] = -13.67
-    earth_vel5.Velocities[5][1] = 3.67
-    earth_vel5.Velocities[5][2] = -3.027
-    earth_vel5.Velocities[5][3] = 3.17
-
-    # Beam Velocity
-    beam_vel1 = BeamVelocity.BeamVelocity(num_bins, num_beams)
-    beam_vel1.Velocities[0][0] = -1.3
-    beam_vel1.Velocities[0][1] = 0.65
-    beam_vel1.Velocities[0][2] = -0.02
-    beam_vel1.Velocities[0][3] = 0.1
-    beam_vel1.Velocities[1][0] = -1.6
-    beam_vel1.Velocities[1][1] = 0.56
-    beam_vel1.Velocities[1][2] = -0.01
-    beam_vel1.Velocities[1][3] = 0.08
-    beam_vel1.Velocities[2][0] = -1.28
-    beam_vel1.Velocities[2][1] = 0.36
-    beam_vel1.Velocities[2][2] = -0.12
-    beam_vel1.Velocities[2][3] = 0.13
-    beam_vel1.Velocities[3][0] = -1.45
-    beam_vel1.Velocities[3][1] = 0.25
-    beam_vel1.Velocities[3][2] = -0.1
-    beam_vel1.Velocities[3][3] = 0.11
-    beam_vel1.Velocities[4][0] = -1.67
-    beam_vel1.Velocities[4][1] = 0.67
-    beam_vel1.Velocities[4][2] = -0.027
-    beam_vel1.Velocities[4][3] = 0.17
-    beam_vel1.Velocities[5][0] = -2.67
-    beam_vel1.Velocities[5][1] = 2.67
-    beam_vel1.Velocities[5][2] = -2.027
-    beam_vel1.Velocities[5][3] = 2.17
-
-    beam_vel2 = BeamVelocity.BeamVelocity(num_bins, 1)
-    beam_vel2.Velocities[0][0] = -3.3
-    beam_vel2.Velocities[1][0] = -3.6
-    beam_vel2.Velocities[2][0] = -3.28
-    beam_vel2.Velocities[3][0] = -3.45
-    beam_vel2.Velocities[4][0] = -3.67
-    beam_vel2.Velocities[5][0] = -3.67
-
-    beam_vel3 = BeamVelocity.BeamVelocity(num_bins, num_beams)
-    beam_vel3.Velocities[0][0] = -11.3
-    beam_vel3.Velocities[0][1] = 1.65
-    beam_vel3.Velocities[0][2] = -1.02
-    beam_vel3.Velocities[0][3] = 1.1
-    beam_vel3.Velocities[1][0] = -11.6
-    beam_vel3.Velocities[1][1] = 1.56
-    beam_vel3.Velocities[1][2] = -1.01
-    beam_vel3.Velocities[1][3] = 1.08
-    beam_vel3.Velocities[2][0] = -11.28
-    beam_vel3.Velocities[2][1] = 1.36
-    beam_vel3.Velocities[2][2] = -1.12
-    beam_vel3.Velocities[2][3] = 1.13
-    beam_vel3.Velocities[3][0] = -11.45
-    beam_vel3.Velocities[3][1] = 1.25
-    beam_vel3.Velocities[3][2] = -1.1
-    beam_vel3.Velocities[3][3] = 1.11
-    beam_vel3.Velocities[4][0] = -11.67
-    beam_vel3.Velocities[4][1] = 1.67
-    beam_vel3.Velocities[4][2] = -1.027
-    beam_vel3.Velocities[4][3] = 1.17
-    beam_vel3.Velocities[5][0] = -12.67
-    beam_vel3.Velocities[5][1] = 2.67
-    beam_vel3.Velocities[5][2] = -2.027
-    beam_vel3.Velocities[5][3] = 2.17
-
-    beam_vel4 = BeamVelocity.BeamVelocity(num_bins, 1)
-    beam_vel4.Velocities[0][0] = -4.3
-    beam_vel4.Velocities[1][0] = -4.6
-    beam_vel4.Velocities[2][0] = -4.28
-    beam_vel4.Velocities[3][0] = -4.45
-    beam_vel4.Velocities[4][0] = -4.67
-    beam_vel4.Velocities[5][0] = -4.67
-
-    beam_vel5 = BeamVelocity.BeamVelocity(num_bins, num_beams)
-    beam_vel5.Velocities[0][0] = -12.3
-    beam_vel5.Velocities[0][1] = 2.65
-    beam_vel5.Velocities[0][2] = -2.02
-    beam_vel5.Velocities[0][3] = 2.1
-    beam_vel5.Velocities[1][0] = -12.6
-    beam_vel5.Velocities[1][1] = 2.56
-    beam_vel5.Velocities[1][2] = -2.01
-    beam_vel5.Velocities[1][3] = 2.08
-    beam_vel5.Velocities[2][0] = -12.28
-    beam_vel5.Velocities[2][1] = 2.36
-    beam_vel5.Velocities[2][2] = -2.12
-    beam_vel5.Velocities[2][3] = 2.13
-    beam_vel5.Velocities[3][0] = -12.45
-    beam_vel5.Velocities[3][1] = 2.25
-    beam_vel5.Velocities[3][2] = -2.1
-    beam_vel5.Velocities[3][3] = 2.11
-    beam_vel5.Velocities[4][0] = -12.67
-    beam_vel5.Velocities[4][1] = 2.67
-    beam_vel5.Velocities[4][2] = -2.027
-    beam_vel5.Velocities[4][3] = 2.17
-    beam_vel5.Velocities[5][0] = -13.67
-    beam_vel5.Velocities[5][1] = 3.67
-    beam_vel5.Velocities[5][2] = -3.027
-    beam_vel5.Velocities[5][3] = 3.17
-
-    beam_vel6 = BeamVelocity.BeamVelocity(num_bins, 1)
-    beam_vel6.Velocities[0][0] = -5.3
-    beam_vel6.Velocities[1][0] = -5.6
-    beam_vel6.Velocities[2][0] = -5.28
-    beam_vel6.Velocities[3][0] = -5.45
-    beam_vel6.Velocities[4][0] = -5.67
-    beam_vel6.Velocities[5][0] = -5.67
-
-    ensemble1 = Ensemble.Ensemble()
-    ensemble1.AddAncillaryData(ancillary_data1)
-    ensemble1.AddEnsembleData(ensemble_data1)
-    ensemble1.AddRangeTracking(range_track1)
-    ensemble1.AddEarthVelocity(earth_vel1)
-    ensemble1.AddBeamVelocity(beam_vel1)
-
-    ensemble2 = Ensemble.Ensemble()
-    ensemble2.AddAncillaryData(ancillary_data2)
-    ensemble2.AddEnsembleData(ensemble_data2)
-    ensemble2.AddRangeTracking(range_track2)
-    ensemble2.AddBeamVelocity(beam_vel2)
-
-    ensemble3 = Ensemble.Ensemble()
-    ensemble3.AddAncillaryData(ancillary_data3)
-    ensemble3.AddEnsembleData(ensemble_data3)
-    ensemble3.AddRangeTracking(range_track3)
-    ensemble3.AddEarthVelocity(earth_vel3)
-    ensemble3.AddBeamVelocity(beam_vel3)
-
-    ensemble4 = Ensemble.Ensemble()
-    ensemble4.AddAncillaryData(ancillary_data1)
-    ensemble4.AddEnsembleData(ensemble_data4)
-    ensemble4.AddRangeTracking(range_track4)
-    ensemble4.AddBeamVelocity(beam_vel4)
-
-    ensemble5 = Ensemble.Ensemble()
-    ensemble5.AddAncillaryData(ancillary_data2)
-    ensemble5.AddEnsembleData(ensemble_data5)
-    ensemble5.AddRangeTracking(range_track5)
-    ensemble5.AddEarthVelocity(earth_vel5)
-    ensemble5.AddBeamVelocity(beam_vel5)
-
-    ensemble6 = Ensemble.Ensemble()
-    ensemble6.AddAncillaryData(ancillary_data3)
-    ensemble6.AddEnsembleData(ensemble_data6)
-    ensemble6.AddRangeTracking(range_track6)
-    ensemble6.AddBeamVelocity(beam_vel6)
-
-    ensemble7 = Ensemble.Ensemble()
-    ensemble7.AddAncillaryData(ancillary_data3)
-    ensemble7.AddEnsembleData(ensemble_data7)
-    ensemble7.AddRangeTracking(range_track7)
-
-    codec.add(ensemble1)
-    codec.add(ensemble2)
-    codec.add(ensemble3)
-    codec.add(ensemble4)
-    codec.add(ensemble5)
-    codec.add(ensemble6)
-    codec.add(ensemble7)
-
-
-def waves_rcv_with_VertBeam(self, file_name):
-
-    assert True == os.path.isfile(file_name)
-
-    # Read in the MATLAB file
-    mat_data = sio.loadmat(file_name)
-
-    # Lat and Lon
-    assert 32.0 == mat_data['lat'][0][0]
-    assert 118.0 == mat_data['lon'][0][0]
-
-    # Wave Cell Depths
-    assert 6.0 == mat_data['whv'][0][0]
-    assert 7.0 == mat_data['whv'][0][1]
-    assert 8.0 == mat_data['whv'][0][2]
-
-    # First Ensemble Time
-    assert 737475.4323958333 == mat_data['wft'][0][0]
-
-    # Time between Ensembles
-    assert 60.0 == mat_data['wdt'][0][0]
-
-    # Pressure Sensor Height
-    assert 30 == mat_data['whp'][0][0]
-
-    # Heading
-    assert 22.0 == mat_data['whg'][0][0]
-    assert 24.0 == mat_data['whg'][1][0]
-    assert 23.0 == mat_data['whg'][2][0]
-
-    # Pitch
-    assert 10.0 == mat_data['wph'][0][0]
-    assert 14.0 == mat_data['wph'][1][0]
-    assert 13.0 == mat_data['wph'][2][0]
-
-    # Roll
-    assert 1.0 == mat_data['wrl'][0][0]
-    assert 4.0 == mat_data['wrl'][1][0]
-    assert 3.0 == mat_data['wrl'][2][0]
-
-    # Pressure
-    assert 30.2 == pytest.approx(mat_data['wps'][0][0], 0.1)
-    assert 33.2 == pytest.approx(mat_data['wps'][1][0], 0.1)
-    assert 34.2 == pytest.approx(mat_data['wps'][2][0], 0.1)
-
-    # Water Temp
-    assert 23.5 == pytest.approx(mat_data['wts'][0][0], 0.1)
-    assert 26.5 == pytest.approx(mat_data['wts'][1][0], 0.1)
-    assert 27.5 == pytest.approx(mat_data['wts'][2][0], 0.1)
-
-    # Average Range and Pressure
-    assert 37.64 == pytest.approx(mat_data['wah'][0][0], 0.1)
-    assert 24.36 == pytest.approx(mat_data['wah'][1][0], 0.1)
-    assert 34.64 == pytest.approx(mat_data['wah'][2][0], 0.1)
-
-    # Range Tracking
-    assert 38.0 == pytest.approx(mat_data['wr0'][0][0], 0.1)
-    assert 20.5 == pytest.approx(mat_data['wr0'][1][0], 0.1)
-    assert 33.1 == pytest.approx(mat_data['wr0'][2][0], 0.1)
-
-    assert 39.0 == pytest.approx(mat_data['wr1'][0][0], 0.1)
-    assert 21.6 == pytest.approx(mat_data['wr1'][1][0], 0.1)
-    assert 34.2 == pytest.approx(mat_data['wr1'][2][0], 0.1)
-
-    assert 40.0 == pytest.approx(mat_data['wr2'][0][0], 0.1)
-    assert 22.7 == pytest.approx(mat_data['wr2'][1][0], 0.1)
-    assert 35.3 == pytest.approx(mat_data['wr2'][2][0], 0.1)
-
-    assert 41.0 == pytest.approx(mat_data['wr3'][0][0], 0.1)
-    assert 23.8 == pytest.approx(mat_data['wr3'][1][0], 0.1)
-    assert 36.4 == pytest.approx(mat_data['wr3'][2][0], 0.1)
-
-    # Selected Wave Height Source
-    # Average height
-    assert 37.64 == pytest.approx(mat_data['whs'][0][0], 0.1)
-    assert 24.36 == pytest.approx(mat_data['whs'][1][0], 0.1)
-    assert 34.64 == pytest.approx(mat_data['whs'][2][0], 0.1)
-
-    # Vertical Beam Pressure
-    assert 33.2 == pytest.approx(mat_data['wzp'][0][0], 0.1)
-    assert 30.2 == pytest.approx(mat_data['wzp'][1][0], 0.1)
-    assert 34.2 == pytest.approx(mat_data['wzp'][2][0], 0.1)
-
-    # Vertical Beam Range Tracking
-    assert 37.0 == pytest.approx(mat_data['wzr'][0][0], 0.1)
-    assert 25.3 == pytest.approx(mat_data['wzr'][1][0], 0.1)
-    assert 34.9 == pytest.approx(mat_data['wzr'][2][0], 0.1)
-
-    # Earth East Velocity
-    assert -1.45 == pytest.approx(mat_data['wus'][0][0], 0.1)
-    assert -1.67 == pytest.approx(mat_data['wus'][1][0], 0.1)
-    assert -2.67 == pytest.approx(mat_data['wus'][2][0], 0.1)
-    assert -11.45 == pytest.approx(mat_data['wus'][0][1], 0.1)
-    assert -11.67 == pytest.approx(mat_data['wus'][1][1], 0.1)
-    assert -12.67 == pytest.approx(mat_data['wus'][2][1], 0.1)
-    assert -12.45 == pytest.approx(mat_data['wus'][0][2], 0.1)
-    assert -12.67 == pytest.approx(mat_data['wus'][1][2], 0.1)
-    assert -13.67 == pytest.approx(mat_data['wus'][2][2], 0.1)
-
-    # Earth North Velocity
-    assert 0.25 == pytest.approx(mat_data['wvs'][0][0], 0.1)
-    assert 0.67 == pytest.approx(mat_data['wvs'][1][0], 0.1)
-    assert 2.67 == pytest.approx(mat_data['wvs'][2][0], 0.1)
-    assert 1.25 == pytest.approx(mat_data['wvs'][0][1], 0.1)
-    assert 1.67 == pytest.approx(mat_data['wvs'][1][1], 0.1)
-    assert 2.67 == pytest.approx(mat_data['wvs'][2][1], 0.1)
-    assert 2.25 == pytest.approx(mat_data['wvs'][0][2], 0.1)
-    assert 2.67 == pytest.approx(mat_data['wvs'][1][2], 0.1)
-    assert 3.67 == pytest.approx(mat_data['wvs'][2][2], 0.1)
-
-    # Earth Vertical Velocity
-    assert -0.1 == pytest.approx(mat_data['wzs'][0][0], 0.1)
-    assert -0.029 == pytest.approx(mat_data['wzs'][1][0], 0.1)
-    assert -2.027 == pytest.approx(mat_data['wzs'][2][0], 0.1)
-    assert -1.1 == pytest.approx(mat_data['wzs'][0][1], 0.1)
-    assert -1.027 == pytest.approx(mat_data['wzs'][1][1], 0.1)
-    assert -2.027 == pytest.approx(mat_data['wzs'][2][1], 0.1)
-    assert -2.1 == pytest.approx(mat_data['wzs'][0][2], 0.1)
-    assert -2.027 == pytest.approx(mat_data['wzs'][1][2], 0.1)
-    assert -3.027 == pytest.approx(mat_data['wzs'][2][2], 0.1)
-
-    # Beam 0 Velocity
-    assert -1.45 == pytest.approx(mat_data['wb0'][0][0], 0.1)
-    assert -1.67 == pytest.approx(mat_data['wb0'][1][0], 0.1)
-    assert -2.67 == pytest.approx(mat_data['wb0'][2][0], 0.1)
-    assert -11.45 == pytest.approx(mat_data['wb0'][0][1], 0.1)
-    assert -11.67 == pytest.approx(mat_data['wb0'][1][1], 0.1)
-    assert -12.67 == pytest.approx(mat_data['wb0'][2][1], 0.1)
-    assert -12.45 == pytest.approx(mat_data['wb0'][0][2], 0.1)
-    assert -12.67 == pytest.approx(mat_data['wb0'][1][2], 0.1)
-    assert -13.67 == pytest.approx(mat_data['wb0'][2][2], 0.1)
-
-    # Beam 1 Velocity
-    assert 0.25 == pytest.approx(mat_data['wb1'][0][0], 0.1)
-    assert 0.67 == pytest.approx(mat_data['wb1'][1][0], 0.1)
-    assert 2.67 == pytest.approx(mat_data['wb1'][2][0], 0.1)
-    assert 1.25 == pytest.approx(mat_data['wb1'][0][1], 0.1)
-    assert 1.67 == pytest.approx(mat_data['wb1'][1][1], 0.1)
-    assert 2.67 == pytest.approx(mat_data['wb1'][2][1], 0.1)
-    assert 2.25 == pytest.approx(mat_data['wb1'][0][2], 0.1)
-    assert 2.67 == pytest.approx(mat_data['wb1'][1][2], 0.1)
-    assert 3.67 == pytest.approx(mat_data['wb1'][2][2], 0.1)
-
-    # Beam 3 Velocity
-    assert -0.1 == pytest.approx(mat_data['wb2'][0][0], 0.1)
-    assert -0.029 == pytest.approx(mat_data['wb2'][1][0], 0.1)
-    assert -2.027 == pytest.approx(mat_data['wb2'][2][0], 0.1)
-    assert -1.1 == pytest.approx(mat_data['wb2'][0][1], 0.1)
-    assert -1.027 == pytest.approx(mat_data['wb2'][1][1], 0.1)
-    assert -2.027 == pytest.approx(mat_data['wb2'][2][1], 0.1)
-    assert -2.1 == pytest.approx(mat_data['wb2'][0][2], 0.1)
-    assert -2.027 == pytest.approx(mat_data['wb2'][1][2], 0.1)
-    assert -3.027 == pytest.approx(mat_data['wb2'][2][2], 0.1)
-
-    # Beam 4 Velocity
-    assert 0.11 == pytest.approx(mat_data['wb3'][0][0], 0.1)
-    assert 0.17 == pytest.approx(mat_data['wb3'][1][0], 0.1)
-    assert 2.17 == pytest.approx(mat_data['wb3'][2][0], 0.1)
-    assert 1.11 == pytest.approx(mat_data['wb3'][0][1], 0.1)
-    assert 1.17 == pytest.approx(mat_data['wb3'][1][1], 0.1)
-    assert 2.17 == pytest.approx(mat_data['wb3'][2][1], 0.1)
-    assert 2.11 == pytest.approx(mat_data['wb3'][0][2], 0.1)
-    assert 2.17 == pytest.approx(mat_data['wb3'][1][2], 0.1)
-    assert 3.17 == pytest.approx(mat_data['wb3'][2][2], 0.1)
-
-    # Vertical Beam Velocity
-    assert -3.45 == pytest.approx(mat_data['wz0'][0][0], 0.1)
-    assert -3.67 == pytest.approx(mat_data['wz0'][1][0], 0.1)
-    assert -3.67 == pytest.approx(mat_data['wz0'][2][0], 0.1)
-    assert -4.45 == pytest.approx(mat_data['wz0'][0][1], 0.1)
-    assert -4.67 == pytest.approx(mat_data['wz0'][1][1], 0.1)
-    assert -4.67 == pytest.approx(mat_data['wz0'][2][1], 0.1)
-    assert -5.45 == pytest.approx(mat_data['wz0'][0][2], 0.1)
-    assert -5.67 == pytest.approx(mat_data['wz0'][1][2], 0.1)
-    assert -5.67 == pytest.approx(mat_data['wz0'][2][2], 0.1)
-
-
-def test_add_ens_Corr():
-    curr_dir = os.path.dirname(os.path.realpath(__file__))
-    num_ens_in_burst = 3
-
-    codec = wfc.WaveForceCodec(num_ens_in_burst, curr_dir, 32.0, 118.0, 3, 4, 5, 30, 4, 0.25, 0.0, False)
-    codec.process_data_event += waves_rcv_ens_Corr
-
-    # Create Ensembles
-    ancillary_data1 = AncillaryData.AncillaryData(17, 1)
-    ancillary_data1.Heading = 22.0
-    ancillary_data1.Pitch = 10.0
-    ancillary_data1.Roll = 1.0
-    ancillary_data1.TransducerDepth = 30.2
-    ancillary_data1.WaterTemp = 23.5
-    ancillary_data1.BinSize = 1
-    ancillary_data1.FirstBinRange = 3
-
-    ancillary_data2 = AncillaryData.AncillaryData(17, 1)
-    ancillary_data2.Heading = 23.0
-    ancillary_data2.Pitch = 13.0
-    ancillary_data2.Roll = 3.0
-    ancillary_data2.TransducerDepth = 33.2
-    ancillary_data2.WaterTemp = 26.5
-    ancillary_data2.BinSize = 1
-    ancillary_data2.FirstBinRange = 3
-
-    ancillary_data3 = AncillaryData.AncillaryData(17, 1)
-    ancillary_data3.Heading = 24.0
-    ancillary_data3.Pitch = 14.0
-    ancillary_data3.Roll = 4.0
-    ancillary_data3.TransducerDepth = 34.2
-    ancillary_data3.WaterTemp = 27.5
-    ancillary_data3.BinSize = 1
-    ancillary_data3.FirstBinRange = 3
-
-    ensemble_data1 = EnsembleData.EnsembleData(19, 1)
-    ensemble_data1.EnsembleNumber = 1
-    ensemble_data1.NumBeams = 4
-    ensemble_data1.NumBins = 10
-    ensemble_data1.Year = 2019
-    ensemble_data1.Month = 2
-    ensemble_data1.Day = 19
-    ensemble_data1.Hour = 10
-    ensemble_data1.Minute = 22
-    ensemble_data1.Second = 39
-    ensemble_data1.HSec = 10
-
-    ensemble_data2 = EnsembleData.EnsembleData(19, 1)
-    ensemble_data2.EnsembleNumber = 2
-    ensemble_data2.NumBeams = 1
-    ensemble_data2.NumBins = 10
-    ensemble_data2.Year = 2019
-    ensemble_data2.Month = 2
-    ensemble_data2.Day = 19
-    ensemble_data2.Hour = 10
-    ensemble_data2.Minute = 23
-    ensemble_data2.Second = 39
-    ensemble_data2.HSec = 10
-
-    ensemble_data3 = EnsembleData.EnsembleData(19, 1)
-    ensemble_data3.EnsembleNumber = 3
-    ensemble_data3.NumBeams = 4
-    ensemble_data3.NumBins = 10
-    ensemble_data3.Year = 2019
-    ensemble_data3.Month = 2
-    ensemble_data3.Day = 19
-    ensemble_data3.Hour = 10
-    ensemble_data3.Minute = 24
-    ensemble_data3.Second = 39
-    ensemble_data3.HSec = 10
-
-    ensemble_data4 = EnsembleData.EnsembleData(19, 1)
-    ensemble_data4.EnsembleNumber = 4
-    ensemble_data4.NumBeams = 1
-    ensemble_data4.NumBins = 10
-    ensemble_data4.Year = 2019
-    ensemble_data4.Month = 2
-    ensemble_data4.Day = 19
-    ensemble_data4.Hour = 10
-    ensemble_data4.Minute = 25
-    ensemble_data4.Second = 39
-    ensemble_data4.HSec = 10
-
-    ensemble_data5 = EnsembleData.EnsembleData(19, 1)
-    ensemble_data5.EnsembleNumber = 5
-    ensemble_data5.NumBeams = 4
-    ensemble_data5.NumBins = 10
-    ensemble_data5.Year = 2019
-    ensemble_data5.Month = 2
-    ensemble_data5.Day = 19
-    ensemble_data5.Hour = 10
-    ensemble_data5.Minute = 26
-    ensemble_data5.Second = 39
-    ensemble_data5.HSec = 10
-
-    ensemble_data6 = EnsembleData.EnsembleData(19, 1)
-    ensemble_data6.EnsembleNumber = 6
-    ensemble_data6.NumBeams = 1
-    ensemble_data6.NumBins = 10
-    ensemble_data6.Year = 2019
-    ensemble_data6.Month = 2
-    ensemble_data6.Day = 19
-    ensemble_data6.Hour = 10
-    ensemble_data6.Minute = 27
-    ensemble_data6.Second = 39
-    ensemble_data6.HSec = 10
-
-    ensemble_data7 = EnsembleData.EnsembleData(19, 1)
-    ensemble_data7.EnsembleNumber = 7
-    ensemble_data7.NumBeams = 4
-    ensemble_data7.NumBins = 10
-    ensemble_data7.Year = 2019
-    ensemble_data7.Month = 2
-    ensemble_data7.Day = 19
-    ensemble_data7.Hour = 10
-    ensemble_data7.Minute = 28
-    ensemble_data7.Second = 39
-    ensemble_data7.HSec = 10
-
-    range_track1 = RangeTracking.RangeTracking()
-    range_track1.NumBeams = 4
-    range_track1.Range.append(38.0)
-    range_track1.Range.append(39.0)
-    range_track1.Range.append(40.0)
-    range_track1.Range.append(41.0)
-
-    range_track2 = RangeTracking.RangeTracking()
-    range_track2.NumBeams = 1
-    range_track2.Range.append(37.0)
-
-    range_track3 = RangeTracking.RangeTracking()
-    range_track3.NumBeams = 4
-    range_track3.Range.append(20.5)
-    range_track3.Range.append(21.6)
-    range_track3.Range.append(22.7)
-    range_track3.Range.append(23.8)
-
-    range_track4 = RangeTracking.RangeTracking()
-    range_track4.NumBeams = 1
-    range_track4.Range.append(25.3)
-
-    range_track5 = RangeTracking.RangeTracking()
-    range_track5.NumBeams = 4
-    range_track5.Range.append(33.1)
-    range_track5.Range.append(34.2)
-    range_track5.Range.append(35.3)
-    range_track5.Range.append(36.4)
-
-    range_track6 = RangeTracking.RangeTracking()
-    range_track6.NumBeams = 1
-    range_track6.Range.append(34.9)
-
-    range_track7 = RangeTracking.RangeTracking()
-    range_track7.NumBeams = 4
-    range_track7.Range.append(32.1)
-    range_track7.Range.append(35.2)
-    range_track7.Range.append(33.3)
-    range_track7.Range.append(36.4)
-
-    num_bins = 10
-    num_beams = 4
-    earth_vel1 = EarthVelocity.EarthVelocity(num_bins, num_beams)
-    earth_vel1.Velocities[0][0] = -1.3
-    earth_vel1.Velocities[0][1] = 0.65
-    earth_vel1.Velocities[0][2] = -0.02
-    earth_vel1.Velocities[0][3] = 0.1
-    earth_vel1.Velocities[1][0] = -1.6
-    earth_vel1.Velocities[1][1] = 0.56
-    earth_vel1.Velocities[1][2] = -0.01
-    earth_vel1.Velocities[1][3] = 0.08
-    earth_vel1.Velocities[2][0] = -1.28
-    earth_vel1.Velocities[2][1] = 0.36
-    earth_vel1.Velocities[2][2] = -0.12
-    earth_vel1.Velocities[2][3] = 0.13
-    earth_vel1.Velocities[3][0] = -1.45
-    earth_vel1.Velocities[3][1] = 0.25
-    earth_vel1.Velocities[3][2] = -0.1
-    earth_vel1.Velocities[3][3] = 0.11
-    earth_vel1.Velocities[4][0] = -1.67
-    earth_vel1.Velocities[4][1] = 0.67
-    earth_vel1.Velocities[4][2] = -0.027
-    earth_vel1.Velocities[4][3] = 0.17
-    earth_vel1.Velocities[5][0] = -2.67
-    earth_vel1.Velocities[5][1] = 2.67
-    earth_vel1.Velocities[5][2] = -2.027
-    earth_vel1.Velocities[5][3] = 2.17
-
-    earth_vel3 = EarthVelocity.EarthVelocity(num_bins, num_beams)
-    earth_vel3.Velocities[0][0] = -11.3
-    earth_vel3.Velocities[0][1] = 1.65
-    earth_vel3.Velocities[0][2] = -1.02
-    earth_vel3.Velocities[0][3] = 1.1
-    earth_vel3.Velocities[1][0] = -11.6
-    earth_vel3.Velocities[1][1] = 1.56
-    earth_vel3.Velocities[1][2] = -1.01
-    earth_vel3.Velocities[1][3] = 1.08
-    earth_vel3.Velocities[2][0] = -11.28
-    earth_vel3.Velocities[2][1] = 1.36
-    earth_vel3.Velocities[2][2] = -1.12
-    earth_vel3.Velocities[2][3] = 1.13
-    earth_vel3.Velocities[3][0] = -11.45
-    earth_vel3.Velocities[3][1] = 1.25
-    earth_vel3.Velocities[3][2] = -1.1
-    earth_vel3.Velocities[3][3] = 1.11
-    earth_vel3.Velocities[4][0] = -11.67
-    earth_vel3.Velocities[4][1] = 1.67
-    earth_vel3.Velocities[4][2] = -1.027
-    earth_vel3.Velocities[4][3] = 1.17
-    earth_vel3.Velocities[5][0] = -12.67
-    earth_vel3.Velocities[5][1] = 2.67
-    earth_vel3.Velocities[5][2] = -2.027
-    earth_vel3.Velocities[5][3] = 2.17
-
-    earth_vel5 = EarthVelocity.EarthVelocity(num_bins, num_beams)
-    earth_vel5.Velocities[0][0] = -12.3
-    earth_vel5.Velocities[0][1] = 2.65
-    earth_vel5.Velocities[0][2] = -2.02
-    earth_vel5.Velocities[0][3] = 2.1
-    earth_vel5.Velocities[1][0] = -12.6
-    earth_vel5.Velocities[1][1] = 2.56
-    earth_vel5.Velocities[1][2] = -2.01
-    earth_vel5.Velocities[1][3] = 2.08
-    earth_vel5.Velocities[2][0] = -12.28
-    earth_vel5.Velocities[2][1] = 2.36
-    earth_vel5.Velocities[2][2] = -2.12
-    earth_vel5.Velocities[2][3] = 2.13
-    earth_vel5.Velocities[3][0] = -12.45
-    earth_vel5.Velocities[3][1] = 2.25
-    earth_vel5.Velocities[3][2] = -2.1
-    earth_vel5.Velocities[3][3] = 2.11
-    earth_vel5.Velocities[4][0] = -12.67
-    earth_vel5.Velocities[4][1] = 2.67
-    earth_vel5.Velocities[4][2] = -2.027
-    earth_vel5.Velocities[4][3] = 2.17
-    earth_vel5.Velocities[5][0] = -13.67
-    earth_vel5.Velocities[5][1] = 3.67
-    earth_vel5.Velocities[5][2] = -3.027
-    earth_vel5.Velocities[5][3] = 3.17
-
-    # Beam Velocity
-    beam_vel1 = BeamVelocity.BeamVelocity(num_bins, num_beams)
-    beam_vel1.Velocities[0][0] = -1.3
-    beam_vel1.Velocities[0][1] = 0.65
-    beam_vel1.Velocities[0][2] = -0.02
-    beam_vel1.Velocities[0][3] = 0.1
-    beam_vel1.Velocities[1][0] = -1.6
-    beam_vel1.Velocities[1][1] = 0.56
-    beam_vel1.Velocities[1][2] = -0.01
-    beam_vel1.Velocities[1][3] = 0.08
-    beam_vel1.Velocities[2][0] = -1.28
-    beam_vel1.Velocities[2][1] = 0.36
-    beam_vel1.Velocities[2][2] = -0.12
-    beam_vel1.Velocities[2][3] = 0.13
-    beam_vel1.Velocities[3][0] = -1.45
-    beam_vel1.Velocities[3][1] = 0.25
-    beam_vel1.Velocities[3][2] = -0.1
-    beam_vel1.Velocities[3][3] = 0.11
-    beam_vel1.Velocities[4][0] = -1.67
-    beam_vel1.Velocities[4][1] = 0.67
-    beam_vel1.Velocities[4][2] = -0.027
-    beam_vel1.Velocities[4][3] = 0.17
-    beam_vel1.Velocities[5][0] = -2.67
-    beam_vel1.Velocities[5][1] = 2.67
-    beam_vel1.Velocities[5][2] = -2.027
-    beam_vel1.Velocities[5][3] = 2.17
-
-    beam_vel2 = BeamVelocity.BeamVelocity(num_bins, 1)
-    beam_vel2.Velocities[0][0] = -3.3
-    beam_vel2.Velocities[1][0] = -3.6
-    beam_vel2.Velocities[2][0] = -3.28
-    beam_vel2.Velocities[3][0] = -3.45
-    beam_vel2.Velocities[4][0] = -3.67
-    beam_vel2.Velocities[5][0] = -3.67
-
-    beam_vel3 = BeamVelocity.BeamVelocity(num_bins, num_beams)
-    beam_vel3.Velocities[0][0] = -11.3
-    beam_vel3.Velocities[0][1] = 1.65
-    beam_vel3.Velocities[0][2] = -1.02
-    beam_vel3.Velocities[0][3] = 1.1
-    beam_vel3.Velocities[1][0] = -11.6
-    beam_vel3.Velocities[1][1] = 1.56
-    beam_vel3.Velocities[1][2] = -1.01
-    beam_vel3.Velocities[1][3] = 1.08
-    beam_vel3.Velocities[2][0] = -11.28
-    beam_vel3.Velocities[2][1] = 1.36
-    beam_vel3.Velocities[2][2] = -1.12
-    beam_vel3.Velocities[2][3] = 1.13
-    beam_vel3.Velocities[3][0] = -11.45
-    beam_vel3.Velocities[3][1] = 1.25
-    beam_vel3.Velocities[3][2] = -1.1
-    beam_vel3.Velocities[3][3] = 1.11
-    beam_vel3.Velocities[4][0] = -11.67
-    beam_vel3.Velocities[4][1] = 1.67
-    beam_vel3.Velocities[4][2] = -1.027
-    beam_vel3.Velocities[4][3] = 1.17
-    beam_vel3.Velocities[5][0] = -12.67
-    beam_vel3.Velocities[5][1] = 2.67
-    beam_vel3.Velocities[5][2] = -2.027
-    beam_vel3.Velocities[5][3] = 2.17
-
-    beam_vel4 = BeamVelocity.BeamVelocity(num_bins, 1)
-    beam_vel4.Velocities[0][0] = -4.3
-    beam_vel4.Velocities[1][0] = -4.6
-    beam_vel4.Velocities[2][0] = -4.28
-    beam_vel4.Velocities[3][0] = -4.45
-    beam_vel4.Velocities[4][0] = -4.67
-    beam_vel4.Velocities[5][0] = -4.67
-
-    beam_vel5 = BeamVelocity.BeamVelocity(num_bins, num_beams)
-    beam_vel5.Velocities[0][0] = -12.3
-    beam_vel5.Velocities[0][1] = 2.65
-    beam_vel5.Velocities[0][2] = -2.02
-    beam_vel5.Velocities[0][3] = 2.1
-    beam_vel5.Velocities[1][0] = -12.6
-    beam_vel5.Velocities[1][1] = 2.56
-    beam_vel5.Velocities[1][2] = -2.01
-    beam_vel5.Velocities[1][3] = 2.08
-    beam_vel5.Velocities[2][0] = -12.28
-    beam_vel5.Velocities[2][1] = 2.36
-    beam_vel5.Velocities[2][2] = -2.12
-    beam_vel5.Velocities[2][3] = 2.13
-    beam_vel5.Velocities[3][0] = -12.45
-    beam_vel5.Velocities[3][1] = 2.25
-    beam_vel5.Velocities[3][2] = -2.1
-    beam_vel5.Velocities[3][3] = 2.11
-    beam_vel5.Velocities[4][0] = -12.67
-    beam_vel5.Velocities[4][1] = 2.67
-    beam_vel5.Velocities[4][2] = -2.027
-    beam_vel5.Velocities[4][3] = 2.17
-    beam_vel5.Velocities[5][0] = -13.67
-    beam_vel5.Velocities[5][1] = 3.67
-    beam_vel5.Velocities[5][2] = -3.027
-    beam_vel5.Velocities[5][3] = 3.17
-
-    beam_vel6 = BeamVelocity.BeamVelocity(num_bins, 1)
-    beam_vel6.Velocities[0][0] = -5.3
-    beam_vel6.Velocities[1][0] = -5.6
-    beam_vel6.Velocities[2][0] = -5.28
-    beam_vel6.Velocities[3][0] = -5.45
-    beam_vel6.Velocities[4][0] = -5.67
-    beam_vel6.Velocities[5][0] = -5.67
-
-    corr1 = CorrelationData.Correlation(num_bins, num_beams)
-    corr1.Correlation[3][0] = 0.55
-    corr1.Correlation[3][1] = 0.55
-    corr1.Correlation[3][2] = 0.10
-    corr1.Correlation[3][3] = 0.55
-    corr1.Correlation[4][0] = 0.55
-    corr1.Correlation[4][1] = 0.55
-    corr1.Correlation[4][2] = 0.55
-    corr1.Correlation[4][3] = 0.55
-    corr1.Correlation[5][0] = 0.11
-    corr1.Correlation[5][1] = 0.55
-    corr1.Correlation[5][2] = 0.55
-    corr1.Correlation[5][3] = 0.22
-
-    corr2 = CorrelationData.Correlation(num_bins, 1)
-    corr2.Correlation[3][0] = 0.55
-    corr2.Correlation[4][0] = 0.55
-    corr2.Correlation[5][0] = 0.11
-
-    ensemble1 = Ensemble.Ensemble()
-    ensemble1.AddAncillaryData(ancillary_data1)
-    ensemble1.AddEnsembleData(ensemble_data1)
-    ensemble1.AddRangeTracking(range_track1)
-    ensemble1.AddEarthVelocity(earth_vel1)
-    ensemble1.AddBeamVelocity(beam_vel1)
-    ensemble1.AddCorrelation(corr1)
-
-    ensemble2 = Ensemble.Ensemble()
-    ensemble2.AddAncillaryData(ancillary_data2)
-    ensemble2.AddEnsembleData(ensemble_data2)
-    ensemble2.AddRangeTracking(range_track2)
-    ensemble2.AddBeamVelocity(beam_vel2)
-    ensemble2.AddCorrelation(corr2)
-
-    ensemble3 = Ensemble.Ensemble()
-    ensemble3.AddAncillaryData(ancillary_data3)
-    ensemble3.AddEnsembleData(ensemble_data3)
-    ensemble3.AddRangeTracking(range_track3)
-    ensemble3.AddEarthVelocity(earth_vel3)
-    ensemble3.AddBeamVelocity(beam_vel3)
-
-    ensemble4 = Ensemble.Ensemble()
-    ensemble4.AddAncillaryData(ancillary_data1)
-    ensemble4.AddEnsembleData(ensemble_data4)
-    ensemble4.AddRangeTracking(range_track4)
-    ensemble4.AddBeamVelocity(beam_vel4)
-
-    ensemble5 = Ensemble.Ensemble()
-    ensemble5.AddAncillaryData(ancillary_data2)
-    ensemble5.AddEnsembleData(ensemble_data5)
-    ensemble5.AddRangeTracking(range_track5)
-    ensemble5.AddEarthVelocity(earth_vel5)
-    ensemble5.AddBeamVelocity(beam_vel5)
-
-    ensemble6 = Ensemble.Ensemble()
-    ensemble6.AddAncillaryData(ancillary_data3)
-    ensemble6.AddEnsembleData(ensemble_data6)
-    ensemble6.AddRangeTracking(range_track6)
-    ensemble6.AddBeamVelocity(beam_vel6)
-
-    ensemble7 = Ensemble.Ensemble()
-    ensemble7.AddAncillaryData(ancillary_data3)
-    ensemble7.AddEnsembleData(ensemble_data7)
-    ensemble7.AddRangeTracking(range_track7)
-
-    codec.add(ensemble1)
-    codec.add(ensemble2)
-    codec.add(ensemble3)
-    codec.add(ensemble4)
-    codec.add(ensemble5)
-    codec.add(ensemble6)
-    codec.add(ensemble7)
-
-
-def waves_rcv_ens_Corr(self, file_name):
-
-    assert True == os.path.isfile(file_name)
-
-    # Read in the MATLAB file
-    mat_data = sio.loadmat(file_name)
-
-    # Lat and Lon
-    assert 32.0 == mat_data['lat'][0][0]
-    assert 118.0 == mat_data['lon'][0][0]
-
-    # Wave Cell Depths
-    assert 6.0 == mat_data['whv'][0][0]
-    assert 7.0 == mat_data['whv'][0][1]
-    assert 8.0 == mat_data['whv'][0][2]
-
-    # First Ensemble Time
-    assert 737475.4323958333 == mat_data['wft'][0][0]
-
-    # Time between Ensembles
-    assert 60.0 == mat_data['wdt'][0][0]
-
-    # Pressure Sensor Height
-    assert 30 == mat_data['whp'][0][0]
-
-    # Heading
-    assert 22.0 == mat_data['whg'][0][0]
-    assert 24.0 == mat_data['whg'][1][0]
-    assert 23.0 == mat_data['whg'][2][0]
-
-    # Pitch
-    assert 10.0 == mat_data['wph'][0][0]
-    assert 14.0 == mat_data['wph'][1][0]
-    assert 13.0 == mat_data['wph'][2][0]
-
-    # Roll
-    assert 1.0 == mat_data['wrl'][0][0]
-    assert 4.0 == mat_data['wrl'][1][0]
-    assert 3.0 == mat_data['wrl'][2][0]
-
-    # Pressure
-    assert 30.2 == pytest.approx(mat_data['wps'][0][0], 0.1)
-    assert 33.2 == pytest.approx(mat_data['wps'][1][0], 0.1)
-    assert 34.2 == pytest.approx(mat_data['wps'][2][0], 0.1)
-
-    # Water Temp
-    assert 23.5 == pytest.approx(mat_data['wts'][0][0], 0.1)
-    assert 26.5 == pytest.approx(mat_data['wts'][1][0], 0.1)
-    assert 27.5 == pytest.approx(mat_data['wts'][2][0], 0.1)
-
-    # Average Range and Pressure
-    assert 37.64 == pytest.approx(mat_data['wah'][0][0], 0.1)
-    assert 24.36 == pytest.approx(mat_data['wah'][1][0], 0.1)
-    assert 34.64 == pytest.approx(mat_data['wah'][2][0], 0.1)
-
-    # Range Tracking
-    assert 38.0 == pytest.approx(mat_data['wr0'][0][0], 0.1)
-    assert 20.5 == pytest.approx(mat_data['wr0'][1][0], 0.1)
-    assert 33.1 == pytest.approx(mat_data['wr0'][2][0], 0.1)
-
-    assert 39.0 == pytest.approx(mat_data['wr1'][0][0], 0.1)
-    assert 21.6 == pytest.approx(mat_data['wr1'][1][0], 0.1)
-    assert 34.2 == pytest.approx(mat_data['wr1'][2][0], 0.1)
-
-    assert 40.0 == pytest.approx(mat_data['wr2'][0][0], 0.1)
-    assert 22.7 == pytest.approx(mat_data['wr2'][1][0], 0.1)
-    assert 35.3 == pytest.approx(mat_data['wr2'][2][0], 0.1)
-
-    assert 41.0 == pytest.approx(mat_data['wr3'][0][0], 0.1)
-    assert 23.8 == pytest.approx(mat_data['wr3'][1][0], 0.1)
-    assert 36.4 == pytest.approx(mat_data['wr3'][2][0], 0.1)
-
-    # Selected Wave Height Source
-    # Average height
-    assert 37.64 == pytest.approx(mat_data['whs'][0][0], 0.1)
-    assert 24.36 == pytest.approx(mat_data['whs'][1][0], 0.1)
-    assert 34.64 == pytest.approx(mat_data['whs'][2][0], 0.1)
-
-    # Vertical Beam Pressure
-    assert 33.2 == pytest.approx(mat_data['wzp'][0][0], 0.1)
-    assert 30.2 == pytest.approx(mat_data['wzp'][1][0], 0.1)
-    assert 34.2 == pytest.approx(mat_data['wzp'][2][0], 0.1)
-
-    # Vertical Beam Range Tracking
-    assert 37.0 == pytest.approx(mat_data['wzr'][0][0], 0.1)
-    assert 25.3 == pytest.approx(mat_data['wzr'][1][0], 0.1)
-    assert 34.9 == pytest.approx(mat_data['wzr'][2][0], 0.1)
-
-    # Earth East Velocity
-    assert -1.45 == pytest.approx(mat_data['wus'][0][0], 0.1)
-    assert -1.67 == pytest.approx(mat_data['wus'][1][0], 0.1)
-    assert -2.67 == pytest.approx(mat_data['wus'][2][0], 0.1)
-    assert -11.45 == pytest.approx(mat_data['wus'][0][1], 0.1)
-    assert -11.67 == pytest.approx(mat_data['wus'][1][1], 0.1)
-    assert -12.67 == pytest.approx(mat_data['wus'][2][1], 0.1)
-    assert -12.45 == pytest.approx(mat_data['wus'][0][2], 0.1)
-    assert -12.67 == pytest.approx(mat_data['wus'][1][2], 0.1)
-    assert -13.67 == pytest.approx(mat_data['wus'][2][2], 0.1)
-
-    # Earth North Velocity
-    assert 0.25 == pytest.approx(mat_data['wvs'][0][0], 0.1)
-    assert 0.67 == pytest.approx(mat_data['wvs'][1][0], 0.1)
-    assert 2.67 == pytest.approx(mat_data['wvs'][2][0], 0.1)
-    assert 1.25 == pytest.approx(mat_data['wvs'][0][1], 0.1)
-    assert 1.67 == pytest.approx(mat_data['wvs'][1][1], 0.1)
-    assert 2.67 == pytest.approx(mat_data['wvs'][2][1], 0.1)
-    assert 2.25 == pytest.approx(mat_data['wvs'][0][2], 0.1)
-    assert 2.67 == pytest.approx(mat_data['wvs'][1][2], 0.1)
-    assert 3.67 == pytest.approx(mat_data['wvs'][2][2], 0.1)
-
-    # Earth Vertical Velocity
-    assert -0.1 == pytest.approx(mat_data['wzs'][0][0], 0.1)
-    assert -0.029 == pytest.approx(mat_data['wzs'][1][0], 0.1)
-    assert -2.027 == pytest.approx(mat_data['wzs'][2][0], 0.1)
-    assert -1.1 == pytest.approx(mat_data['wzs'][0][1], 0.1)
-    assert -1.027 == pytest.approx(mat_data['wzs'][1][1], 0.1)
-    assert -2.027 == pytest.approx(mat_data['wzs'][2][1], 0.1)
-    assert -2.1 == pytest.approx(mat_data['wzs'][0][2], 0.1)
-    assert -2.027 == pytest.approx(mat_data['wzs'][1][2], 0.1)
-    assert -3.027 == pytest.approx(mat_data['wzs'][2][2], 0.1)
-
-    # Beam 0 Velocity
-    assert -1.45 == pytest.approx(mat_data['wb0'][0][0], 0.1)
-    assert -1.67 == pytest.approx(mat_data['wb0'][1][0], 0.1)
-    assert 88.88 == pytest.approx(mat_data['wb0'][2][0], 0.1)
-    assert -11.45 == pytest.approx(mat_data['wb0'][0][1], 0.1)
-    assert -11.67 == pytest.approx(mat_data['wb0'][1][1], 0.1)
-    assert -12.67 == pytest.approx(mat_data['wb0'][2][1], 0.1)
-    assert -12.45 == pytest.approx(mat_data['wb0'][0][2], 0.1)
-    assert -12.67 == pytest.approx(mat_data['wb0'][1][2], 0.1)
-    assert -13.67 == pytest.approx(mat_data['wb0'][2][2], 0.1)
-
-    # Beam 1 Velocity
-    assert 0.25 == pytest.approx(mat_data['wb1'][0][0], 0.1)
-    assert 0.67 == pytest.approx(mat_data['wb1'][1][0], 0.1)
-    assert 2.67 == pytest.approx(mat_data['wb1'][2][0], 0.1)
-    assert 1.25 == pytest.approx(mat_data['wb1'][0][1], 0.1)
-    assert 1.67 == pytest.approx(mat_data['wb1'][1][1], 0.1)
-    assert 2.67 == pytest.approx(mat_data['wb1'][2][1], 0.1)
-    assert 2.25 == pytest.approx(mat_data['wb1'][0][2], 0.1)
-    assert 2.67 == pytest.approx(mat_data['wb1'][1][2], 0.1)
-    assert 3.67 == pytest.approx(mat_data['wb1'][2][2], 0.1)
-
-    # Beam 3 Velocity
-    assert 88.88 == pytest.approx(mat_data['wb2'][0][0], 0.1)
-    assert -0.029 == pytest.approx(mat_data['wb2'][1][0], 0.1)
-    assert -2.027 == pytest.approx(mat_data['wb2'][2][0], 0.1)
-    assert -1.1 == pytest.approx(mat_data['wb2'][0][1], 0.1)
-    assert -1.027 == pytest.approx(mat_data['wb2'][1][1], 0.1)
-    assert -2.027 == pytest.approx(mat_data['wb2'][2][1], 0.1)
-    assert -2.1 == pytest.approx(mat_data['wb2'][0][2], 0.1)
-    assert -2.027 == pytest.approx(mat_data['wb2'][1][2], 0.1)
-    assert -3.027 == pytest.approx(mat_data['wb2'][2][2], 0.1)
-
-    # Beam 4 Velocity
-    assert 0.11 == pytest.approx(mat_data['wb3'][0][0], 0.1)
-    assert 0.17 == pytest.approx(mat_data['wb3'][1][0], 0.1)
-    assert 88.88 == pytest.approx(mat_data['wb3'][2][0], 0.1)
-    assert 1.11 == pytest.approx(mat_data['wb3'][0][1], 0.1)
-    assert 1.17 == pytest.approx(mat_data['wb3'][1][1], 0.1)
-    assert 2.17 == pytest.approx(mat_data['wb3'][2][1], 0.1)
-    assert 2.11 == pytest.approx(mat_data['wb3'][0][2], 0.1)
-    assert 2.17 == pytest.approx(mat_data['wb3'][1][2], 0.1)
-    assert 3.17 == pytest.approx(mat_data['wb3'][2][2], 0.1)
-
-    # Vertical Beam Velocity
-    assert -3.45 == pytest.approx(mat_data['wz0'][0][0], 0.1)
-    assert -3.67 == pytest.approx(mat_data['wz0'][1][0], 0.1)
-    assert 88.88 == pytest.approx(mat_data['wz0'][2][0], 0.1)
-    assert -4.45 == pytest.approx(mat_data['wz0'][0][1], 0.1)
-    assert -4.67 == pytest.approx(mat_data['wz0'][1][1], 0.1)
-    assert -4.67 == pytest.approx(mat_data['wz0'][2][1], 0.1)
-    assert -5.45 == pytest.approx(mat_data['wz0'][0][2], 0.1)
-    assert -5.67 == pytest.approx(mat_data['wz0'][1][2], 0.1)
->>>>>>> 2c8834ad
     assert -5.67 == pytest.approx(mat_data['wz0'][2][2], 0.1)