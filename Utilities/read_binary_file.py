<<<<<<< HEAD
from rti_python.Codecs.BinaryCodec import BinaryCodec
from obsub import event
import logging
import os


class ReadBinaryFile:

    def playback(self, file_path):
        """
        Playback the given file.  This will read the file
        then call ensemble_rcv to process the ensemble.
        :param file_path: Ensemble file path.
        :return:
        """
        # RTB ensemble delimiter
        DELIMITER = b'\x80' * 16

        BLOCK_SIZE = 4096 *100

        # Create a buffer
        buff = bytes()

        # Get the total file size
        file_size = os.stat(file_path).st_size
        total_bytes_read = 0

        with open(file_path, "rb") as f:
            data = f.read(BLOCK_SIZE)                                   # Read in data

            # Monitor progress
            total_bytes_read += BLOCK_SIZE
            self.file_progress(total_bytes_read, file_size, BLOCK_SIZE)

            while data:                                                 # Verify data was found
                buff += data                                            # Accumulate the buffer
                if DELIMITER in buff:                                   # Check for the delimiter
                    chunks = buff.split(DELIMITER)                      # If delimiter found, split to get the remaining buffer data
                    buff = chunks.pop()                                 # Put the remaining data back in the buffer

                    for chunk in chunks:                                # Take out the ens data
                        self.process_playback_ens(DELIMITER + chunk)    # Process the binary ensemble data

                data = f.read(BLOCK_SIZE)                               # Read the next batch of data

                # Monitor progress
                total_bytes_read += BLOCK_SIZE
                self.file_progress(total_bytes_read, file_size, BLOCK_SIZE)

        # Process whatever is remaining in the buffer
        self.process_playback_ens(DELIMITER + buff)

        # Close the file
        f.close()

    def process_playback_ens(self, ens_bin):
        """
        Process the playback ensemble found.  This will verify the ensemble is good.
        If the data is verified to be a good ensemble, then decode the ensemble and
        pass it to the event handler.
        :param ens_bin: Binary Ensemble data to decode
        :return:
        """
        # Verify the ENS data is good
        # This will check that all the data is there and the checksum is good
        if BinaryCodec.verify_ens_data(ens_bin):
            # Decode the ens binary data
            ens = BinaryCodec.decode_data_sets(ens_bin)

            if ens:
                # Pass the ensemble to the event handler
                self.ensemble_event(ens)

    @event
    def ensemble_event(self, ens):
        """
        Event to subscribe to receive decoded ensembles.
        :param ens: Ensemble object.
        :return:
        """
        if ens.IsEnsembleData:
            logging.debug(str(ens.EnsembleData.EnsembleNumber))

    @event
    def file_progress(self, bytes_read, total_size, block_size):
        """
        Event to subscribe to receive the file progress.

        For tqbm use the following code:
        if self.pbar is None:
            self.pbar = tqdm(total=total_size)

        self.pbar.update(block_size)

        :param total_size: Total size of the file.
        :param bytes_read: Current number of bytes read from the file.
        :param block_size: Number of bytes read in this iteration.
        :return:
        """
        logging.debug("File Progress: " + str(bytes_read) + " : " + str(total_size) + " : " + str(block_size))
=======
from rti_python.Codecs.BinaryCodec import BinaryCodec
from obsub import event
import logging
import os


class ReadBinaryFile:

    def playback(self, ens_file_path):
        """
        Playback the given file.  This will read the file
        then call ensemble_rcv to process the ensemble.
        :param ens_file_path: Ensemble file path.
        :return:
        """
        # RTB ensemble delimiter
        DELIMITER = b'\x80' * 16

        BLOCK_SIZE = 4096

        # Get the total file size to keep track of total bytes read and show progress
        file_size = os.path.getsize(ens_file_path)
        bytes_read = 0

        # Create a buffer
        buff = bytes()

        with open(ens_file_path, "rb") as f:

            # Read in the file
            # for chunk in iter(lambda: f.read(4096), b''):
            #    self.adcp_codec.add(chunk)

            data = f.read(BLOCK_SIZE)  # Read in data

            # Keep track of bytes read
            bytes_read += BLOCK_SIZE
            self.file_progress(bytes_read, file_size, ens_file_path)

            while data:  # Verify data was found
                buff += data  # Accumulate the buffer
                if DELIMITER in buff:  # Check for the delimiter
                    chunks = buff.split(DELIMITER)  # If delimiter found, split to get the remaining buffer data
                    buff = chunks.pop()  # Put the remaining data back in the buffer

                    for chunk in chunks:  # Take out the ens data
                        self.process_playback_ens(DELIMITER + chunk)  # Process the binary ensemble data

                data = f.read(BLOCK_SIZE)  # Read the next batch of data

                # Keep track of bytes read
                bytes_read += BLOCK_SIZE
                self.file_progress(bytes_read, file_size, ens_file_path)

        # Process whatever is remaining in the buffer
        self.process_playback_ens(DELIMITER + buff)

        # Close the file
        f.close()

    def process_playback_ens(self, ens_bin):
        """
        Process the playback ensemble found.  This will verify the ensemble is good.
        If the data is verified to be a good ensemble, then decode the ensemble and
        pass it to the event handler.
        :param ens_bin: Binary Ensemble data to decode
        :return:
        """
        # Verify the ENS data is good
        # This will check that all the data is there and the checksum is good
        if BinaryCodec.verify_ens_data(ens_bin):
            # Decode the ens binary data
            ens = BinaryCodec.decode_data_sets(ens_bin)

            if ens:
                # Pass the ensemble to the event handler
                self.ensemble_event(ens)

    @event
    def ensemble_event(self, ens):
        """
        Event to subscribe to receive decoded ensembles.
        :param ens: Ensemble object.
        :return:
        """
        if ens.IsEnsembleData:
            logging.debug(str(ens.EnsembleData.EnsembleNumber))

    @event
    def file_progress(self, bytes_read, total_bytes, ens_file_path):
        """
        Monitor the progress of reading the file.  This will give the
        bytes read, total bytes and the file name.
        :param bytes_read: Bytes read.
        :param total_bytes: Total bytes read.
        :param ens_file_path: File path.
        :return:
        """
        logging.debug("ReadBinaryFile: Bytes Read: " + str(bytes_read) + " - Total Bytes: " + str(total_bytes) + " -- " + ens_file_path)


if __name__ == '__main__':

    import tkinter as tk
    from tkinter import filedialog

    def process_ens_func(sender, ens):
        """
        Receive the data from the file.  It will process the file.
        When an ensemble is found, it will call this function with the
        complete ensemble.
        :param ens: Ensemble to process.
        :return:
        """
        if ens.IsEnsembleData:
            print(str(ens.EnsembleData.EnsembleNumber))

    def read_file_progress(sender, bytes_read, total_bytes, ens_file_path):
        """
        Monitor the file progress.
        :param sender:
        :param bytes_read: Bytes read.
        :param total_bytes: Total bytes.
        :param ens_file_path: File path.
        :return:
        """
        logging.debug("Bytes Read: " + str(bytes_read) + " - Total Bytes: " + str(total_bytes) + " -- " + ens_file_path)

    # Create the file reader to read the binary file
    read_binary = ReadBinaryFile()
    read_binary.ensemble_event += process_ens_func
    read_binary.file_progress += read_file_progress

    # Just define the file path
    #file_path = "/path/to/file/ensembles.ens"

    # GUI to ask for file
    # Ask for a file
    # You can use any way to get the file path
    root = tk.Tk()
    root.withdraw()
    file_path = filedialog.askopenfilename()

    # Pass the file path to the reader
    read_binary.playback(file_path)



>>>>>>> 2c8834ad
<|MERGE_RESOLUTION|>--- conflicted
+++ resolved
@@ -1,105 +1,3 @@
-<<<<<<< HEAD
-from rti_python.Codecs.BinaryCodec import BinaryCodec
-from obsub import event
-import logging
-import os
-
-
-class ReadBinaryFile:
-
-    def playback(self, file_path):
-        """
-        Playback the given file.  This will read the file
-        then call ensemble_rcv to process the ensemble.
-        :param file_path: Ensemble file path.
-        :return:
-        """
-        # RTB ensemble delimiter
-        DELIMITER = b'\x80' * 16
-
-        BLOCK_SIZE = 4096 *100
-
-        # Create a buffer
-        buff = bytes()
-
-        # Get the total file size
-        file_size = os.stat(file_path).st_size
-        total_bytes_read = 0
-
-        with open(file_path, "rb") as f:
-            data = f.read(BLOCK_SIZE)                                   # Read in data
-
-            # Monitor progress
-            total_bytes_read += BLOCK_SIZE
-            self.file_progress(total_bytes_read, file_size, BLOCK_SIZE)
-
-            while data:                                                 # Verify data was found
-                buff += data                                            # Accumulate the buffer
-                if DELIMITER in buff:                                   # Check for the delimiter
-                    chunks = buff.split(DELIMITER)                      # If delimiter found, split to get the remaining buffer data
-                    buff = chunks.pop()                                 # Put the remaining data back in the buffer
-
-                    for chunk in chunks:                                # Take out the ens data
-                        self.process_playback_ens(DELIMITER + chunk)    # Process the binary ensemble data
-
-                data = f.read(BLOCK_SIZE)                               # Read the next batch of data
-
-                # Monitor progress
-                total_bytes_read += BLOCK_SIZE
-                self.file_progress(total_bytes_read, file_size, BLOCK_SIZE)
-
-        # Process whatever is remaining in the buffer
-        self.process_playback_ens(DELIMITER + buff)
-
-        # Close the file
-        f.close()
-
-    def process_playback_ens(self, ens_bin):
-        """
-        Process the playback ensemble found.  This will verify the ensemble is good.
-        If the data is verified to be a good ensemble, then decode the ensemble and
-        pass it to the event handler.
-        :param ens_bin: Binary Ensemble data to decode
-        :return:
-        """
-        # Verify the ENS data is good
-        # This will check that all the data is there and the checksum is good
-        if BinaryCodec.verify_ens_data(ens_bin):
-            # Decode the ens binary data
-            ens = BinaryCodec.decode_data_sets(ens_bin)
-
-            if ens:
-                # Pass the ensemble to the event handler
-                self.ensemble_event(ens)
-
-    @event
-    def ensemble_event(self, ens):
-        """
-        Event to subscribe to receive decoded ensembles.
-        :param ens: Ensemble object.
-        :return:
-        """
-        if ens.IsEnsembleData:
-            logging.debug(str(ens.EnsembleData.EnsembleNumber))
-
-    @event
-    def file_progress(self, bytes_read, total_size, block_size):
-        """
-        Event to subscribe to receive the file progress.
-
-        For tqbm use the following code:
-        if self.pbar is None:
-            self.pbar = tqdm(total=total_size)
-
-        self.pbar.update(block_size)
-
-        :param total_size: Total size of the file.
-        :param bytes_read: Current number of bytes read from the file.
-        :param block_size: Number of bytes read in this iteration.
-        :return:
-        """
-        logging.debug("File Progress: " + str(bytes_read) + " : " + str(total_size) + " : " + str(block_size))
-=======
 from rti_python.Codecs.BinaryCodec import BinaryCodec
 from obsub import event
 import logging
@@ -248,4 +146,3 @@
 
 
 
->>>>>>> 2c8834ad
