--- conflicted
+++ resolved
@@ -1,4 +1,3 @@
-<<<<<<< HEAD
 from rti_python.Ensemble.Ensemble import Ensemble
 import logging
 import math
@@ -68,11 +67,11 @@
         """
         # Remove the vessel speed
         for bin_num in range(len(self.Velocities)):
-            if self.Velocities[bin_num][0] != Ensemble.BadVelocity:
+            if not Ensemble.is_bad_velocity(self.Velocities[bin_num][0]):
                 self.Velocities[bin_num][0] = self.Velocities[bin_num][0] + bt_east            # Remove vessel speed
-            if self.Velocities[bin_num][1] != Ensemble.BadVelocity:
+            if not Ensemble.is_bad_velocity(self.Velocities[bin_num][1]):
                 self.Velocities[bin_num][1] = self.Velocities[bin_num][1] + bt_north           # Remove vessel speed
-            if self.Velocities[bin_num][2] != Ensemble.BadVelocity:
+            if not Ensemble.is_bad_velocity(self.Velocities[bin_num][2]):
                 self.Velocities[bin_num][2] = self.Velocities[bin_num][2] + bt_vert            # Remove vessel speed
 
         # Generate the new vectors after removing the vessel speed
@@ -103,14 +102,9 @@
         dir = []
 
         for bin_num in range(len(earth_vel)):
-            # Verify the data is good
-            if earth_vel[bin_num][0] != Ensemble.BadVelocity and earth_vel[bin_num][1] != Ensemble.BadVelocity and earth_vel[bin_num][2] != Ensemble.BadVelocity:
-                mag.append(EarthVelocity.calculate_magnitude(earth_vel[bin_num][0], earth_vel[bin_num][1], earth_vel[bin_num][2]))
-                dir.append(EarthVelocity.calculate_direction(earth_vel[bin_num][0], earth_vel[bin_num][1]))
-            else:
-                # Mark the data bad
-                mag.append(Ensemble.BadVelocity)
-                dir.append(Ensemble.BadVelocity)
+            # Calculate the magnitude and direction
+            mag.append(EarthVelocity.calculate_magnitude(earth_vel[bin_num][0], earth_vel[bin_num][1], earth_vel[bin_num][2]))
+            dir.append(EarthVelocity.calculate_direction(earth_vel[bin_num][0], earth_vel[bin_num][1]))
 
         return mag, dir
 
@@ -123,7 +117,11 @@
         :param vertical: Earth Vertical Velocity
         :return: Magnitude value
         """
-        return math.sqrt((east*east) + (north*north) + (vertical*vertical))
+
+        if not Ensemble.is_bad_velocity(east) and not Ensemble.is_bad_velocity(north) and not Ensemble.is_bad_velocity(vertical):
+            return math.sqrt((east*east) + (north*north) + (vertical*vertical))
+        else:
+            return Ensemble.BadVelocity
 
     @staticmethod
     def calculate_direction(east, north):
@@ -134,14 +132,17 @@
         :param north: Earth North Velocity
         :return: Direction of the water
         """
-        dir = (math.atan2(east, north)) * (180.0 / math.pi)
-
-        # The range is -180 to 180
-        # This moves it to 0 to 360
-        if dir < 0.0:
-            dir = 360.0 + dir
-
-        return dir
+        if not Ensemble.is_bad_velocity(east) and not Ensemble.is_bad_velocity(north):
+            bin_dir = (math.atan2(east, north)) * (180.0 / math.pi)
+
+            # The range is -180 to 180
+            # This moves it to 0 to 360
+            if bin_dir < 0.0:
+                bin_dir = 360.0 + bin_dir
+
+            return bin_dir
+        else:
+            return Ensemble.BadVelocity
 
     def encode(self):
         """
@@ -184,204 +185,6 @@
                 val = self.Velocities[bin_num][beam]
 
                 # Create the CSV string
-                str_result.append(Ensemble.gen_csv_line(dt, Ensemble.CSV_EARTH_VEL, ss_code, ss_config, bin_num, beam, blank, bin_size, val))
-
-        # Generate Magnitude and Direction CSV
-        for bin_num in range(self.num_elements):
-            mag = self.Magnitude[bin_num]
-            dir = self.Direction[bin_num]
-            str_result.append(Ensemble.gen_csv_line(dt, Ensemble.CSV_MAG, ss_code, ss_config, bin_num, 0, blank, bin_size, mag))
-            str_result.append(Ensemble.gen_csv_line(dt, Ensemble.CSV_DIR, ss_code, ss_config, bin_num, 0, blank, bin_size, dir))
-
-        return str_result
-=======
-from rti_python.Ensemble.Ensemble import Ensemble
-import logging
-import math
-
-
-class EarthVelocity:
-    """
-    Earth Velocity DataSet.
-    [Bin x Beam] data.
-    """
-
-    def __init__(self, num_elements, element_multiplier):
-        self.ds_type = 10
-        self.num_elements = num_elements
-        self.element_multiplier = element_multiplier
-        self.image = 0
-        self.name_len = 8
-        self.Name = "E000003\0"
-        self.Velocities = []
-        self.Magnitude = []
-        self.Direction = []
-
-        # Create enough entries for all the (bins x beams)
-        # Initialize with bad values
-        for bins in range(num_elements):
-            bins = []
-            for beams in range(element_multiplier):
-                bins.append(Ensemble.BadVelocity)
-
-            self.Velocities.append(bins)                    # Mark Vel Bad
-            self.Magnitude.append(Ensemble.BadVelocity)     # Mark Mag Bad
-            self.Direction.append(Ensemble.BadVelocity)     # Mark Dir Bad
-
-    def decode(self, data):
-        """
-        Take the data bytearray.  Decode the data to populate
-        the velocities.
-        :param data: Bytearray for the dataset.
-        """
-        packet_pointer = Ensemble.GetBaseDataSize(self.name_len)
-
-        for beam in range(self.element_multiplier):
-            for bin_num in range(self.num_elements):
-                self.Velocities[bin_num][beam] = Ensemble.GetFloat(packet_pointer, Ensemble().BytesInFloat, data)
-                packet_pointer += Ensemble().BytesInFloat
-
-        # Generate Water Current Magnitude and Direction
-        self.generate_velocity_vectors()
-
-        logging.debug(self.Velocities)
-
-    def remove_vessel_speed(self, bt_east=0.0, bt_north=0.0, bt_vert=0.0):
-        """
-        Remove the vessel speed.  If the bottom track data is good and
-        the velocity is good, then remove the vessel speed from the earth speed.
-
-        The bottom track velocity is the vessel velocity.  You can also use GPS data as a backup.
-
-        Calculate the East and North component from the GPS speed
-        bt_east = Convert.ToSingle(speed * Math.Sin(MathHelper.DegreeToRadian(heading)));
-        bt_north = Convert.ToSingle(speed * Math.Cos(MathHelper.DegreeToRadian(heading)));
-
-        :param bt_east: Bottom Track East velocity
-        :param bt_north: Bottom Track North velocity
-        :param bt_vert: Bottom Track Vertical velocity
-        :return:
-        """
-        # Remove the vessel speed
-        for bin_num in range(len(self.Velocities)):
-            if not Ensemble.is_bad_velocity(self.Velocities[bin_num][0]):
-                self.Velocities[bin_num][0] = self.Velocities[bin_num][0] + bt_east            # Remove vessel speed
-            if not Ensemble.is_bad_velocity(self.Velocities[bin_num][1]):
-                self.Velocities[bin_num][1] = self.Velocities[bin_num][1] + bt_north           # Remove vessel speed
-            if not Ensemble.is_bad_velocity(self.Velocities[bin_num][2]):
-                self.Velocities[bin_num][2] = self.Velocities[bin_num][2] + bt_vert            # Remove vessel speed
-
-        # Generate the new vectors after removing the vessel speed
-        self.generate_velocity_vectors()
-
-    def generate_velocity_vectors(self):
-        """
-        Generate the velocity vectors for this object.
-        This will set both Magnitude and direction.
-        :return:
-        """
-        self.Magnitude, self.Direction = EarthVelocity.generate_vectors(self.Velocities)
-
-    @staticmethod
-    def generate_vectors(earth_vel):
-        """
-        Generate the velocity vectors.  This will calculate the magnitude and direction
-        of the water.  If any of the data is marked bad in a bin, then the magnitude and
-        direction will also be marked bad.
-
-        Call this again and set the self.Magnitude and self.Direction when Bottom Track Velocity is
-        available.
-
-        :param earth_vel: Earth Velocities[bin][beam]
-        :return: [magnitude], [direction]  List with a value for each bin
-        """
-        mag = []
-        dir = []
-
-        for bin_num in range(len(earth_vel)):
-            # Calculate the magnitude and direction
-            mag.append(EarthVelocity.calculate_magnitude(earth_vel[bin_num][0], earth_vel[bin_num][1], earth_vel[bin_num][2]))
-            dir.append(EarthVelocity.calculate_direction(earth_vel[bin_num][0], earth_vel[bin_num][1]))
-
-        return mag, dir
-
-    @staticmethod
-    def calculate_magnitude(east, north, vertical):
-        """
-        Calculate the magnitude of the water current.
-        :param east: Earth East Velocity
-        :param north: Earth North Velocity
-        :param vertical: Earth Vertical Velocity
-        :return: Magnitude value
-        """
-
-        if not Ensemble.is_bad_velocity(east) and not Ensemble.is_bad_velocity(north) and not Ensemble.is_bad_velocity(vertical):
-            return math.sqrt((east*east) + (north*north) + (vertical*vertical))
-        else:
-            return Ensemble.BadVelocity
-
-    @staticmethod
-    def calculate_direction(east, north):
-        """
-        Calculate the direction of the water current.
-        This will return a value between 0 and 360.
-        :param east: Earth East Velocity
-        :param north: Earth North Velocity
-        :return: Direction of the water
-        """
-        if not Ensemble.is_bad_velocity(east) and not Ensemble.is_bad_velocity(north):
-            bin_dir = (math.atan2(east, north)) * (180.0 / math.pi)
-
-            # The range is -180 to 180
-            # This moves it to 0 to 360
-            if bin_dir < 0.0:
-                bin_dir = 360.0 + bin_dir
-
-            return bin_dir
-        else:
-            return Ensemble.BadVelocity
-
-    def encode(self):
-        """
-        Encode the data into RTB format.
-        :return:
-        """
-        result = []
-
-        # Generate header
-        result += Ensemble.generate_header(self.ds_type,
-                                           self.num_elements,
-                                           self.element_multiplier,
-                                           self.image,
-                                           self.name_len,
-                                           self.Name)
-
-        # Add the data
-        for beam in range(self.element_multiplier):
-            for bin_num in range(self.num_elements):
-                val = self.Velocities[bin_num][beam]
-                result += Ensemble.float_to_bytes(val)
-
-        return result
-
-    def encode_csv(self, dt, ss_code, ss_config, blank, bin_size):
-        """
-        Encode into CSV format.
-        :param dt: Datetime object.
-        :param ss_code: Subsystem code.
-        :param ss_config: Subsystem Configuration
-        :param blank: Blank or first bin position in meters.
-        :param bin_size: Bin size in meters.
-        :return: List of CSV lines.
-        """
-        str_result = []
-
-        for beam in range(self.element_multiplier):
-            for bin_num in range(self.num_elements):
-                # Get the value
-                val = self.Velocities[bin_num][beam]
-
-                # Create the CSV string
                 str_result.append([Ensemble.gen_csv_line(dt, Ensemble.CSV_EARTH_VEL, ss_code, ss_config, bin_num, beam, blank, bin_size, val)])
 
         # Generate Magnitude and Direction CSV
@@ -420,5 +223,4 @@
             df_result.append([dt, Ensemble.CSV_MAG, ss_code, ss_config, bin_num, beam, blank, bin_size, mag])
             df_result.append([dt, Ensemble.CSV_DIR, ss_code, ss_config, bin_num, beam, blank, bin_size, dir])
 
-        return df_result
->>>>>>> 2c8834ad
+        return df_result