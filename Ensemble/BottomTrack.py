<<<<<<< HEAD
from rti_python.Ensemble.Ensemble import Ensemble
import logging


class BottomTrack:
    """
    Ensemble Data DataSet.
    Integer values that give details about the ensemble.


    """

    def __init__(self, num_elements=74, element_multiplier=1):
        """
        Initialize the object
        :param num_elements:  Number of elements.  74 for 4 Beam system, 59 for 3 beam, 29 for 1 beam
        :param element_multiplier: Element mulitplier = 1 always
        """
        self.ds_type = 10                                   # Float
        self.num_elements = num_elements
        self.element_multiplier = element_multiplier
        self.image = 0
        self.name_len = 8
        self.Name = "E000010\0"

        self.FirstPingTime = 0.0
        self.LastPingTime = 0.0
        self.Heading = 0.0
        self.Pitch = 0.0
        self.Roll = 0.0
        self.WaterTemp = 0.0
        self.SystemTemp = 0.0
        self.Salinity = 0.0
        self.Pressure = 0.0
        self.TransducerDepth = 0.0
        self.SpeedOfSound = 0.0
        self.Status = 0.0
        self.NumBeams = 0.0
        self.ActualPingCount = 0.0
        self.Range = []
        self.SNR = []
        self.Amplitude = []
        self.Correlation = []
        self.BeamVelocity = []
        self.BeamGood = []
        self.InstrumentVelocity = []
        self.InstrumentGood = []
        self.EarthVelocity = []
        self.EarthGood = []
        self.SNR_PulseCoherent = []
        self.Amp_PulseCoherent = []
        self.Vel_PulseCoherent = []
        self.Noise_PulseCoherent = []
        self.Corr_PulseCoherent = []

        """
        for beams in range(element_multiplier):
            self.Range.append(Ensemble().BadVelocity)
            self.SNR.append(Ensemble().BadVelocity)
            self.Amplitude.append(Ensemble().BadVelocity)
            self.Correlation.append(Ensemble().BadVelocity)
            self.BeamVelocity.append(Ensemble().BadVelocity)
            self.BeamGood.append(Ensemble().BadVelocity)
            self.InstrumentVelocity.append(Ensemble().BadVelocity)
            self.InstrumentGood.append(Ensemble().BadVelocity)
            self.EarthVelocity.append(Ensemble().BadVelocity)
            self.EarthGood.append(Ensemble().BadVelocity)
        """

    def decode(self, data):
        """
        Take the data bytearray.  Decode the data to populate
        the velocities.
        :param data: Bytearray for the dataset.
        """
        packet_pointer = Ensemble.GetBaseDataSize(self.name_len)

        self.FirstPingTime = Ensemble.GetFloat(packet_pointer + Ensemble().BytesInFloat * 0, Ensemble().BytesInFloat, data)
        self.LastPingTime = Ensemble.GetFloat(packet_pointer + Ensemble().BytesInFloat * 1, Ensemble().BytesInFloat, data)
        self.Heading = Ensemble.GetFloat(packet_pointer + Ensemble().BytesInFloat * 2, Ensemble().BytesInFloat, data)
        self.Pitch = Ensemble.GetFloat(packet_pointer + Ensemble().BytesInFloat * 3, Ensemble().BytesInFloat, data)
        self.Roll = Ensemble.GetFloat(packet_pointer + Ensemble().BytesInFloat * 4, Ensemble().BytesInFloat, data)
        self.WaterTemp = Ensemble.GetFloat(packet_pointer + Ensemble().BytesInFloat * 5, Ensemble().BytesInFloat, data)
        self.SystemTemp = Ensemble.GetFloat(packet_pointer + Ensemble().BytesInFloat * 6, Ensemble().BytesInFloat, data)
        self.Salinity = Ensemble.GetFloat(packet_pointer + Ensemble().BytesInFloat * 7, Ensemble().BytesInFloat, data)
        self.Pressure = Ensemble.GetFloat(packet_pointer + Ensemble().BytesInFloat * 8, Ensemble().BytesInFloat, data)
        self.TransducerDepth = Ensemble.GetFloat(packet_pointer + Ensemble().BytesInFloat * 9, Ensemble().BytesInFloat, data)
        self.SpeedOfSound = Ensemble.GetFloat(packet_pointer + Ensemble().BytesInFloat * 10, Ensemble().BytesInFloat, data)
        self.Status = Ensemble.GetFloat(packet_pointer + Ensemble().BytesInFloat * 11, Ensemble().BytesInFloat, data)
        self.NumBeams = Ensemble.GetFloat(packet_pointer + Ensemble().BytesInFloat * 12, Ensemble().BytesInFloat, data)
        self.ActualPingCount = Ensemble.GetFloat(packet_pointer + Ensemble().BytesInFloat * 13, Ensemble().BytesInFloat, data)

        index = 14
        numBeam = int(self.NumBeams)
        for beams in range(numBeam):
            self.Range.append(Ensemble.GetFloat(packet_pointer + Ensemble().BytesInFloat * index, Ensemble().BytesInFloat, data))
            index += 1

        for beams in range(numBeam):
            self.SNR.append(Ensemble.GetFloat(packet_pointer + Ensemble().BytesInFloat * index, Ensemble().BytesInFloat, data))
            index += 1

        for beams in range(numBeam):
            self.Amplitude.append(Ensemble.GetFloat(packet_pointer + Ensemble().BytesInFloat * index, Ensemble().BytesInFloat, data))
            index += 1

        for beams in range(numBeam):
            self.Correlation.append(Ensemble.GetFloat(packet_pointer + Ensemble().BytesInFloat * index, Ensemble().BytesInFloat, data))
            index += 1

        for beams in range(numBeam):
            self.BeamVelocity.append(Ensemble.GetFloat(packet_pointer + Ensemble().BytesInFloat * index, Ensemble().BytesInFloat, data))
            index += 1

        for beams in range(numBeam):
            self.BeamGood.append(Ensemble.GetFloat(packet_pointer + Ensemble().BytesInFloat * index, Ensemble().BytesInFloat, data))
            index += 1

        for beams in range(numBeam):
            self.InstrumentVelocity.append(Ensemble.GetFloat(packet_pointer + Ensemble().BytesInFloat * index, Ensemble().BytesInFloat, data))
            index += 1

        for beams in range(numBeam):
            self.InstrumentGood.append(Ensemble.GetFloat(packet_pointer + Ensemble().BytesInFloat * index, Ensemble().BytesInFloat, data))
            index += 1

        for beams in range(numBeam):
            self.EarthVelocity.append(Ensemble.GetFloat(packet_pointer + Ensemble().BytesInFloat * index, Ensemble().BytesInFloat, data))
            index += 1

        for beams in range(numBeam):
            self.EarthGood.append(Ensemble.GetFloat(packet_pointer + Ensemble().BytesInFloat * index, Ensemble().BytesInFloat, data))
            index += 1

        if self.num_elements > 54:
            for beams in range(numBeam):
                self.SNR_PulseCoherent.append(Ensemble.GetFloat(packet_pointer + Ensemble().BytesInFloat * index, Ensemble().BytesInFloat, data))
                index += 1

            for beams in range(numBeam):
                self.Amp_PulseCoherent.append(Ensemble.GetFloat(packet_pointer + Ensemble().BytesInFloat * index, Ensemble().BytesInFloat, data))
                index += 1

            for beams in range(numBeam):
                self.Vel_PulseCoherent.append(Ensemble.GetFloat(packet_pointer + Ensemble().BytesInFloat * index, Ensemble().BytesInFloat, data))
                index += 1

            for beams in range(numBeam):
                self.Noise_PulseCoherent.append(Ensemble.GetFloat(packet_pointer + Ensemble().BytesInFloat * index, Ensemble().BytesInFloat, data))
                index += 1

            for beams in range(numBeam):
                self.Corr_PulseCoherent.append(Ensemble.GetFloat(packet_pointer + Ensemble().BytesInFloat * index, Ensemble().BytesInFloat, data))
                index += 1
        else:
            # Fill in with 0.0
            for beams in range(numBeam):
                self.SNR_PulseCoherent.append(0.0)

            for beams in range(numBeam):
                self.Amp_PulseCoherent.append(0.0)

            for beams in range(numBeam):
                self.Vel_PulseCoherent.append(0.0)

            for beams in range(numBeam):
                self.Noise_PulseCoherent.append(0.0)

            for beams in range(numBeam):
                self.Corr_PulseCoherent.append(0.0)

        logging.debug(self.FirstPingTime)
        logging.debug(self.LastPingTime)
        logging.debug(self.Heading)
        logging.debug(self.Pitch)
        logging.debug(self.Roll)
        logging.debug(self.Salinity)
        logging.debug(self.SpeedOfSound)
        logging.debug(self.EarthVelocity)

    def avg_range(self):
        # Average the ranges
        range_count = 0
        range_accum = 0.0
        for beam in range(int(self.NumBeams)):
            if self.Range[beam] > 0.0:
                range_count += 1
                range_accum += self.Range[beam]
        if range_count > 0:
            return range_accum / range_count
        else:
            return 0.0

    def status_str(self):
        """
        Convert the status value to a string.
        :return: Status value as a string.
        """
        BT_LONG_LAG = 0x0001;
        BT_BT_3BEAM_SOLUTION = 0x0002;
        BT_HOLD = 0x0004;
        BT_SEARCHING = 0x0008;
        BT_LR = 0x0010;
        BT_COAST = 0x0020;
        BT_PROOF = 0x0040;
        OVERTEMP = 0x0020;
        BT_LOWGAIN = 0x0080;
        ERR_HEADING_SENSOR = 0x0100;
        ERR_PRESSURE_SENSOR = 0x0200;
        ERR_POWER_DOWN_FAILURE = 0x0400;
        ERR_NONVOLATILE_DATA = 0x0800;
        ERR_RTC = 0x1000;
        ERR_TEMPERATURE = 0x2000;
        ERR_RCVR_DATA = 0x4000;
        ERR_RCVR_TIMEOUT = 0x8000;
        ERR_LOW_VOLTAGE = 0xFFFF;

        result_str = ""
        if self.Status & BT_LONG_LAG:
            result_str += "Bottom Track Long Lag, "
        if self.Status & BT_BT_3BEAM_SOLUTION:
            result_str += "Bottom Track 3 Beam Solution"
        if self.Status & BT_HOLD:
            result_str += "Bottom Track Search: HOLD, "
        if self.Status & BT_SEARCHING:
            result_str += "Bottom Track Search: SEARCHING, "
        if self.Status & BT_LR:
            result_str += "Bottom Track Long Range [Narrowband Mode], "
        if self.Status & BT_COAST:
            result_str += "Bottom Track Coast, "
        if self.Status & BT_PROOF:
            result_str += "Bottom Track Search: PROOF, "
        if self.Status & OVERTEMP:
            result_str += "Over Temperature, "
        if self.Status & BT_LOWGAIN:
            result_str += "Bottom Track Low Gain (Shallow Water Mode), "
        if self.Status & ERR_HEADING_SENSOR:
            result_str += "Heading Sensor Error, "
        if self.Status & ERR_PRESSURE_SENSOR:
            result_str += "Pressure Sensor Error, "
        if self.Status & ERR_POWER_DOWN_FAILURE:
            result_str += "Error Powering Down, "
        if self.Status & ERR_NONVOLATILE_DATA:
            result_str += "Error in NonVolatile Data: "
        if self.Status & ERR_RTC:
            result_str += "RTC Error, "
        if self.Status & ERR_TEMPERATURE:
            result_str += "Temperature Error, "
        if self.Status & ERR_RCVR_DATA:
            result_str += "Receiver Data Error, "
        if self.Status & ERR_RCVR_TIMEOUT:
            result_str += "Receiver Timeout, "
        if self.Status == ERR_LOW_VOLTAGE:
            result_str += "Low Voltage, "

        return result_str

    def encode(self):
        """
        Encode the data into RTB format.
        :return:
        """
        result = []

        self.num_elements = (15 * int(self.NumBeams)) + 14

        # Generate header
        result += Ensemble.generate_header(self.ds_type,
                                           self.num_elements,
                                           self.element_multiplier,
                                           self.image,
                                           self.name_len,
                                           self.Name)

        # Add the data
        result += Ensemble.float_to_bytes(self.FirstPingTime)
        result += Ensemble.float_to_bytes(self.LastPingTime)
        result += Ensemble.float_to_bytes(self.Heading)
        result += Ensemble.float_to_bytes(self.Pitch)
        result += Ensemble.float_to_bytes(self.Roll)
        result += Ensemble.float_to_bytes(self.WaterTemp)
        result += Ensemble.float_to_bytes(self.SystemTemp)
        result += Ensemble.float_to_bytes(self.Salinity)
        result += Ensemble.float_to_bytes(self.Pressure)
        result += Ensemble.float_to_bytes(self.TransducerDepth)
        result += Ensemble.float_to_bytes(self.SpeedOfSound)
        result += Ensemble.float_to_bytes(self.Status)
        result += Ensemble.float_to_bytes(self.NumBeams)
        result += Ensemble.float_to_bytes(self.ActualPingCount)

        for beam in range(len(self.Range)):
            result += Ensemble.float_to_bytes(self.Range[beam])

        for beam in range(len(self.SNR)):
            result += Ensemble.float_to_bytes(self.SNR[beam])

        for beam in range(len(self.Amplitude)):
            result += Ensemble.float_to_bytes(self.Amplitude[beam])

        for beam in range(len(self.Correlation)):
            result += Ensemble.float_to_bytes(self.Correlation[beam])

        for beam in range(len(self.BeamVelocity)):
            result += Ensemble.float_to_bytes(self.BeamVelocity[beam])

        for beam in range(len(self.BeamGood)):
            result += Ensemble.float_to_bytes(self.BeamGood[beam])

        for beam in range(len(self.InstrumentVelocity)):
            result += Ensemble.float_to_bytes(self.InstrumentVelocity[beam])

        for beam in range(len(self.InstrumentGood)):
            result += Ensemble.float_to_bytes(self.InstrumentGood[beam])

        for beam in range(len(self.EarthVelocity)):
            result += Ensemble.float_to_bytes(self.EarthVelocity[beam])

        for beam in range(len(self.EarthGood)):
            result += Ensemble.float_to_bytes(self.EarthGood[beam])

        for beam in range(len(self.SNR_PulseCoherent)):
            result += Ensemble.float_to_bytes(self.SNR_PulseCoherent[beam])

        for beam in range(len(self.Amp_PulseCoherent)):
            result += Ensemble.float_to_bytes(self.Amp_PulseCoherent[beam])

        for beam in range(len(self.Vel_PulseCoherent)):
            result += Ensemble.float_to_bytes(self.Vel_PulseCoherent[beam])

        for beam in range(len(self.Noise_PulseCoherent)):
            result += Ensemble.float_to_bytes(self.Vel_PulseCoherent[beam])

        for beam in range(len(self.Corr_PulseCoherent)):
            result += Ensemble.float_to_bytes(self.Vel_PulseCoherent[beam])

        return result

    def encode_csv(self, dt, ss_code, ss_config, blank=0, bin_size=0):
        """
        Encode into CSV format.
        :param dt: Datetime object.
        :param ss_code: Subsystem code.
        :param ss_config: Subsystem Configuration
        :param blank: Blank or first bin position in meters.
        :param bin_size: Bin size in meters.
        :return: List of CSV lines.
        """
        str_result = []

        # Create the CSV strings
        str_result.append(Ensemble.gen_csv_line(dt, Ensemble.CSV_BT_HEADING, ss_code, ss_config, 0, 0, blank, bin_size, self.Heading))
        str_result.append(Ensemble.gen_csv_line(dt, Ensemble.CSV_BT_PITCH, ss_code, ss_config, 0, 0, blank, bin_size, self.Pitch))
        str_result.append(Ensemble.gen_csv_line(dt, Ensemble.CSV_BT_ROLL, ss_code, ss_config, 0, 0, blank, bin_size, self.Roll))
        str_result.append(Ensemble.gen_csv_line(dt, Ensemble.CSV_BT_PRESSURE, ss_code, ss_config, 0, 0, blank, bin_size, self.Pressure))
        str_result.append(Ensemble.gen_csv_line(dt, Ensemble.CSV_BT_XDCR_DEPTH, ss_code, ss_config, 0, 0, blank, bin_size, self.TransducerDepth))
        str_result.append(Ensemble.gen_csv_line(dt, Ensemble.CSV_BT_STATUS, ss_code, ss_config, 0, 0, blank, bin_size, self.Status))

        for beams in range(len(self.Range)):
            str_result.append(Ensemble.gen_csv_line(dt, Ensemble.CSV_BT_RANGE, ss_code, ss_config, 0, beams, blank, bin_size, self.Range[beams]))

        for beams in range(len(self.BeamVelocity)):
            str_result.append(Ensemble.gen_csv_line(dt, Ensemble.CSV_BT_BEAM_VEL, ss_code, ss_config, 0, beams, blank, bin_size, self.BeamVelocity[beams]))

        for beams in range(len(self.BeamGood)):
            str_result.append(Ensemble.gen_csv_line(dt, Ensemble.CSV_BT_BEAM_GOOD, ss_code, ss_config, 0, beams, blank, bin_size, self.BeamGood[beams]))

        for beams in range(len(self.InstrumentVelocity)):
            str_result.append(Ensemble.gen_csv_line(dt, Ensemble.CSV_BT_INSTR_VEL, ss_code, ss_config, 0, beams, blank, bin_size, self.InstrumentVelocity[beams]))

        for beams in range(len(self.InstrumentGood)):
            str_result.append(Ensemble.gen_csv_line(dt, Ensemble.CSV_BT_INSTR_GOOD, ss_code, ss_config, 0, beams, blank, bin_size, self.InstrumentGood[beams]))

        for beams in range(len(self.EarthVelocity)):
            str_result.append(Ensemble.gen_csv_line(dt, Ensemble.CSV_BT_EARTH_VEL, ss_code, ss_config, 0, beams, blank, bin_size, self.EarthVelocity[beams]))

        for beams in range(len(self.EarthGood)):
            str_result.append(Ensemble.gen_csv_line(dt, Ensemble.CSV_BT_EARTH_GOOD, ss_code, ss_config, 0, beams, blank, bin_size, self.EarthGood[beams]))

        return str_result
=======
from rti_python.Ensemble.Ensemble import Ensemble
import logging


class BottomTrack:
    """
    Ensemble Data DataSet.
    Integer values that give details about the ensemble.


    """

    def __init__(self, num_elements=74, element_multiplier=1):
        """
        Initialize the object
        :param num_elements:  Number of elements.  74 for 4 Beam system, 59 for 3 beam, 29 for 1 beam
        :param element_multiplier: Element mulitplier = 1 always
        """
        self.ds_type = 10                                   # Float
        self.num_elements = num_elements
        self.element_multiplier = element_multiplier
        self.image = 0
        self.name_len = 8
        self.Name = "E000010\0"

        self.FirstPingTime = 0.0
        self.LastPingTime = 0.0
        self.Heading = 0.0
        self.Pitch = 0.0
        self.Roll = 0.0
        self.WaterTemp = 0.0
        self.SystemTemp = 0.0
        self.Salinity = 0.0
        self.Pressure = 0.0
        self.TransducerDepth = 0.0
        self.SpeedOfSound = 0.0
        self.Status = 0.0
        self.NumBeams = 0.0
        self.ActualPingCount = 0.0
        self.Range = []
        self.SNR = []
        self.Amplitude = []
        self.Correlation = []
        self.BeamVelocity = []
        self.BeamGood = []
        self.InstrumentVelocity = []
        self.InstrumentGood = []
        self.EarthVelocity = []
        self.EarthGood = []
        self.SNR_PulseCoherent = []
        self.Amp_PulseCoherent = []
        self.Vel_PulseCoherent = []
        self.Noise_PulseCoherent = []
        self.Corr_PulseCoherent = []

        """
        for beams in range(element_multiplier):
            self.Range.append(Ensemble().BadVelocity)
            self.SNR.append(Ensemble().BadVelocity)
            self.Amplitude.append(Ensemble().BadVelocity)
            self.Correlation.append(Ensemble().BadVelocity)
            self.BeamVelocity.append(Ensemble().BadVelocity)
            self.BeamGood.append(Ensemble().BadVelocity)
            self.InstrumentVelocity.append(Ensemble().BadVelocity)
            self.InstrumentGood.append(Ensemble().BadVelocity)
            self.EarthVelocity.append(Ensemble().BadVelocity)
            self.EarthGood.append(Ensemble().BadVelocity)
        """

    def decode(self, data):
        """
        Take the data bytearray.  Decode the data to populate
        the velocities.
        :param data: Bytearray for the dataset.
        """
        packet_pointer = Ensemble.GetBaseDataSize(self.name_len)

        self.FirstPingTime = Ensemble.GetFloat(packet_pointer + Ensemble().BytesInFloat * 0, Ensemble().BytesInFloat, data)
        self.LastPingTime = Ensemble.GetFloat(packet_pointer + Ensemble().BytesInFloat * 1, Ensemble().BytesInFloat, data)
        self.Heading = Ensemble.GetFloat(packet_pointer + Ensemble().BytesInFloat * 2, Ensemble().BytesInFloat, data)
        self.Pitch = Ensemble.GetFloat(packet_pointer + Ensemble().BytesInFloat * 3, Ensemble().BytesInFloat, data)
        self.Roll = Ensemble.GetFloat(packet_pointer + Ensemble().BytesInFloat * 4, Ensemble().BytesInFloat, data)
        self.WaterTemp = Ensemble.GetFloat(packet_pointer + Ensemble().BytesInFloat * 5, Ensemble().BytesInFloat, data)
        self.SystemTemp = Ensemble.GetFloat(packet_pointer + Ensemble().BytesInFloat * 6, Ensemble().BytesInFloat, data)
        self.Salinity = Ensemble.GetFloat(packet_pointer + Ensemble().BytesInFloat * 7, Ensemble().BytesInFloat, data)
        self.Pressure = Ensemble.GetFloat(packet_pointer + Ensemble().BytesInFloat * 8, Ensemble().BytesInFloat, data)
        self.TransducerDepth = Ensemble.GetFloat(packet_pointer + Ensemble().BytesInFloat * 9, Ensemble().BytesInFloat, data)
        self.SpeedOfSound = Ensemble.GetFloat(packet_pointer + Ensemble().BytesInFloat * 10, Ensemble().BytesInFloat, data)
        self.Status = Ensemble.GetFloat(packet_pointer + Ensemble().BytesInFloat * 11, Ensemble().BytesInFloat, data)
        self.NumBeams = Ensemble.GetFloat(packet_pointer + Ensemble().BytesInFloat * 12, Ensemble().BytesInFloat, data)
        self.ActualPingCount = Ensemble.GetFloat(packet_pointer + Ensemble().BytesInFloat * 13, Ensemble().BytesInFloat, data)

        index = 14
        numBeam = int(self.NumBeams)
        for beams in range(numBeam):
            self.Range.append(Ensemble.GetFloat(packet_pointer + Ensemble().BytesInFloat * index, Ensemble().BytesInFloat, data))
            index += 1

        for beams in range(numBeam):
            self.SNR.append(Ensemble.GetFloat(packet_pointer + Ensemble().BytesInFloat * index, Ensemble().BytesInFloat, data))
            index += 1

        for beams in range(numBeam):
            self.Amplitude.append(Ensemble.GetFloat(packet_pointer + Ensemble().BytesInFloat * index, Ensemble().BytesInFloat, data))
            index += 1

        for beams in range(numBeam):
            self.Correlation.append(Ensemble.GetFloat(packet_pointer + Ensemble().BytesInFloat * index, Ensemble().BytesInFloat, data))
            index += 1

        for beams in range(numBeam):
            self.BeamVelocity.append(Ensemble.GetFloat(packet_pointer + Ensemble().BytesInFloat * index, Ensemble().BytesInFloat, data))
            index += 1

        for beams in range(numBeam):
            self.BeamGood.append(Ensemble.GetFloat(packet_pointer + Ensemble().BytesInFloat * index, Ensemble().BytesInFloat, data))
            index += 1

        for beams in range(numBeam):
            self.InstrumentVelocity.append(Ensemble.GetFloat(packet_pointer + Ensemble().BytesInFloat * index, Ensemble().BytesInFloat, data))
            index += 1

        for beams in range(numBeam):
            self.InstrumentGood.append(Ensemble.GetFloat(packet_pointer + Ensemble().BytesInFloat * index, Ensemble().BytesInFloat, data))
            index += 1

        for beams in range(numBeam):
            self.EarthVelocity.append(Ensemble.GetFloat(packet_pointer + Ensemble().BytesInFloat * index, Ensemble().BytesInFloat, data))
            index += 1

        for beams in range(numBeam):
            self.EarthGood.append(Ensemble.GetFloat(packet_pointer + Ensemble().BytesInFloat * index, Ensemble().BytesInFloat, data))
            index += 1

        if self.num_elements > 54:
            for beams in range(numBeam):
                self.SNR_PulseCoherent.append(Ensemble.GetFloat(packet_pointer + Ensemble().BytesInFloat * index, Ensemble().BytesInFloat, data))
                index += 1

            for beams in range(numBeam):
                self.Amp_PulseCoherent.append(Ensemble.GetFloat(packet_pointer + Ensemble().BytesInFloat * index, Ensemble().BytesInFloat, data))
                index += 1

            for beams in range(numBeam):
                self.Vel_PulseCoherent.append(Ensemble.GetFloat(packet_pointer + Ensemble().BytesInFloat * index, Ensemble().BytesInFloat, data))
                index += 1

            for beams in range(numBeam):
                self.Noise_PulseCoherent.append(Ensemble.GetFloat(packet_pointer + Ensemble().BytesInFloat * index, Ensemble().BytesInFloat, data))
                index += 1

            for beams in range(numBeam):
                self.Corr_PulseCoherent.append(Ensemble.GetFloat(packet_pointer + Ensemble().BytesInFloat * index, Ensemble().BytesInFloat, data))
                index += 1
        else:
            # Fill in with 0.0
            for beams in range(numBeam):
                self.SNR_PulseCoherent.append(0.0)

            for beams in range(numBeam):
                self.Amp_PulseCoherent.append(0.0)

            for beams in range(numBeam):
                self.Vel_PulseCoherent.append(0.0)

            for beams in range(numBeam):
                self.Noise_PulseCoherent.append(0.0)

            for beams in range(numBeam):
                self.Corr_PulseCoherent.append(0.0)

        logging.debug(self.FirstPingTime)
        logging.debug(self.LastPingTime)
        logging.debug(self.Heading)
        logging.debug(self.Pitch)
        logging.debug(self.Roll)
        logging.debug(self.Salinity)
        logging.debug(self.SpeedOfSound)
        logging.debug(self.EarthVelocity)

    def avg_range(self):
        # Average the ranges
        #range_count = 0
        #range_accum = 0.0
        #for beam in range(int(self.NumBeams)):
        #    if self.Range[beam] > 0.0:
        #        range_count += 1
        #        range_accum += self.Range[beam]
        #if range_count > 0:
        #    return range_accum / range_count
        #else:
        #    return 0.0
        return Ensemble.get_avg_range(self.Range)

    def status_str(self):
        """
        Convert the status value to a string.
        :return: Status value as a string.
        """
        BT_LONG_LAG = 0x0001;
        BT_BT_3BEAM_SOLUTION = 0x0002;
        BT_HOLD = 0x0004;
        BT_SEARCHING = 0x0008;
        BT_LR = 0x0010;
        BT_COAST = 0x0020;
        BT_PROOF = 0x0040;
        OVERTEMP = 0x0020;
        BT_LOWGAIN = 0x0080;
        ERR_HEADING_SENSOR = 0x0100;
        ERR_PRESSURE_SENSOR = 0x0200;
        ERR_POWER_DOWN_FAILURE = 0x0400;
        ERR_NONVOLATILE_DATA = 0x0800;
        ERR_RTC = 0x1000;
        ERR_TEMPERATURE = 0x2000;
        ERR_RCVR_DATA = 0x4000;
        ERR_RCVR_TIMEOUT = 0x8000;
        ERR_LOW_VOLTAGE = 0xFFFF;

        result_str = ""
        if self.Status & BT_LONG_LAG:
            result_str += "Bottom Track Long Lag, "
        if self.Status & BT_BT_3BEAM_SOLUTION:
            result_str += "Bottom Track 3 Beam Solution"
        if self.Status & BT_HOLD:
            result_str += "Bottom Track Search: HOLD, "
        if self.Status & BT_SEARCHING:
            result_str += "Bottom Track Search: SEARCHING, "
        if self.Status & BT_LR:
            result_str += "Bottom Track Long Range [Narrowband Mode], "
        if self.Status & BT_COAST:
            result_str += "Bottom Track Coast, "
        if self.Status & BT_PROOF:
            result_str += "Bottom Track Search: PROOF, "
        if self.Status & OVERTEMP:
            result_str += "Over Temperature, "
        if self.Status & BT_LOWGAIN:
            result_str += "Bottom Track Low Gain (Shallow Water Mode), "
        if self.Status & ERR_HEADING_SENSOR:
            result_str += "Heading Sensor Error, "
        if self.Status & ERR_PRESSURE_SENSOR:
            result_str += "Pressure Sensor Error, "
        if self.Status & ERR_POWER_DOWN_FAILURE:
            result_str += "Error Powering Down, "
        if self.Status & ERR_NONVOLATILE_DATA:
            result_str += "Error in NonVolatile Data: "
        if self.Status & ERR_RTC:
            result_str += "RTC Error, "
        if self.Status & ERR_TEMPERATURE:
            result_str += "Temperature Error, "
        if self.Status & ERR_RCVR_DATA:
            result_str += "Receiver Data Error, "
        if self.Status & ERR_RCVR_TIMEOUT:
            result_str += "Receiver Timeout, "
        if self.Status == ERR_LOW_VOLTAGE:
            result_str += "Low Voltage, "

        return result_str

    def encode(self):
        """
        Encode the data into RTB format.
        :return:
        """
        result = []

        self.num_elements = (15 * int(self.NumBeams)) + 14

        # Generate header
        result += Ensemble.generate_header(self.ds_type,
                                           self.num_elements,
                                           self.element_multiplier,
                                           self.image,
                                           self.name_len,
                                           self.Name)

        # Add the data
        result += Ensemble.float_to_bytes(self.FirstPingTime)
        result += Ensemble.float_to_bytes(self.LastPingTime)
        result += Ensemble.float_to_bytes(self.Heading)
        result += Ensemble.float_to_bytes(self.Pitch)
        result += Ensemble.float_to_bytes(self.Roll)
        result += Ensemble.float_to_bytes(self.WaterTemp)
        result += Ensemble.float_to_bytes(self.SystemTemp)
        result += Ensemble.float_to_bytes(self.Salinity)
        result += Ensemble.float_to_bytes(self.Pressure)
        result += Ensemble.float_to_bytes(self.TransducerDepth)
        result += Ensemble.float_to_bytes(self.SpeedOfSound)
        result += Ensemble.float_to_bytes(self.Status)
        result += Ensemble.float_to_bytes(self.NumBeams)
        result += Ensemble.float_to_bytes(self.ActualPingCount)

        for beam in range(len(self.Range)):
            result += Ensemble.float_to_bytes(self.Range[beam])

        for beam in range(len(self.SNR)):
            result += Ensemble.float_to_bytes(self.SNR[beam])

        for beam in range(len(self.Amplitude)):
            result += Ensemble.float_to_bytes(self.Amplitude[beam])

        for beam in range(len(self.Correlation)):
            result += Ensemble.float_to_bytes(self.Correlation[beam])

        for beam in range(len(self.BeamVelocity)):
            result += Ensemble.float_to_bytes(self.BeamVelocity[beam])

        for beam in range(len(self.BeamGood)):
            result += Ensemble.float_to_bytes(self.BeamGood[beam])

        for beam in range(len(self.InstrumentVelocity)):
            result += Ensemble.float_to_bytes(self.InstrumentVelocity[beam])

        for beam in range(len(self.InstrumentGood)):
            result += Ensemble.float_to_bytes(self.InstrumentGood[beam])

        for beam in range(len(self.EarthVelocity)):
            result += Ensemble.float_to_bytes(self.EarthVelocity[beam])

        for beam in range(len(self.EarthGood)):
            result += Ensemble.float_to_bytes(self.EarthGood[beam])

        for beam in range(len(self.SNR_PulseCoherent)):
            result += Ensemble.float_to_bytes(self.SNR_PulseCoherent[beam])

        for beam in range(len(self.Amp_PulseCoherent)):
            result += Ensemble.float_to_bytes(self.Amp_PulseCoherent[beam])

        for beam in range(len(self.Vel_PulseCoherent)):
            result += Ensemble.float_to_bytes(self.Vel_PulseCoherent[beam])

        for beam in range(len(self.Noise_PulseCoherent)):
            result += Ensemble.float_to_bytes(self.Vel_PulseCoherent[beam])

        for beam in range(len(self.Corr_PulseCoherent)):
            result += Ensemble.float_to_bytes(self.Vel_PulseCoherent[beam])

        return result

    def encode_csv(self, dt, ss_code, ss_config, blank=0, bin_size=0):
        """
        Encode into CSV format.
        :param dt: Datetime object.
        :param ss_code: Subsystem code.
        :param ss_config: Subsystem Configuration
        :param blank: Blank or first bin position in meters.
        :param bin_size: Bin size in meters.
        :return: List of CSV lines.
        """
        str_result = []

        # Create the CSV strings
        str_result.append(Ensemble.gen_csv_line(dt, Ensemble.CSV_BT_HEADING, ss_code, ss_config, 0, 0, blank, bin_size, self.Heading))
        str_result.append(Ensemble.gen_csv_line(dt, Ensemble.CSV_BT_PITCH, ss_code, ss_config, 0, 0, blank, bin_size, self.Pitch))
        str_result.append(Ensemble.gen_csv_line(dt, Ensemble.CSV_BT_ROLL, ss_code, ss_config, 0, 0, blank, bin_size, self.Roll))
        str_result.append(Ensemble.gen_csv_line(dt, Ensemble.CSV_BT_PRESSURE, ss_code, ss_config, 0, 0, blank, bin_size, self.Pressure))
        str_result.append(Ensemble.gen_csv_line(dt, Ensemble.CSV_BT_XDCR_DEPTH, ss_code, ss_config, 0, 0, blank, bin_size, self.TransducerDepth))
        str_result.append(Ensemble.gen_csv_line(dt, Ensemble.CSV_BT_STATUS, ss_code, ss_config, 0, 0, blank, bin_size, self.Status))

        for beams in range(len(self.Range)):
            str_result.append(Ensemble.gen_csv_line(dt, Ensemble.CSV_BT_RANGE, ss_code, ss_config, 0, beams, blank, bin_size, self.Range[beams]))

        for beams in range(len(self.BeamVelocity)):
            str_result.append(Ensemble.gen_csv_line(dt, Ensemble.CSV_BT_BEAM_VEL, ss_code, ss_config, 0, beams, blank, bin_size, self.BeamVelocity[beams]))

        for beams in range(len(self.BeamGood)):
            str_result.append(Ensemble.gen_csv_line(dt, Ensemble.CSV_BT_BEAM_GOOD, ss_code, ss_config, 0, beams, blank, bin_size, self.BeamGood[beams]))

        for beams in range(len(self.InstrumentVelocity)):
            str_result.append(Ensemble.gen_csv_line(dt, Ensemble.CSV_BT_INSTR_VEL, ss_code, ss_config, 0, beams, blank, bin_size, self.InstrumentVelocity[beams]))

        for beams in range(len(self.InstrumentGood)):
            str_result.append(Ensemble.gen_csv_line(dt, Ensemble.CSV_BT_INSTR_GOOD, ss_code, ss_config, 0, beams, blank, bin_size, self.InstrumentGood[beams]))

        for beams in range(len(self.EarthVelocity)):
            str_result.append(Ensemble.gen_csv_line(dt, Ensemble.CSV_BT_EARTH_VEL, ss_code, ss_config, 0, beams, blank, bin_size, self.EarthVelocity[beams]))

        for beams in range(len(self.EarthGood)):
            str_result.append(Ensemble.gen_csv_line(dt, Ensemble.CSV_BT_EARTH_GOOD, ss_code, ss_config, 0, beams, blank, bin_size, self.EarthGood[beams]))

        return str_result
>>>>>>> 2c8834ad
<|MERGE_RESOLUTION|>--- conflicted
+++ resolved
@@ -1,4 +1,3 @@
-<<<<<<< HEAD
 from rti_python.Ensemble.Ensemble import Ensemble
 import logging
 
@@ -181,16 +180,17 @@
 
     def avg_range(self):
         # Average the ranges
-        range_count = 0
-        range_accum = 0.0
-        for beam in range(int(self.NumBeams)):
-            if self.Range[beam] > 0.0:
-                range_count += 1
-                range_accum += self.Range[beam]
-        if range_count > 0:
-            return range_accum / range_count
-        else:
-            return 0.0
+        #range_count = 0
+        #range_accum = 0.0
+        #for beam in range(int(self.NumBeams)):
+        #    if self.Range[beam] > 0.0:
+        #        range_count += 1
+        #        range_accum += self.Range[beam]
+        #if range_count > 0:
+        #    return range_accum / range_count
+        #else:
+        #    return 0.0
+        return Ensemble.get_avg_range(self.Range)
 
     def status_str(self):
         """
@@ -377,386 +377,4 @@
         for beams in range(len(self.EarthGood)):
             str_result.append(Ensemble.gen_csv_line(dt, Ensemble.CSV_BT_EARTH_GOOD, ss_code, ss_config, 0, beams, blank, bin_size, self.EarthGood[beams]))
 
-        return str_result
-=======
-from rti_python.Ensemble.Ensemble import Ensemble
-import logging
-
-
-class BottomTrack:
-    """
-    Ensemble Data DataSet.
-    Integer values that give details about the ensemble.
-
-
-    """
-
-    def __init__(self, num_elements=74, element_multiplier=1):
-        """
-        Initialize the object
-        :param num_elements:  Number of elements.  74 for 4 Beam system, 59 for 3 beam, 29 for 1 beam
-        :param element_multiplier: Element mulitplier = 1 always
-        """
-        self.ds_type = 10                                   # Float
-        self.num_elements = num_elements
-        self.element_multiplier = element_multiplier
-        self.image = 0
-        self.name_len = 8
-        self.Name = "E000010\0"
-
-        self.FirstPingTime = 0.0
-        self.LastPingTime = 0.0
-        self.Heading = 0.0
-        self.Pitch = 0.0
-        self.Roll = 0.0
-        self.WaterTemp = 0.0
-        self.SystemTemp = 0.0
-        self.Salinity = 0.0
-        self.Pressure = 0.0
-        self.TransducerDepth = 0.0
-        self.SpeedOfSound = 0.0
-        self.Status = 0.0
-        self.NumBeams = 0.0
-        self.ActualPingCount = 0.0
-        self.Range = []
-        self.SNR = []
-        self.Amplitude = []
-        self.Correlation = []
-        self.BeamVelocity = []
-        self.BeamGood = []
-        self.InstrumentVelocity = []
-        self.InstrumentGood = []
-        self.EarthVelocity = []
-        self.EarthGood = []
-        self.SNR_PulseCoherent = []
-        self.Amp_PulseCoherent = []
-        self.Vel_PulseCoherent = []
-        self.Noise_PulseCoherent = []
-        self.Corr_PulseCoherent = []
-
-        """
-        for beams in range(element_multiplier):
-            self.Range.append(Ensemble().BadVelocity)
-            self.SNR.append(Ensemble().BadVelocity)
-            self.Amplitude.append(Ensemble().BadVelocity)
-            self.Correlation.append(Ensemble().BadVelocity)
-            self.BeamVelocity.append(Ensemble().BadVelocity)
-            self.BeamGood.append(Ensemble().BadVelocity)
-            self.InstrumentVelocity.append(Ensemble().BadVelocity)
-            self.InstrumentGood.append(Ensemble().BadVelocity)
-            self.EarthVelocity.append(Ensemble().BadVelocity)
-            self.EarthGood.append(Ensemble().BadVelocity)
-        """
-
-    def decode(self, data):
-        """
-        Take the data bytearray.  Decode the data to populate
-        the velocities.
-        :param data: Bytearray for the dataset.
-        """
-        packet_pointer = Ensemble.GetBaseDataSize(self.name_len)
-
-        self.FirstPingTime = Ensemble.GetFloat(packet_pointer + Ensemble().BytesInFloat * 0, Ensemble().BytesInFloat, data)
-        self.LastPingTime = Ensemble.GetFloat(packet_pointer + Ensemble().BytesInFloat * 1, Ensemble().BytesInFloat, data)
-        self.Heading = Ensemble.GetFloat(packet_pointer + Ensemble().BytesInFloat * 2, Ensemble().BytesInFloat, data)
-        self.Pitch = Ensemble.GetFloat(packet_pointer + Ensemble().BytesInFloat * 3, Ensemble().BytesInFloat, data)
-        self.Roll = Ensemble.GetFloat(packet_pointer + Ensemble().BytesInFloat * 4, Ensemble().BytesInFloat, data)
-        self.WaterTemp = Ensemble.GetFloat(packet_pointer + Ensemble().BytesInFloat * 5, Ensemble().BytesInFloat, data)
-        self.SystemTemp = Ensemble.GetFloat(packet_pointer + Ensemble().BytesInFloat * 6, Ensemble().BytesInFloat, data)
-        self.Salinity = Ensemble.GetFloat(packet_pointer + Ensemble().BytesInFloat * 7, Ensemble().BytesInFloat, data)
-        self.Pressure = Ensemble.GetFloat(packet_pointer + Ensemble().BytesInFloat * 8, Ensemble().BytesInFloat, data)
-        self.TransducerDepth = Ensemble.GetFloat(packet_pointer + Ensemble().BytesInFloat * 9, Ensemble().BytesInFloat, data)
-        self.SpeedOfSound = Ensemble.GetFloat(packet_pointer + Ensemble().BytesInFloat * 10, Ensemble().BytesInFloat, data)
-        self.Status = Ensemble.GetFloat(packet_pointer + Ensemble().BytesInFloat * 11, Ensemble().BytesInFloat, data)
-        self.NumBeams = Ensemble.GetFloat(packet_pointer + Ensemble().BytesInFloat * 12, Ensemble().BytesInFloat, data)
-        self.ActualPingCount = Ensemble.GetFloat(packet_pointer + Ensemble().BytesInFloat * 13, Ensemble().BytesInFloat, data)
-
-        index = 14
-        numBeam = int(self.NumBeams)
-        for beams in range(numBeam):
-            self.Range.append(Ensemble.GetFloat(packet_pointer + Ensemble().BytesInFloat * index, Ensemble().BytesInFloat, data))
-            index += 1
-
-        for beams in range(numBeam):
-            self.SNR.append(Ensemble.GetFloat(packet_pointer + Ensemble().BytesInFloat * index, Ensemble().BytesInFloat, data))
-            index += 1
-
-        for beams in range(numBeam):
-            self.Amplitude.append(Ensemble.GetFloat(packet_pointer + Ensemble().BytesInFloat * index, Ensemble().BytesInFloat, data))
-            index += 1
-
-        for beams in range(numBeam):
-            self.Correlation.append(Ensemble.GetFloat(packet_pointer + Ensemble().BytesInFloat * index, Ensemble().BytesInFloat, data))
-            index += 1
-
-        for beams in range(numBeam):
-            self.BeamVelocity.append(Ensemble.GetFloat(packet_pointer + Ensemble().BytesInFloat * index, Ensemble().BytesInFloat, data))
-            index += 1
-
-        for beams in range(numBeam):
-            self.BeamGood.append(Ensemble.GetFloat(packet_pointer + Ensemble().BytesInFloat * index, Ensemble().BytesInFloat, data))
-            index += 1
-
-        for beams in range(numBeam):
-            self.InstrumentVelocity.append(Ensemble.GetFloat(packet_pointer + Ensemble().BytesInFloat * index, Ensemble().BytesInFloat, data))
-            index += 1
-
-        for beams in range(numBeam):
-            self.InstrumentGood.append(Ensemble.GetFloat(packet_pointer + Ensemble().BytesInFloat * index, Ensemble().BytesInFloat, data))
-            index += 1
-
-        for beams in range(numBeam):
-            self.EarthVelocity.append(Ensemble.GetFloat(packet_pointer + Ensemble().BytesInFloat * index, Ensemble().BytesInFloat, data))
-            index += 1
-
-        for beams in range(numBeam):
-            self.EarthGood.append(Ensemble.GetFloat(packet_pointer + Ensemble().BytesInFloat * index, Ensemble().BytesInFloat, data))
-            index += 1
-
-        if self.num_elements > 54:
-            for beams in range(numBeam):
-                self.SNR_PulseCoherent.append(Ensemble.GetFloat(packet_pointer + Ensemble().BytesInFloat * index, Ensemble().BytesInFloat, data))
-                index += 1
-
-            for beams in range(numBeam):
-                self.Amp_PulseCoherent.append(Ensemble.GetFloat(packet_pointer + Ensemble().BytesInFloat * index, Ensemble().BytesInFloat, data))
-                index += 1
-
-            for beams in range(numBeam):
-                self.Vel_PulseCoherent.append(Ensemble.GetFloat(packet_pointer + Ensemble().BytesInFloat * index, Ensemble().BytesInFloat, data))
-                index += 1
-
-            for beams in range(numBeam):
-                self.Noise_PulseCoherent.append(Ensemble.GetFloat(packet_pointer + Ensemble().BytesInFloat * index, Ensemble().BytesInFloat, data))
-                index += 1
-
-            for beams in range(numBeam):
-                self.Corr_PulseCoherent.append(Ensemble.GetFloat(packet_pointer + Ensemble().BytesInFloat * index, Ensemble().BytesInFloat, data))
-                index += 1
-        else:
-            # Fill in with 0.0
-            for beams in range(numBeam):
-                self.SNR_PulseCoherent.append(0.0)
-
-            for beams in range(numBeam):
-                self.Amp_PulseCoherent.append(0.0)
-
-            for beams in range(numBeam):
-                self.Vel_PulseCoherent.append(0.0)
-
-            for beams in range(numBeam):
-                self.Noise_PulseCoherent.append(0.0)
-
-            for beams in range(numBeam):
-                self.Corr_PulseCoherent.append(0.0)
-
-        logging.debug(self.FirstPingTime)
-        logging.debug(self.LastPingTime)
-        logging.debug(self.Heading)
-        logging.debug(self.Pitch)
-        logging.debug(self.Roll)
-        logging.debug(self.Salinity)
-        logging.debug(self.SpeedOfSound)
-        logging.debug(self.EarthVelocity)
-
-    def avg_range(self):
-        # Average the ranges
-        #range_count = 0
-        #range_accum = 0.0
-        #for beam in range(int(self.NumBeams)):
-        #    if self.Range[beam] > 0.0:
-        #        range_count += 1
-        #        range_accum += self.Range[beam]
-        #if range_count > 0:
-        #    return range_accum / range_count
-        #else:
-        #    return 0.0
-        return Ensemble.get_avg_range(self.Range)
-
-    def status_str(self):
-        """
-        Convert the status value to a string.
-        :return: Status value as a string.
-        """
-        BT_LONG_LAG = 0x0001;
-        BT_BT_3BEAM_SOLUTION = 0x0002;
-        BT_HOLD = 0x0004;
-        BT_SEARCHING = 0x0008;
-        BT_LR = 0x0010;
-        BT_COAST = 0x0020;
-        BT_PROOF = 0x0040;
-        OVERTEMP = 0x0020;
-        BT_LOWGAIN = 0x0080;
-        ERR_HEADING_SENSOR = 0x0100;
-        ERR_PRESSURE_SENSOR = 0x0200;
-        ERR_POWER_DOWN_FAILURE = 0x0400;
-        ERR_NONVOLATILE_DATA = 0x0800;
-        ERR_RTC = 0x1000;
-        ERR_TEMPERATURE = 0x2000;
-        ERR_RCVR_DATA = 0x4000;
-        ERR_RCVR_TIMEOUT = 0x8000;
-        ERR_LOW_VOLTAGE = 0xFFFF;
-
-        result_str = ""
-        if self.Status & BT_LONG_LAG:
-            result_str += "Bottom Track Long Lag, "
-        if self.Status & BT_BT_3BEAM_SOLUTION:
-            result_str += "Bottom Track 3 Beam Solution"
-        if self.Status & BT_HOLD:
-            result_str += "Bottom Track Search: HOLD, "
-        if self.Status & BT_SEARCHING:
-            result_str += "Bottom Track Search: SEARCHING, "
-        if self.Status & BT_LR:
-            result_str += "Bottom Track Long Range [Narrowband Mode], "
-        if self.Status & BT_COAST:
-            result_str += "Bottom Track Coast, "
-        if self.Status & BT_PROOF:
-            result_str += "Bottom Track Search: PROOF, "
-        if self.Status & OVERTEMP:
-            result_str += "Over Temperature, "
-        if self.Status & BT_LOWGAIN:
-            result_str += "Bottom Track Low Gain (Shallow Water Mode), "
-        if self.Status & ERR_HEADING_SENSOR:
-            result_str += "Heading Sensor Error, "
-        if self.Status & ERR_PRESSURE_SENSOR:
-            result_str += "Pressure Sensor Error, "
-        if self.Status & ERR_POWER_DOWN_FAILURE:
-            result_str += "Error Powering Down, "
-        if self.Status & ERR_NONVOLATILE_DATA:
-            result_str += "Error in NonVolatile Data: "
-        if self.Status & ERR_RTC:
-            result_str += "RTC Error, "
-        if self.Status & ERR_TEMPERATURE:
-            result_str += "Temperature Error, "
-        if self.Status & ERR_RCVR_DATA:
-            result_str += "Receiver Data Error, "
-        if self.Status & ERR_RCVR_TIMEOUT:
-            result_str += "Receiver Timeout, "
-        if self.Status == ERR_LOW_VOLTAGE:
-            result_str += "Low Voltage, "
-
-        return result_str
-
-    def encode(self):
-        """
-        Encode the data into RTB format.
-        :return:
-        """
-        result = []
-
-        self.num_elements = (15 * int(self.NumBeams)) + 14
-
-        # Generate header
-        result += Ensemble.generate_header(self.ds_type,
-                                           self.num_elements,
-                                           self.element_multiplier,
-                                           self.image,
-                                           self.name_len,
-                                           self.Name)
-
-        # Add the data
-        result += Ensemble.float_to_bytes(self.FirstPingTime)
-        result += Ensemble.float_to_bytes(self.LastPingTime)
-        result += Ensemble.float_to_bytes(self.Heading)
-        result += Ensemble.float_to_bytes(self.Pitch)
-        result += Ensemble.float_to_bytes(self.Roll)
-        result += Ensemble.float_to_bytes(self.WaterTemp)
-        result += Ensemble.float_to_bytes(self.SystemTemp)
-        result += Ensemble.float_to_bytes(self.Salinity)
-        result += Ensemble.float_to_bytes(self.Pressure)
-        result += Ensemble.float_to_bytes(self.TransducerDepth)
-        result += Ensemble.float_to_bytes(self.SpeedOfSound)
-        result += Ensemble.float_to_bytes(self.Status)
-        result += Ensemble.float_to_bytes(self.NumBeams)
-        result += Ensemble.float_to_bytes(self.ActualPingCount)
-
-        for beam in range(len(self.Range)):
-            result += Ensemble.float_to_bytes(self.Range[beam])
-
-        for beam in range(len(self.SNR)):
-            result += Ensemble.float_to_bytes(self.SNR[beam])
-
-        for beam in range(len(self.Amplitude)):
-            result += Ensemble.float_to_bytes(self.Amplitude[beam])
-
-        for beam in range(len(self.Correlation)):
-            result += Ensemble.float_to_bytes(self.Correlation[beam])
-
-        for beam in range(len(self.BeamVelocity)):
-            result += Ensemble.float_to_bytes(self.BeamVelocity[beam])
-
-        for beam in range(len(self.BeamGood)):
-            result += Ensemble.float_to_bytes(self.BeamGood[beam])
-
-        for beam in range(len(self.InstrumentVelocity)):
-            result += Ensemble.float_to_bytes(self.InstrumentVelocity[beam])
-
-        for beam in range(len(self.InstrumentGood)):
-            result += Ensemble.float_to_bytes(self.InstrumentGood[beam])
-
-        for beam in range(len(self.EarthVelocity)):
-            result += Ensemble.float_to_bytes(self.EarthVelocity[beam])
-
-        for beam in range(len(self.EarthGood)):
-            result += Ensemble.float_to_bytes(self.EarthGood[beam])
-
-        for beam in range(len(self.SNR_PulseCoherent)):
-            result += Ensemble.float_to_bytes(self.SNR_PulseCoherent[beam])
-
-        for beam in range(len(self.Amp_PulseCoherent)):
-            result += Ensemble.float_to_bytes(self.Amp_PulseCoherent[beam])
-
-        for beam in range(len(self.Vel_PulseCoherent)):
-            result += Ensemble.float_to_bytes(self.Vel_PulseCoherent[beam])
-
-        for beam in range(len(self.Noise_PulseCoherent)):
-            result += Ensemble.float_to_bytes(self.Vel_PulseCoherent[beam])
-
-        for beam in range(len(self.Corr_PulseCoherent)):
-            result += Ensemble.float_to_bytes(self.Vel_PulseCoherent[beam])
-
-        return result
-
-    def encode_csv(self, dt, ss_code, ss_config, blank=0, bin_size=0):
-        """
-        Encode into CSV format.
-        :param dt: Datetime object.
-        :param ss_code: Subsystem code.
-        :param ss_config: Subsystem Configuration
-        :param blank: Blank or first bin position in meters.
-        :param bin_size: Bin size in meters.
-        :return: List of CSV lines.
-        """
-        str_result = []
-
-        # Create the CSV strings
-        str_result.append(Ensemble.gen_csv_line(dt, Ensemble.CSV_BT_HEADING, ss_code, ss_config, 0, 0, blank, bin_size, self.Heading))
-        str_result.append(Ensemble.gen_csv_line(dt, Ensemble.CSV_BT_PITCH, ss_code, ss_config, 0, 0, blank, bin_size, self.Pitch))
-        str_result.append(Ensemble.gen_csv_line(dt, Ensemble.CSV_BT_ROLL, ss_code, ss_config, 0, 0, blank, bin_size, self.Roll))
-        str_result.append(Ensemble.gen_csv_line(dt, Ensemble.CSV_BT_PRESSURE, ss_code, ss_config, 0, 0, blank, bin_size, self.Pressure))
-        str_result.append(Ensemble.gen_csv_line(dt, Ensemble.CSV_BT_XDCR_DEPTH, ss_code, ss_config, 0, 0, blank, bin_size, self.TransducerDepth))
-        str_result.append(Ensemble.gen_csv_line(dt, Ensemble.CSV_BT_STATUS, ss_code, ss_config, 0, 0, blank, bin_size, self.Status))
-
-        for beams in range(len(self.Range)):
-            str_result.append(Ensemble.gen_csv_line(dt, Ensemble.CSV_BT_RANGE, ss_code, ss_config, 0, beams, blank, bin_size, self.Range[beams]))
-
-        for beams in range(len(self.BeamVelocity)):
-            str_result.append(Ensemble.gen_csv_line(dt, Ensemble.CSV_BT_BEAM_VEL, ss_code, ss_config, 0, beams, blank, bin_size, self.BeamVelocity[beams]))
-
-        for beams in range(len(self.BeamGood)):
-            str_result.append(Ensemble.gen_csv_line(dt, Ensemble.CSV_BT_BEAM_GOOD, ss_code, ss_config, 0, beams, blank, bin_size, self.BeamGood[beams]))
-
-        for beams in range(len(self.InstrumentVelocity)):
-            str_result.append(Ensemble.gen_csv_line(dt, Ensemble.CSV_BT_INSTR_VEL, ss_code, ss_config, 0, beams, blank, bin_size, self.InstrumentVelocity[beams]))
-
-        for beams in range(len(self.InstrumentGood)):
-            str_result.append(Ensemble.gen_csv_line(dt, Ensemble.CSV_BT_INSTR_GOOD, ss_code, ss_config, 0, beams, blank, bin_size, self.InstrumentGood[beams]))
-
-        for beams in range(len(self.EarthVelocity)):
-            str_result.append(Ensemble.gen_csv_line(dt, Ensemble.CSV_BT_EARTH_VEL, ss_code, ss_config, 0, beams, blank, bin_size, self.EarthVelocity[beams]))
-
-        for beams in range(len(self.EarthGood)):
-            str_result.append(Ensemble.gen_csv_line(dt, Ensemble.CSV_BT_EARTH_GOOD, ss_code, ss_config, 0, beams, blank, bin_size, self.EarthGood[beams]))
-
-        return str_result
->>>>>>> 2c8834ad
+        return str_result