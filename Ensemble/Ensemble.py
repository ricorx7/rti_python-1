<<<<<<< HEAD
import struct
import json
import datetime
from PyCRC.CRCCCITT import CRCCCITT
import math
import logging


class Ensemble:
    """
    RoweTech Binary Ensemble.
    RTB format.

    """

    # Ensemble header size in bytes
    HeaderSize = 32

    # Checksum size
    ChecksumSize = 4

    # Maximum number of datasets.
    MaxNumDataSets = 20

    # Number of bytes in Int32
    BytesInInt32 = 4

    # Number of bytes in Float
    BytesInFloat = 4

    # Number of elements in dataset header
    NUM_DATASET_HEADER_ELEMENTS = 6

    # Bad Velocity
    BadVelocity = float(88.888000)

    # CSV Data Types
    CSV_AMP = "Amp"
    CSV_CORR = "Corr"
    CSV_BEAM_VEL = "BeamVel"
    CSV_INSTR_VEL = "InstrVel"
    CSV_EARTH_VEL = "EarthVel"
    CSV_GOOD_BEAM = "GoodBeam"
    CSV_GOOD_EARTH = "GoodEarth"
    CSV_PRESSURE = "Pressure"
    CSV_XDCR_DEPTH = "XdcrDepth"
    CSV_HEADING = "Heading"
    CSV_PITCH = "Pitch"
    CSV_ROLL = "Roll"
    CSV_WATER_TEMP = "WaterTemp"
    CSV_SYS_TEMP = "SysTemp"
    CSV_SOS = "SpeedOfSound"
    CSV_FIRST_PING_TIME = "FirstPingTime"
    CSV_LAST_PING_TIME = "LastPingTime"
    CSV_STATUS = "Status"
    CSV_RT = "RT"
    CSV_BT_HEADING = "BT_Heading"
    CSV_BT_PITCH = "BT_PITCH"
    CSV_BT_ROLL = "BT_ROLL"
    CSV_BT_PRESSURE = "BT_PRESSURE"
    CSV_BT_XDCR_DEPTH = "BT_XdcrDepth"
    CSV_BT_STATUS = "BT_Status"
    CSV_BT_RANGE = "BT_Range"
    CSV_BT_BEAM_VEL = "BT_BeamVel"
    CSV_BT_BEAM_GOOD = "BT_BeamGood"
    CSV_BT_INSTR_VEL = "BT_InstrVel"
    CSV_BT_INSTR_GOOD = "BT_InstrGood"
    CSV_BT_EARTH_VEL = "BT_EarthVel"
    CSV_BT_EARTH_GOOD = "BT_EarthGood"
    CSV_RT_RANGE = "RT_Range"
    CSV_RT_PINGS = "RT_Pings"
    CSV_RT_BEAM_VEL = "RT_BeamVel"
    CSV_RT_INSTR_VEL = "RT_InstrVel"
    CSV_RT_EARTH_VEL = "RT_EarthVel"
    CSV_GPS_HEADING = "GPS_Heading"
    CSV_GPS_VTG = "GPS_VTG"
    CSV_NMEA = "NMEA"
    CSV_VOLTAGE = "Voltage"
    CSV_MAG = "Magnitude"
    CSV_DIR = "Direction"

    CSV_DATETIME_FORMAT = "%m/%d/%Y %H:%M:%S.%f"

    def __init__(self):
        self.RawData = None
        self.IsBeamVelocity = False
        self.BeamVelocity = None
        self.IsInstrumentVelocity = False
        self.InstrumentVelocity = None
        self.IsEarthVelocity = False
        self.EarthVelocity = None
        self.IsAmplitude = False
        self.Amplitude = None
        self.IsCorrelation = False
        self.Correlation = None
        self.IsGoodBeam = False
        self.GoodBeam = None
        self.IsGoodEarth = False
        self.GoodEarth = None
        self.IsEnsembleData = False
        self.EnsembleData = None
        self.IsAncillaryData = False
        self.AncillaryData = None
        self.IsBottomTrack = False
        self.BottomTrack = None
        self.IsWavesInfo = False
        self.WavesInfo = None
        self.IsRangeTracking = False
        self.RangeTracking = None
        self.IsSystemSetup = False
        self.SystemSetup = None
        self.IsNmeaData = False
        self.NmeaData = None

    def AddRawData(self, data):
        """
        Add Raw bytearray data to the ensemble.
        :param data: Raw data.
        """
        self.RawData = data

    def AddBeamVelocity(self, ds):
        """
        Add a Beam Velocity object to the ensemble.
        Set the flag that the dataset is added.
        :param ds: Beam Velocity object.
        """
        self.IsBeamVelocity = True
        self.BeamVelocity = ds

    def AddInstrumentVelocity(self, ds):
        """
        Add a Instrument Velocity object to the ensemble.
        Set the flag that the dataset is added.
        :param ds: Instrument Velocity object.
        """
        self.IsInstrumentVelocity = True
        self.InstrumentVelocity = ds

    def AddEarthVelocity(self, ds):
        """
        Add a Earth Velocity object to the ensemble.
        Set the flag that the dataset is added.
        :param ds: Earth Velocity object.
        """
        self.IsEarthVelocity = True
        self.EarthVelocity = ds

    def AddAmplitude(self, ds):
        """
        Add a Amplitude object to the ensemble.
        Set the flag that the dataset is added.
        :param ds: Amplitude object.
        """
        self.IsAmplitude = True
        self.Amplitude = ds

    def AddCorrelation(self, ds):
        """
        Add a Correlation object to the ensemble.
        Set the flag that the dataset is added.
        :param ds: Correlation object.
        """
        self.IsCorrelation = True
        self.Correlation = ds

    def AddGoodBeam(self, ds):
        """
        Add a Good Beam object to the ensemble.
        Set the flag that the dataset is added.
        :param ds: GoodBeam object.
        """
        self.IsGoodBeam = True
        self.GoodBeam = ds

    def AddGoodEarth(self, ds):
        """
        Add a Good Earth object to the ensemble.
        Set the flag that the dataset is added.
        :param ds: Good Earth object.
        """
        self.IsGoodEarth = True
        self.GoodEarth = ds

    def AddEnsembleData(self, ds):
        """
        Add a EnsembleData object to the ensemble.
        Set the flag that the dataset is added.
        :param ds: Ensemble Data object.
        """
        self.IsEnsembleData = True
        self.EnsembleData = ds

    def AddAncillaryData(self, ds):
        """
        Add a AncillaryData object to the ensemble.
        Set the flag that the dataset is added.
        :param ds: Ancillary Data object.
        """
        self.IsAncillaryData = True
        self.AncillaryData = ds

    def AddBottomTrack(self, ds):
        """
        Add a Bottom Track Data object to the ensemble.
        Set the flag that the dataset is added.
        :param ds: Bottom Track Data object.
        """
        self.IsBottomTrack = True
        self.BottomTrack = ds

    def AddRangeTracking(self, ds):
        """
        Add a Range Tracking object to the ensemble.
        Set the flag that the dataset is added.
        :param ds: Range Tracking Data object.
        """
        self.IsRangeTracking = True
        self.RangeTracking = ds

    def AddSystemSetup(self, ds):
        """
        Add a System Setup object to the ensemble.
        Set the flag that the dataset is added.
        :param ds: System Setup Data object.
        """
        self.IsSystemSetup = True
        self.SystemSetup = ds

    def AddNmeaData(self, ds):
        """
        Add a NMEA data object to the ensemble.
        Set the flag that the dataset is added.
        :param ds: NMEA data Data object.
        """
        self.IsNmeaData = True
        self.NmeaData = ds

    def encode(self):
        """
        Encode the ensemble to RTB format.
        :return:
        """
        payload = []

        # Generate Payload
        if self.IsEnsembleData:
            payload += self.EnsembleData.encode()
        if self.IsAncillaryData:
            payload += self.AncillaryData.encode()
        if self.IsAmplitude:
            payload += self.Amplitude.encode()
        if self.IsCorrelation:
            payload += self.Correlation.encode()
        if self.IsBeamVelocity:
            payload += self.BeamVelocity.encode()
        if self.IsInstrumentVelocity:
            payload += self.InstrumentVelocity.encode()
        if self.IsEarthVelocity:
            payload += self.EarthVelocity.encode()
        if self.IsGoodBeam:
            payload += self.GoodBeam.encode()
        if self.IsGoodEarth:
            payload += self.GoodEarth.encode()
        if self.IsBottomTrack:
            payload += self.BottomTrack.encode()
        if self.IsRangeTracking:
            payload += self.RangeTracking.encode()
        if self.IsSystemSetup:
            payload += self.SystemSetup.encode()
        if self.IsNmeaData:
            payload += self.NmeaData.encode()

        # Generate the header
        # Get the ensemble number
        ens_num = 0
        if self.IsEnsembleData:
            ens_num = self.EnsembleData.EnsembleNumber

        # Get the payload size
        payload_size = len(payload)

        header = Ensemble.generate_ens_header(ens_num, payload_size)

        # Generate the Checksum
        checksum = Ensemble.int32_to_bytes(CRCCCITT().calculate(input_data=bytes(payload)))

        result = []
        result += header
        result += payload
        result += checksum

        return bytearray(result)

    @staticmethod
    def generate_ens_header(ens_num, payload_size):
        """
        Generate the header for an ensemble.  This will include
        16 0x80 and then the ensemble number and payload size.
        The inverse of the ensemble number and payload size are included.
        :param ens_num: Ensemble number.
        :param payload_size: Payload size.
        :return: Header for an ensemble.
        """

        header = []

        # Get the Header ID
        for cnt in range(0, 16):
            header.append(0x80)

        # Ensemble Number and inverse
        header += Ensemble.int32_to_bytes(ens_num)
        header += struct.pack("i", ~ens_num)

        # Payload size and inverse
        header += Ensemble.int32_to_bytes(payload_size)
        header += struct.pack("i", ~payload_size)

        return header

    def encode_csv(self,
                   is_ensemble_data=True,
                   is_ancillary_data=True,
                   is_amplitude=True,
                   is_correlation=True,
                   is_beam_velocity=True,
                   is_instrument_velocity=True,
                   is_earth_velocity=True,
                   is_good_beam=True,
                   is_good_earth=True,
                   is_bottom_track=True,
                   is_range_tracking=True,
                   is_nmea_data=True,
                   is_system_setup=True):
        """
        Encode the ensemble into CSV data.
        Each line is a value with a the datetime, KEY, subsystem config, subsystem code,
        bin and beam number.
        :return:
        """
        result = []

        dt = datetime.datetime.now()
        blank = 0
        bin_size = 0
        if self.IsAncillaryData:
            blank = self.AncillaryData.FirstBinRange
            bin_size = self.AncillaryData.BinSize

        # Get the subsystem code and config
        ss_code = ""
        ss_config = ""
        if self.IsEnsembleData and is_ensemble_data:
            ss_code = self.EnsembleData.SysFirmwareSubsystemCode
            ss_config = self.EnsembleData.SubsystemConfig

            # Create a new datetime based off ensemble date and time
            dt = self.EnsembleData.datetime()

            result += self.EnsembleData.encode_csv(dt, ss_code, ss_config, blank, bin_size)

        if self.IsAncillaryData and is_ancillary_data:
            result += self.AncillaryData.encode_csv(dt, ss_code, ss_config, blank, bin_size)
        if self.IsAmplitude and is_amplitude:
            result += self.Amplitude.encode_csv(dt, ss_code, ss_config, blank, bin_size)
        if self.IsCorrelation and is_correlation:
            result += self.Correlation.encode_csv(dt, ss_code, ss_config, blank, bin_size)
        if self.IsBeamVelocity and is_beam_velocity:
            result += self.BeamVelocity.encode_csv(dt, ss_code, ss_config, blank, bin_size)
        if self.IsInstrumentVelocity and is_instrument_velocity:
            result += self.InstrumentVelocity.encode_csv(dt, ss_code, ss_config, blank, bin_size)
        if self.IsEarthVelocity and is_earth_velocity:
            result += self.EarthVelocity.encode_csv(dt, ss_code, ss_config, blank, bin_size)
        if self.IsGoodBeam and is_good_beam:
            result += self.GoodBeam.encode_csv(dt, ss_code, ss_config, blank, bin_size)
        if self.IsGoodEarth and is_good_earth:
            result += self.GoodEarth.encode_csv(dt, ss_code, ss_config, blank, bin_size)
        if self.IsBottomTrack and is_bottom_track:
            result += self.BottomTrack.encode_csv(dt, ss_code, ss_config, blank, bin_size)
        if self.IsRangeTracking and is_range_tracking:
            result += self.RangeTracking.encode_csv(dt, ss_code, ss_config, blank, bin_size)
        if self.IsNmeaData and is_nmea_data:
            result += self.NmeaData.encode_csv(dt, ss_code, ss_config, blank, bin_size)
        if self.IsSystemSetup and is_system_setup:
            result += self.SystemSetup.encode_csv(dt, ss_code, ss_config, blank, bin_size)

        return result

    @staticmethod
    def generate_header(value_type, num_elements, element_multiplier, imag, name_length, name):
        """
        Generate the header for an ensemble dataset.

        Big Endian
        :param value_type: Value type (float, int, string)
        :param num_elements: Number of elements or number of bins.
        :param element_multiplier: Element multipler or number of beams.
        :param imag: NOT USED
        :param name_length: Length of the name.
        :param name: Name of the dataset.
        :return: Header for a dataset.
        """
        result = []

        result += Ensemble.int32_to_bytes(value_type)                   # Value Type
        result += Ensemble.int32_to_bytes(num_elements)                 # Number of elements
        result += Ensemble.int32_to_bytes(element_multiplier)           # Element Multiplier
        result += Ensemble.int32_to_bytes(imag)                         # Image
        result += Ensemble.int32_to_bytes(name_length)                  # Name Length
        result += name.encode()                                         # Name

        return result

    @staticmethod
    def toJSON(self, pretty=False):
        """
        Convert to JSON.
        :return: JSON string with indents.
        """
        if pretty is True:
            return json.dumps(self, default=lambda o: o.__dict__, sort_keys=True, indent=4) + "\n"
        else:
            return json.dumps(self, default=lambda o: o.__dict__) + "\n"

    @staticmethod
    def gen_csv_line(dt, data_type, ss_code, ss_config, bin_num, beam_num, blank, bin_size, value):
        """
        Create a csv line.  Use this so all the lines have the same format.

        Ex:
        2019/03/07 00:51:35:478159, Amp, 1, 3, A, 1, 7.4, 23.03
        :param dt:
        :param data_type: Data type.  Names given above starting CSV_
        :param ss_code: Subsystem code.
        :param ss_config: Subsystem configuration number.
        :param bin_num: Bin Number
        :param beam_num: Beam Number.
        :param blank: Blank or first bin position in meters.
        :param bin_size: Bin size in meters.
        :param value: Value for this line.
        :return: CSV line with all the data.
        """
        #dt_str = dt.strftime(Ensemble.CSV_DATETIME_FORMAT)
        dt_str = dt.isoformat()

        bin_depth = Ensemble.get_bin_depth(blank, bin_size, bin_num)

        return "{},{},{},{},{},{},{},{}".format(dt_str, data_type, ss_code, ss_config, bin_num, beam_num, bin_depth, value)

    @staticmethod
    def get_bin_depth(blank, bin_size, bin_num):
        """
        Give the depth of the given bin number.
        Bin number is 0 based. So the first bin is bin_num=0

        The depth is the center of the bin.

        :param blank: Blanking distance of depth of the first bin in meters.
        :param bin_size: Bin size in meters.
        :param bin_num: Bin number. Zero starting.
        :return: The depth of the given bin in meters.
        """
        return round(float(blank) + (float(bin_size) * float(bin_num)), 2)

    @staticmethod
    def GetInt32(start, numBytes, ens):
        """
        Convert the bytes given into an Int32.
        This will look in the ens given.
        :param start: Start location.
        :param numBytes: Number of bytes in the int32.
        :param ens: Buffer containing the bytearray data.
        :return: Int32 of the data in the buffer.
        """
        try:
            return struct.unpack("i", ens[start:start + numBytes])[0]
        except Exception as e:
            logging.error("Error creating a Int32 from bytes. " + str(e))
            return 0

    @staticmethod
    def GetUInt32(start, numBytes, ens):
        """
        Convert the bytes given into an UInt32.
        This will look in the ens given.
        :param start: Start location.
        :param numBytes: Number of bytes in the int32.
        :param ens: Buffer containing the bytearray data.
        :return: Int32 of the data in the buffer.
        """
        try:
            return struct.unpack("I", ens[start:start + numBytes])[0]
        except Exception as e:
            logging.error("Error creating a UInt32 from bytes. " + str(e))
            return 0

    @staticmethod
    def int32_to_bytes(value):
        """
        Convert the given Int32 value to 4 bytes.
        :param value: Value to convert.
        :return: 4 Bytes representing the value.
        """
        return struct.pack("i", value)

    @staticmethod
    def uint32_to_bytes(value):
        """
        Convert the given UInt32 value to 4 bytes.
        :param value: Value to convert.
        :return: 4 Bytes representing the value.
        """
        return struct.pack("I", value)

    @staticmethod
    def GetUInt16(start, numBytes, ens):
        """
        Convert the bytes given into an uint16.
        This will look in the ens given.
        :param start: Start location.
        :param numBytes: Number of bytes in the uint16.
        :param ens: Buffer containing the bytearray data.
        :return: uint16 of the data in the buffer.
        """
        try:
            return struct.unpack("b", ens[start:start + numBytes])[0]
        except Exception as e:
            logging.error("Error creating a UInt16 from bytes. " + str(e))
            return 0

    @staticmethod
    def uint16_to_bytes(value):
        """
        Convert the given UInt16 value to 4 bytes.
        :param value: Value to convert.
        :return: 4 Bytes representing the value.
        """
        return struct.pack("b", value)

    @staticmethod
    def GetFloat(start, numBytes, ens):
        """
        Convert the bytes given into an int32.
        This will look in the ens given.
        :param start: Start location.
        :param numBytes: Number of bytes in the int32.
        :param ens: Buffer containing the bytearray data.
        :return: Int32 of the data in the buffer.
        """
        try:
            return struct.unpack("f", ens[start:start + numBytes])[0]
        except Exception as e:
            logging.debug("Error creating a float from bytes. " + str(e))
            return 0.0

    @staticmethod
    def float_to_bytes(value):
        """
        Convert the given float value to 4 bytes.
        :param value: Value to convert.
        :return: 4 Bytes representing the value.
        """
        return struct.pack("f", value)

    @staticmethod
    def GetDataSetSize(ds_type, name_len, num_elements, element_multipler):
        """
        Get the dataset size.
        :param ds_type: Dataset type. (Int, float, ...)
        :param name_len: Length of the name.
        :param num_elements: Number of elements.
        :param element_multipler: Element mulitpiler.
        :return: Size of the dataset in bytes.
        """

        # Number of bytes in the data type
        datatype_size = 4
        if ds_type is 50:      # Byte Datatype
            datatype_size = 1
        elif ds_type is 20:    # Int Datatype
            datatype_size = 4
        elif ds_type is 10:    # Float Datatype
            datatype_size = 4

        return ((num_elements * element_multipler) * datatype_size) + Ensemble.GetBaseDataSize(name_len)

    @staticmethod
    def GetBaseDataSize(name_len):
        """
        Get the size of the header for a dataset.
        :param name_len: Length of the name.
        :return: Dataset header size in bytes.
        """
        return name_len + (Ensemble().BytesInInt32 * (Ensemble().NUM_DATASET_HEADER_ELEMENTS-1))

    @staticmethod
    def ensembleSize(payloadSize):
        return Ensemble.HeaderSize + payloadSize + Ensemble.ChecksumSize

    @staticmethod
    def ones_complement(val):
        """
        Calclaute the 1's compliment of a number.
        :param val: Values to calculate.
        :return: 1's compliment of value.
        """
        #mask = (1 << val.bit_length()) - 1
        #return int(hex(val ^ mask), 16)
        b = bin(val)
        b = b.replace('0', 'x')
        b = b.replace('1', '0')
        b = b.replace('x', '1')
        b = b.replace('1b', '0b')
        return int(b, 2)

    @staticmethod
    def oness_complement(val):

        # Find number of bits in
        # the given integer
        number_of_bits = (int)(math.floor(math.log(val) /
                                          math.log(2))) + 1;

        # XOR the given integer with poe(2,
        # number_of_bits-1 and print the result
        return ((1 << number_of_bits) - 1) ^ val;

    @staticmethod
    def is_float_close(a, b, rel_tol=1e-09, abs_tol=0.0):
        """
        Check if the float values are the same.
        :param a: First float value
        :param b: Second float value
        :param rel_tol: Value within this
        :param abs_tol: Absolute value within this
        :return:
        """
        return abs(a - b) <= max(rel_tol * max(abs(a), abs(b)), abs_tol)
=======
import struct
import json
import datetime
from PyCRC.CRCCCITT import CRCCCITT
import math
import logging
import pandas as pd
import numpy as np


class Ensemble:
    """
    RoweTech Binary Ensemble.
    RTB format.

    """

    # Ensemble header size in bytes
    HeaderSize = 32

    # Checksum size
    ChecksumSize = 4

    # Maximum number of datasets.
    MaxNumDataSets = 20

    # Number of bytes in Int32
    BytesInInt32 = 4

    # Number of bytes in Float
    BytesInFloat = 4

    # Number of elements in dataset header
    NUM_DATASET_HEADER_ELEMENTS = 6

    # Bad Velocity
    BadVelocity = float(88.888000)

    # CSV Data Types
    CSV_AMP = "Amp"
    CSV_CORR = "Corr"
    CSV_BEAM_VEL = "BeamVel"
    CSV_INSTR_VEL = "InstrVel"
    CSV_EARTH_VEL = "EarthVel"
    CSV_GOOD_BEAM = "GoodBeam"
    CSV_GOOD_EARTH = "GoodEarth"
    CSV_PRESSURE = "Pressure"
    CSV_XDCR_DEPTH = "XdcrDepth"
    CSV_HEADING = "Heading"
    CSV_PITCH = "Pitch"
    CSV_ROLL = "Roll"
    CSV_WATER_TEMP = "WaterTemp"
    CSV_SYS_TEMP = "SysTemp"
    CSV_SOS = "SpeedOfSound"
    CSV_FIRST_PING_TIME = "FirstPingTime"
    CSV_LAST_PING_TIME = "LastPingTime"
    CSV_STATUS = "Status"
    CSV_RT = "RT"
    CSV_BT_HEADING = "BT_Heading"
    CSV_BT_PITCH = "BT_PITCH"
    CSV_BT_ROLL = "BT_ROLL"
    CSV_BT_PRESSURE = "BT_PRESSURE"
    CSV_BT_XDCR_DEPTH = "BT_XdcrDepth"
    CSV_BT_STATUS = "BT_Status"
    CSV_BT_RANGE = "BT_Range"
    CSV_BT_BEAM_VEL = "BT_BeamVel"
    CSV_BT_BEAM_GOOD = "BT_BeamGood"
    CSV_BT_INSTR_VEL = "BT_InstrVel"
    CSV_BT_INSTR_GOOD = "BT_InstrGood"
    CSV_BT_EARTH_VEL = "BT_EarthVel"
    CSV_BT_EARTH_GOOD = "BT_EarthGood"
    CSV_RT_RANGE = "RT_Range"
    CSV_RT_PINGS = "RT_Pings"
    CSV_RT_BEAM_VEL = "RT_BeamVel"
    CSV_RT_INSTR_VEL = "RT_InstrVel"
    CSV_RT_EARTH_VEL = "RT_EarthVel"
    CSV_GPS_HEADING = "GPS_Heading"
    CSV_GPS_VTG = "GPS_VTG"
    CSV_NMEA = "NMEA"
    CSV_VOLTAGE = "Voltage"
    CSV_MAG = "Magnitude"
    CSV_DIR = "Direction"

    CSV_DATETIME_FORMAT = "%m/%d/%Y %H:%M:%S.%f"

    def __init__(self):
        self.RawData = None
        self.IsBeamVelocity = False
        self.BeamVelocity = None
        self.IsInstrumentVelocity = False
        self.InstrumentVelocity = None
        self.IsEarthVelocity = False
        self.EarthVelocity = None
        self.IsAmplitude = False
        self.Amplitude = None
        self.IsCorrelation = False
        self.Correlation = None
        self.IsGoodBeam = False
        self.GoodBeam = None
        self.IsGoodEarth = False
        self.GoodEarth = None
        self.IsEnsembleData = False
        self.EnsembleData = None
        self.IsAncillaryData = False
        self.AncillaryData = None
        self.IsBottomTrack = False
        self.BottomTrack = None
        self.IsWavesInfo = False
        self.WavesInfo = None
        self.IsRangeTracking = False
        self.RangeTracking = None
        self.IsSystemSetup = False
        self.SystemSetup = None
        self.IsNmeaData = False
        self.NmeaData = None

    def AddRawData(self, data):
        """
        Add Raw bytearray data to the ensemble.
        :param data: Raw data.
        """
        self.RawData = data

    def AddBeamVelocity(self, ds):
        """
        Add a Beam Velocity object to the ensemble.
        Set the flag that the dataset is added.
        :param ds: Beam Velocity object.
        """
        self.IsBeamVelocity = True
        self.BeamVelocity = ds

    def AddInstrumentVelocity(self, ds):
        """
        Add a Instrument Velocity object to the ensemble.
        Set the flag that the dataset is added.
        :param ds: Instrument Velocity object.
        """
        self.IsInstrumentVelocity = True
        self.InstrumentVelocity = ds

    def AddEarthVelocity(self, ds):
        """
        Add a Earth Velocity object to the ensemble.
        Set the flag that the dataset is added.
        :param ds: Earth Velocity object.
        """
        self.IsEarthVelocity = True
        self.EarthVelocity = ds

    def AddAmplitude(self, ds):
        """
        Add a Amplitude object to the ensemble.
        Set the flag that the dataset is added.
        :param ds: Amplitude object.
        """
        self.IsAmplitude = True
        self.Amplitude = ds

    def AddCorrelation(self, ds):
        """
        Add a Correlation object to the ensemble.
        Set the flag that the dataset is added.
        :param ds: Correlation object.
        """
        self.IsCorrelation = True
        self.Correlation = ds

    def AddGoodBeam(self, ds):
        """
        Add a Good Beam object to the ensemble.
        Set the flag that the dataset is added.
        :param ds: GoodBeam object.
        """
        self.IsGoodBeam = True
        self.GoodBeam = ds

    def AddGoodEarth(self, ds):
        """
        Add a Good Earth object to the ensemble.
        Set the flag that the dataset is added.
        :param ds: Good Earth object.
        """
        self.IsGoodEarth = True
        self.GoodEarth = ds

    def AddEnsembleData(self, ds):
        """
        Add a EnsembleData object to the ensemble.
        Set the flag that the dataset is added.
        :param ds: Ensemble Data object.
        """
        self.IsEnsembleData = True
        self.EnsembleData = ds

    def AddAncillaryData(self, ds):
        """
        Add a AncillaryData object to the ensemble.
        Set the flag that the dataset is added.
        :param ds: Ancillary Data object.
        """
        self.IsAncillaryData = True
        self.AncillaryData = ds

    def AddBottomTrack(self, ds):
        """
        Add a Bottom Track Data object to the ensemble.
        Set the flag that the dataset is added.
        :param ds: Bottom Track Data object.
        """
        self.IsBottomTrack = True
        self.BottomTrack = ds

    def AddRangeTracking(self, ds):
        """
        Add a Range Tracking object to the ensemble.
        Set the flag that the dataset is added.
        :param ds: Range Tracking Data object.
        """
        self.IsRangeTracking = True
        self.RangeTracking = ds

    def AddSystemSetup(self, ds):
        """
        Add a System Setup object to the ensemble.
        Set the flag that the dataset is added.
        :param ds: System Setup Data object.
        """
        self.IsSystemSetup = True
        self.SystemSetup = ds

    def AddNmeaData(self, ds):
        """
        Add a NMEA data object to the ensemble.
        Set the flag that the dataset is added.
        :param ds: NMEA data Data object.
        """
        self.IsNmeaData = True
        self.NmeaData = ds

    def encode(self):
        """
        Encode the ensemble to RTB format.
        :return:
        """
        payload = []

        # Generate Payload
        if self.IsEnsembleData:
            payload += self.EnsembleData.encode()
        if self.IsAncillaryData:
            payload += self.AncillaryData.encode()
        if self.IsAmplitude:
            payload += self.Amplitude.encode()
        if self.IsCorrelation:
            payload += self.Correlation.encode()
        if self.IsBeamVelocity:
            payload += self.BeamVelocity.encode()
        if self.IsInstrumentVelocity:
            payload += self.InstrumentVelocity.encode()
        if self.IsEarthVelocity:
            payload += self.EarthVelocity.encode()
        if self.IsGoodBeam:
            payload += self.GoodBeam.encode()
        if self.IsGoodEarth:
            payload += self.GoodEarth.encode()
        if self.IsBottomTrack:
            payload += self.BottomTrack.encode()
        if self.IsRangeTracking:
            payload += self.RangeTracking.encode()
        if self.IsSystemSetup:
            payload += self.SystemSetup.encode()
        if self.IsNmeaData:
            payload += self.NmeaData.encode()

        # Generate the header
        # Get the ensemble number
        ens_num = 0
        if self.IsEnsembleData:
            ens_num = self.EnsembleData.EnsembleNumber

        # Get the payload size
        payload_size = len(payload)

        header = Ensemble.generate_ens_header(ens_num, payload_size)

        # Generate the Checksum
        checksum = Ensemble.int32_to_bytes(CRCCCITT().calculate(input_data=bytes(payload)))

        result = []
        result += header
        result += payload
        result += checksum

        return bytearray(result)

    @staticmethod
    def generate_ens_header(ens_num, payload_size):
        """
        Generate the header for an ensemble.  This will include
        16 0x80 and then the ensemble number and payload size.
        The inverse of the ensemble number and payload size are included.
        :param ens_num: Ensemble number.
        :param payload_size: Payload size.
        :return: Header for an ensemble.
        """

        header = []

        # Get the Header ID
        for cnt in range(0, 16):
            header.append(0x80)

        # Ensemble Number and inverse
        header += Ensemble.int32_to_bytes(ens_num)
        header += struct.pack("i", ~ens_num)

        # Payload size and inverse
        header += Ensemble.int32_to_bytes(payload_size)
        header += struct.pack("i", ~payload_size)

        return header

    def encode_csv(self,
                   is_ensemble_data=True,
                   is_ancillary_data=True,
                   is_amplitude=True,
                   is_correlation=True,
                   is_beam_velocity=True,
                   is_instrument_velocity=True,
                   is_earth_velocity=True,
                   is_good_beam=True,
                   is_good_earth=True,
                   is_bottom_track=True,
                   is_range_tracking=True,
                   is_nmea_data=True,
                   is_system_setup=True):
        """
        Encode the ensemble into CSV data.
        Each line is a value with a the datetime, KEY, subsystem config, subsystem code,
        bin and beam number.
        :return:
        """
        result = []

        dt = datetime.datetime.now()
        blank = 0
        bin_size = 0
        if self.IsAncillaryData:
            blank = self.AncillaryData.FirstBinRange
            bin_size = self.AncillaryData.BinSize

        # Get the subsystem code and config
        ss_code = ""
        ss_config = ""
        if self.IsEnsembleData and is_ensemble_data:
            ss_code = self.EnsembleData.SysFirmwareSubsystemCode
            ss_config = self.EnsembleData.SubsystemConfig

            # Create a new datetime based off ensemble date and time
            dt = self.EnsembleData.datetime()

            result += self.EnsembleData.encode_csv(dt, ss_code, ss_config, blank, bin_size)

        if self.IsAncillaryData and is_ancillary_data:
            result += self.AncillaryData.encode_csv(dt, ss_code, ss_config, blank, bin_size)
        if self.IsAmplitude and is_amplitude:
            result += self.Amplitude.encode_csv(dt, ss_code, ss_config, blank, bin_size)
        if self.IsCorrelation and is_correlation:
            result += self.Correlation.encode_csv(dt, ss_code, ss_config, blank, bin_size)
        if self.IsBeamVelocity and is_beam_velocity:
            result += self.BeamVelocity.encode_csv(dt, ss_code, ss_config, blank, bin_size)
        if self.IsInstrumentVelocity and is_instrument_velocity:
            result += self.InstrumentVelocity.encode_csv(dt, ss_code, ss_config, blank, bin_size)
        if self.IsEarthVelocity and is_earth_velocity:
            result += self.EarthVelocity.encode_csv(dt, ss_code, ss_config, blank, bin_size)
        if self.IsGoodBeam and is_good_beam:
            result += self.GoodBeam.encode_csv(dt, ss_code, ss_config, blank, bin_size)
        if self.IsGoodEarth and is_good_earth:
            result += self.GoodEarth.encode_csv(dt, ss_code, ss_config, blank, bin_size)
        if self.IsBottomTrack and is_bottom_track:
            result += self.BottomTrack.encode_csv(dt, ss_code, ss_config, blank, bin_size)
        if self.IsRangeTracking and is_range_tracking:
            result += self.RangeTracking.encode_csv(dt, ss_code, ss_config, blank, bin_size)
        if self.IsNmeaData and is_nmea_data:
            result += self.NmeaData.encode_csv(dt, ss_code, ss_config, blank, bin_size)
        if self.IsSystemSetup and is_system_setup:
            result += self.SystemSetup.encode_csv(dt, ss_code, ss_config, blank, bin_size)

        return result

    @staticmethod
    def generate_header(value_type, num_elements, element_multiplier, imag, name_length, name):
        """
        Generate the header for an ensemble dataset.

        Big Endian
        :param value_type: Value type (float, int, string)
        :param num_elements: Number of elements or number of bins.
        :param element_multiplier: Element multipler or number of beams.
        :param imag: NOT USED
        :param name_length: Length of the name.
        :param name: Name of the dataset.
        :return: Header for a dataset.
        """
        result = []

        result += Ensemble.int32_to_bytes(value_type)                   # Value Type
        result += Ensemble.int32_to_bytes(num_elements)                 # Number of elements
        result += Ensemble.int32_to_bytes(element_multiplier)           # Element Multiplier
        result += Ensemble.int32_to_bytes(imag)                         # Image
        result += Ensemble.int32_to_bytes(name_length)                  # Name Length
        result += name.encode()                                         # Name

        return result

    @staticmethod
    def array_2d_to_df(vel_array, dt, ss_code, ss_config, blank, bin_size, first_ens_num, last_ens_num):
        """
        Convert the given 2D array to a dataframe.
        Columns: Index, TimeStamp, Bin, Beam, SS_Code, SS_Config, BinSize, Blank, BinDepth, Value
        Columns: Index, time_stamp, ss_code, ss_config, bin_num, beam_num, bin_depth, first_ens_num, last_ens_num, value

        dictionary to dataframe to speed up performance
        https://stackoverflow.com/questions/27929472/improve-row-append-performance-on-pandas-dataframes

        :param vel_array: 2D array containing the data
        :param dt: DateTime
        :param ss_code: SS Code as a string
        :param ss_config: SS Configuration as int
        :param blank: Blanking distance.
        :param bin_size: Bin Size
        :param first_ens_num: First Ensemble Number.
        :param last_ens_num: Last Ensemble Number.
        :return: Dataframe of all the data from the array given.
        """

        # Dictionary to create dataframe
        # Faster than appending to a dataframe
        dict_result = {}

        # A counter to use to add entries to dict
        i = 0

        if vel_array:
            # Go through each bin and beam
            for bin_num in range(len(vel_array)):
                for beam_num in range(len(vel_array[0])):
                    # Get the bin depth
                    bin_depth = Ensemble.get_bin_depth(blank, bin_size, bin_num)

                    # Get the value
                    value = vel_array[bin_num][beam_num]

                    # Create a dict entry
                    dict_result[i] = {'time_stamp': dt,
                                      'ss_code': ss_code,
                                      'ss_config': ss_config,
                                      'bin_num': bin_num,
                                      'beam_num': beam_num,
                                      'bin_depth': bin_depth,
                                      'first_ens_num': first_ens_num,
                                      'last_ens_num': last_ens_num,
                                      'value': value}

                    # Increment index
                    i = i + 1

        # Create the dataframe from the dictionary
        # important to set the 'orient' parameter to "index" to make the keys as rows
        df = pd.DataFrame.from_dict(dict_result, "index")

        return df

    @staticmethod
    def array_1d_to_df(vel_array, dt, ss_code, ss_config, blank, bin_size, first_ens_num, last_ens_num):
        """
        Convert the given 1D array to a dataframe.
        Columns: Index, TimeStamp, Bin, Beam, SS_Code, SS_Config, BinSize, Blank, BinDepth, Value
        Columns: Index, time_stamp, ss_code, ss_config, bin_num, beam_num, bin_depth, first_ens_num, last_ens_num, value

        dictionary to dataframe to speed up performance
        https://stackoverflow.com/questions/27929472/improve-row-append-performance-on-pandas-dataframes

        :param vel_array: 2D array containing the data
        :param dt: DateTime
        :param ss_code: SS Code as a string
        :param ss_config: SS Configuration as int
        :param blank: Blanking distance.
        :param bin_size: Bin Size
        :param first_ens_num: First Ensemble Number.
        :param last_ens_num: Last Ensemble Number.
        :return: Dataframe of all the data from the array given.
        """

        # Dictionary to create dataframe
        # Faster than appending to a dataframe
        dict_result = {}

        # A counter to use to add entries to dict
        i = 0

        if vel_array:
            # Go through each bin and beam
            for bin_num in range(len(vel_array)):
                # Get the bin depth
                bin_depth = Ensemble.get_bin_depth(blank, bin_size, bin_num)

                # Get the value
                value = vel_array[bin_num]

                # Create a dict entry
                dict_result[i] = {'time_stamp': dt,
                                  'ss_code': ss_code,
                                  'ss_config': ss_config,
                                  'bin_num': bin_num,
                                  'beam_num': 0,
                                  'bin_depth': bin_depth,
                                  'first_ens_num': first_ens_num,
                                  'last_ens_num': last_ens_num,
                                  'value': value}

                # Increment index
                i = i + 1

        # Create the dataframe from the dictionary
        # important to set the 'orient' parameter to "index" to make the keys as rows
        df = pd.DataFrame.from_dict(dict_result, "index")

        return df

    @staticmethod
    def array_beam_1d_to_df(range_array, dt, ss_code, ss_config, first_ens_num, last_ens_num):
        """
        Convert the given 1D array to a dataframe.
        This 1D array should have 4 or less values representing a value
        for each beam.
        Columns: Index, TimeStamp, Bin, Beam, SS_Code, SS_Config, BinSize, Blank, BinDepth, Value
        Columns: Index, time_stamp, ss_code, ss_config, bin_num, beam_num, bin_depth, first_ens_num, last_ens_num, value

        dictionary to dataframe to speed up performance
        https://stackoverflow.com/questions/27929472/improve-row-append-performance-on-pandas-dataframes

        :param range_array: 1D Beam array containing the data
        :param dt: DateTime
        :param ss_code: SS Code as a string
        :param ss_config: SS Configuration as int
        :param first_ens_num: First Ensemble Number.
        :param last_ens_num: Last Ensemble Number.
        :return: Dataframe of all the data from the array given.
        """

        # Dictionary to create dataframe
        # Faster than appending to a dataframe
        dict_result = {}

        # A counter to use to add entries to dict
        i = 0

        if range_array:
            # Go through each bin and beam
            for beam_num in range(len(range_array)):

                # Get the value
                value = range_array[beam_num]

                # Create a dict entry
                dict_result[i] = {'time_stamp': dt,
                                  'ss_code': ss_code,
                                  'ss_config': ss_config,
                                  'bin_num': 0,
                                  'beam_num': beam_num,
                                  'bin_depth': value,
                                  'first_ens_num': first_ens_num,
                                  'last_ens_num': last_ens_num,
                                  'value': value}

                # Increment index
                i = i + 1

        # Create the dataframe from the dictionary
        # important to set the 'orient' parameter to "index" to make the keys as rows
        df = pd.DataFrame.from_dict(dict_result, "index")

        return df

    @staticmethod
    def toJSON(self, pretty=False):
        """
        Convert to JSON.
        :return: JSON string with indents.
        """
        if pretty is True:
            return json.dumps(self, default=lambda o: o.__dict__, sort_keys=True, indent=4) + "\n"
        else:
            return json.dumps(self, default=lambda o: o.__dict__) + "\n"

    @staticmethod
    def gen_csv_line(dt, data_type, ss_code, ss_config, bin_num, beam_num, blank, bin_size, value):
        """
        Create a csv line.  Use this so all the lines have the same format.

        Ex:
        2019/03/07 00:51:35:478159, Amp, 1, 3, A, 1, 7.4, 23.03
        :param dt:
        :param data_type: Data type.  Names given above starting CSV_
        :param ss_code: Subsystem code.
        :param ss_config: Subsystem configuration number.
        :param bin_num: Bin Number
        :param beam_num: Beam Number.
        :param blank: Blank or first bin position in meters.
        :param bin_size: Bin size in meters.
        :param value: Value for this line.
        :return: CSV line with all the data.
        """
        #dt_str = dt.strftime(Ensemble.CSV_DATETIME_FORMAT)
        dt_str = dt.isoformat()

        bin_depth = Ensemble.get_bin_depth(blank, bin_size, bin_num)

        return "{},{},{},{},{},{},{},{}".format(dt_str, data_type, ss_code, ss_config, bin_num, beam_num, bin_depth, value)

    @staticmethod
    def get_bin_depth(blank, bin_size, bin_num):
        """
        Give the depth of the given bin number.
        Bin number is 0 based. So the first bin is bin_num=0

        The depth is the center of the bin.

        :param blank: Blanking distance of depth of the first bin in meters.
        :param bin_size: Bin size in meters.
        :param bin_num: Bin number. Zero starting.
        :return: The depth of the given bin in meters.
        """
        return round(float(blank) + (float(bin_size) * float(bin_num)), 2)

    @staticmethod
    def get_avg_range(range_array):
        """
        Average the array of values.  Do not include the
        bad values in the average.
        :param range_array: Array to average.
        :return: Average value.
        """
        # Average the ranges
        range_count = 0
        range_accum = 0.0

        if range_array:
            # Accumulate the data
            for beam in range(len(range_array)):
                if range_array[beam] > 0.0 and not Ensemble.is_bad_velocity(range_array[beam]):
                    range_count += 1
                    range_accum += range_array[beam]

        if range_count > 0:
            return range_accum / range_count
        else:
            return 0.0

    @staticmethod
    def GetInt32(start, numBytes, ens):
        """
        Convert the bytes given into an Int32.
        This will look in the ens given.
        :param start: Start location.
        :param numBytes: Number of bytes in the int32.
        :param ens: Buffer containing the bytearray data.
        :return: Int32 of the data in the buffer.
        """
        try:
            return struct.unpack("i", ens[start:start + numBytes])[0]
        except Exception as e:
            logging.error("Error creating a Int32 from bytes. " + str(e))
            return 0

    @staticmethod
    def GetUInt32(start, numBytes, ens):
        """
        Convert the bytes given into an UInt32.
        This will look in the ens given.
        :param start: Start location.
        :param numBytes: Number of bytes in the int32.
        :param ens: Buffer containing the bytearray data.
        :return: Int32 of the data in the buffer.
        """
        try:
            return struct.unpack("I", ens[start:start + numBytes])[0]
        except Exception as e:
            logging.error("Error creating a UInt32 from bytes. " + str(e))
            return 0

    @staticmethod
    def int32_to_bytes(value):
        """
        Convert the given Int32 value to 4 bytes.
        :param value: Value to convert.
        :return: 4 Bytes representing the value.
        """
        return struct.pack("i", value)

    @staticmethod
    def uint32_to_bytes(value):
        """
        Convert the given UInt32 value to 4 bytes.
        :param value: Value to convert.
        :return: 4 Bytes representing the value.
        """
        return struct.pack("I", value)

    @staticmethod
    def GetUInt16(start, numBytes, ens):
        """
        Convert the bytes given into an uint16.
        This will look in the ens given.
        :param start: Start location.
        :param numBytes: Number of bytes in the uint16.
        :param ens: Buffer containing the bytearray data.
        :return: uint16 of the data in the buffer.
        """
        try:
            return struct.unpack("b", ens[start:start + numBytes])[0]
        except Exception as e:
            logging.error("Error creating a UInt16 from bytes. " + str(e))
            return 0

    @staticmethod
    def uint16_to_bytes(value):
        """
        Convert the given UInt16 value to 4 bytes.
        :param value: Value to convert.
        :return: 4 Bytes representing the value.
        """
        return struct.pack("b", value)

    @staticmethod
    def GetFloat(start, numBytes, ens):
        """
        Convert the bytes given into an int32.
        This will look in the ens given.
        :param start: Start location.
        :param numBytes: Number of bytes in the int32.
        :param ens: Buffer containing the bytearray data.
        :return: Int32 of the data in the buffer.
        """
        try:
            return struct.unpack("f", ens[start:start + numBytes])[0]
        except Exception as e:
            logging.debug("Error creating a float from bytes. " + str(e))
            return 0.0

    @staticmethod
    def float_to_bytes(value):
        """
        Convert the given float value to 4 bytes.
        :param value: Value to convert.
        :return: 4 Bytes representing the value.
        """
        return struct.pack("f", value)

    @staticmethod
    def GetDataSetSize(ds_type, name_len, num_elements, element_multipler):
        """
        Get the dataset size.
        :param ds_type: Dataset type. (Int, float, ...)
        :param name_len: Length of the name.
        :param num_elements: Number of elements.
        :param element_multipler: Element mulitpiler.
        :return: Size of the dataset in bytes.
        """

        # Number of bytes in the data type
        datatype_size = 4
        if ds_type is 50:      # Byte Datatype
            datatype_size = 1
        elif ds_type is 20:    # Int Datatype
            datatype_size = 4
        elif ds_type is 10:    # Float Datatype
            datatype_size = 4

        return ((num_elements * element_multipler) * datatype_size) + Ensemble.GetBaseDataSize(name_len)

    @staticmethod
    def GetBaseDataSize(name_len):
        """
        Get the size of the header for a dataset.
        :param name_len: Length of the name.
        :return: Dataset header size in bytes.
        """
        return name_len + (Ensemble().BytesInInt32 * (Ensemble().NUM_DATASET_HEADER_ELEMENTS-1))

    @staticmethod
    def ensembleSize(payloadSize):
        return Ensemble.HeaderSize + payloadSize + Ensemble.ChecksumSize

    @staticmethod
    def ones_complement(val):
        """
        Calclaute the 1's compliment of a number.
        :param val: Values to calculate.
        :return: 1's compliment of value.
        """
        #mask = (1 << val.bit_length()) - 1
        #return int(hex(val ^ mask), 16)
        b = bin(val)
        b = b.replace('0', 'x')
        b = b.replace('1', '0')
        b = b.replace('x', '1')
        b = b.replace('1b', '0b')
        return int(b, 2)

    @staticmethod
    def oness_complement(val):

        # Find number of bits in
        # the given integer
        number_of_bits = (int)(math.floor(math.log(val) /
                                          math.log(2))) + 1;

        # XOR the given integer with poe(2,
        # number_of_bits-1 and print the result
        return ((1 << number_of_bits) - 1) ^ val;

    @staticmethod
    def is_float_close(a, b, rel_tol=1e-06, abs_tol=0.0):
        """
        Check if the float values are the same.
        :param a: First float value
        :param b: Second float value
        :param rel_tol: Value within this
        :param abs_tol: Absolute value within this
        :return:
        """
        return abs(a - b) <= max(rel_tol * max(abs(a), abs(b)), abs_tol)

    @staticmethod
    def is_bad_velocity(vel):
        """
        Check if the velocity given is good or bad.
        :param vel: Velocity value to check.
        :return: True if Bad Velocity.
        """
        if vel == Ensemble.BadVelocity:
            return True
        if Ensemble.is_float_close(vel, Ensemble.BadVelocity):
            return True

        return False
>>>>>>> 2c8834ad
<|MERGE_RESOLUTION|>--- conflicted
+++ resolved
@@ -1,10 +1,11 @@
-<<<<<<< HEAD
 import struct
 import json
 import datetime
 from PyCRC.CRCCCITT import CRCCCITT
 import math
 import logging
+import pandas as pd
+import numpy as np
 
 
 class Ensemble:
@@ -414,6 +415,176 @@
         return result
 
     @staticmethod
+    def array_2d_to_df(vel_array, dt, ss_code, ss_config, blank, bin_size, first_ens_num, last_ens_num):
+        """
+        Convert the given 2D array to a dataframe.
+        Columns: Index, TimeStamp, Bin, Beam, SS_Code, SS_Config, BinSize, Blank, BinDepth, Value
+        Columns: Index, time_stamp, ss_code, ss_config, bin_num, beam_num, bin_depth, first_ens_num, last_ens_num, value
+
+        dictionary to dataframe to speed up performance
+        https://stackoverflow.com/questions/27929472/improve-row-append-performance-on-pandas-dataframes
+
+        :param vel_array: 2D array containing the data
+        :param dt: DateTime
+        :param ss_code: SS Code as a string
+        :param ss_config: SS Configuration as int
+        :param blank: Blanking distance.
+        :param bin_size: Bin Size
+        :param first_ens_num: First Ensemble Number.
+        :param last_ens_num: Last Ensemble Number.
+        :return: Dataframe of all the data from the array given.
+        """
+
+        # Dictionary to create dataframe
+        # Faster than appending to a dataframe
+        dict_result = {}
+
+        # A counter to use to add entries to dict
+        i = 0
+
+        if vel_array:
+            # Go through each bin and beam
+            for bin_num in range(len(vel_array)):
+                for beam_num in range(len(vel_array[0])):
+                    # Get the bin depth
+                    bin_depth = Ensemble.get_bin_depth(blank, bin_size, bin_num)
+
+                    # Get the value
+                    value = vel_array[bin_num][beam_num]
+
+                    # Create a dict entry
+                    dict_result[i] = {'time_stamp': dt,
+                                      'ss_code': ss_code,
+                                      'ss_config': ss_config,
+                                      'bin_num': bin_num,
+                                      'beam_num': beam_num,
+                                      'bin_depth': bin_depth,
+                                      'first_ens_num': first_ens_num,
+                                      'last_ens_num': last_ens_num,
+                                      'value': value}
+
+                    # Increment index
+                    i = i + 1
+
+        # Create the dataframe from the dictionary
+        # important to set the 'orient' parameter to "index" to make the keys as rows
+        df = pd.DataFrame.from_dict(dict_result, "index")
+
+        return df
+
+    @staticmethod
+    def array_1d_to_df(vel_array, dt, ss_code, ss_config, blank, bin_size, first_ens_num, last_ens_num):
+        """
+        Convert the given 1D array to a dataframe.
+        Columns: Index, TimeStamp, Bin, Beam, SS_Code, SS_Config, BinSize, Blank, BinDepth, Value
+        Columns: Index, time_stamp, ss_code, ss_config, bin_num, beam_num, bin_depth, first_ens_num, last_ens_num, value
+
+        dictionary to dataframe to speed up performance
+        https://stackoverflow.com/questions/27929472/improve-row-append-performance-on-pandas-dataframes
+
+        :param vel_array: 2D array containing the data
+        :param dt: DateTime
+        :param ss_code: SS Code as a string
+        :param ss_config: SS Configuration as int
+        :param blank: Blanking distance.
+        :param bin_size: Bin Size
+        :param first_ens_num: First Ensemble Number.
+        :param last_ens_num: Last Ensemble Number.
+        :return: Dataframe of all the data from the array given.
+        """
+
+        # Dictionary to create dataframe
+        # Faster than appending to a dataframe
+        dict_result = {}
+
+        # A counter to use to add entries to dict
+        i = 0
+
+        if vel_array:
+            # Go through each bin and beam
+            for bin_num in range(len(vel_array)):
+                # Get the bin depth
+                bin_depth = Ensemble.get_bin_depth(blank, bin_size, bin_num)
+
+                # Get the value
+                value = vel_array[bin_num]
+
+                # Create a dict entry
+                dict_result[i] = {'time_stamp': dt,
+                                  'ss_code': ss_code,
+                                  'ss_config': ss_config,
+                                  'bin_num': bin_num,
+                                  'beam_num': 0,
+                                  'bin_depth': bin_depth,
+                                  'first_ens_num': first_ens_num,
+                                  'last_ens_num': last_ens_num,
+                                  'value': value}
+
+                # Increment index
+                i = i + 1
+
+        # Create the dataframe from the dictionary
+        # important to set the 'orient' parameter to "index" to make the keys as rows
+        df = pd.DataFrame.from_dict(dict_result, "index")
+
+        return df
+
+    @staticmethod
+    def array_beam_1d_to_df(range_array, dt, ss_code, ss_config, first_ens_num, last_ens_num):
+        """
+        Convert the given 1D array to a dataframe.
+        This 1D array should have 4 or less values representing a value
+        for each beam.
+        Columns: Index, TimeStamp, Bin, Beam, SS_Code, SS_Config, BinSize, Blank, BinDepth, Value
+        Columns: Index, time_stamp, ss_code, ss_config, bin_num, beam_num, bin_depth, first_ens_num, last_ens_num, value
+
+        dictionary to dataframe to speed up performance
+        https://stackoverflow.com/questions/27929472/improve-row-append-performance-on-pandas-dataframes
+
+        :param range_array: 1D Beam array containing the data
+        :param dt: DateTime
+        :param ss_code: SS Code as a string
+        :param ss_config: SS Configuration as int
+        :param first_ens_num: First Ensemble Number.
+        :param last_ens_num: Last Ensemble Number.
+        :return: Dataframe of all the data from the array given.
+        """
+
+        # Dictionary to create dataframe
+        # Faster than appending to a dataframe
+        dict_result = {}
+
+        # A counter to use to add entries to dict
+        i = 0
+
+        if range_array:
+            # Go through each bin and beam
+            for beam_num in range(len(range_array)):
+
+                # Get the value
+                value = range_array[beam_num]
+
+                # Create a dict entry
+                dict_result[i] = {'time_stamp': dt,
+                                  'ss_code': ss_code,
+                                  'ss_config': ss_config,
+                                  'bin_num': 0,
+                                  'beam_num': beam_num,
+                                  'bin_depth': value,
+                                  'first_ens_num': first_ens_num,
+                                  'last_ens_num': last_ens_num,
+                                  'value': value}
+
+                # Increment index
+                i = i + 1
+
+        # Create the dataframe from the dictionary
+        # important to set the 'orient' parameter to "index" to make the keys as rows
+        df = pd.DataFrame.from_dict(dict_result, "index")
+
+        return df
+
+    @staticmethod
     def toJSON(self, pretty=False):
         """
         Convert to JSON.
@@ -465,6 +636,30 @@
         return round(float(blank) + (float(bin_size) * float(bin_num)), 2)
 
     @staticmethod
+    def get_avg_range(range_array):
+        """
+        Average the array of values.  Do not include the
+        bad values in the average.
+        :param range_array: Array to average.
+        :return: Average value.
+        """
+        # Average the ranges
+        range_count = 0
+        range_accum = 0.0
+
+        if range_array:
+            # Accumulate the data
+            for beam in range(len(range_array)):
+                if range_array[beam] > 0.0 and not Ensemble.is_bad_velocity(range_array[beam]):
+                    range_count += 1
+                    range_accum += range_array[beam]
+
+        if range_count > 0:
+            return range_accum / range_count
+        else:
+            return 0.0
+
+    @staticmethod
     def GetInt32(start, numBytes, ens):
         """
         Convert the bytes given into an Int32.
@@ -628,7 +823,7 @@
         return ((1 << number_of_bits) - 1) ^ val;
 
     @staticmethod
-    def is_float_close(a, b, rel_tol=1e-09, abs_tol=0.0):
+    def is_float_close(a, b, rel_tol=1e-06, abs_tol=0.0):
         """
         Check if the float values are the same.
         :param a: First float value
@@ -638,842 +833,6 @@
         :return:
         """
         return abs(a - b) <= max(rel_tol * max(abs(a), abs(b)), abs_tol)
-=======
-import struct
-import json
-import datetime
-from PyCRC.CRCCCITT import CRCCCITT
-import math
-import logging
-import pandas as pd
-import numpy as np
-
-
-class Ensemble:
-    """
-    RoweTech Binary Ensemble.
-    RTB format.
-
-    """
-
-    # Ensemble header size in bytes
-    HeaderSize = 32
-
-    # Checksum size
-    ChecksumSize = 4
-
-    # Maximum number of datasets.
-    MaxNumDataSets = 20
-
-    # Number of bytes in Int32
-    BytesInInt32 = 4
-
-    # Number of bytes in Float
-    BytesInFloat = 4
-
-    # Number of elements in dataset header
-    NUM_DATASET_HEADER_ELEMENTS = 6
-
-    # Bad Velocity
-    BadVelocity = float(88.888000)
-
-    # CSV Data Types
-    CSV_AMP = "Amp"
-    CSV_CORR = "Corr"
-    CSV_BEAM_VEL = "BeamVel"
-    CSV_INSTR_VEL = "InstrVel"
-    CSV_EARTH_VEL = "EarthVel"
-    CSV_GOOD_BEAM = "GoodBeam"
-    CSV_GOOD_EARTH = "GoodEarth"
-    CSV_PRESSURE = "Pressure"
-    CSV_XDCR_DEPTH = "XdcrDepth"
-    CSV_HEADING = "Heading"
-    CSV_PITCH = "Pitch"
-    CSV_ROLL = "Roll"
-    CSV_WATER_TEMP = "WaterTemp"
-    CSV_SYS_TEMP = "SysTemp"
-    CSV_SOS = "SpeedOfSound"
-    CSV_FIRST_PING_TIME = "FirstPingTime"
-    CSV_LAST_PING_TIME = "LastPingTime"
-    CSV_STATUS = "Status"
-    CSV_RT = "RT"
-    CSV_BT_HEADING = "BT_Heading"
-    CSV_BT_PITCH = "BT_PITCH"
-    CSV_BT_ROLL = "BT_ROLL"
-    CSV_BT_PRESSURE = "BT_PRESSURE"
-    CSV_BT_XDCR_DEPTH = "BT_XdcrDepth"
-    CSV_BT_STATUS = "BT_Status"
-    CSV_BT_RANGE = "BT_Range"
-    CSV_BT_BEAM_VEL = "BT_BeamVel"
-    CSV_BT_BEAM_GOOD = "BT_BeamGood"
-    CSV_BT_INSTR_VEL = "BT_InstrVel"
-    CSV_BT_INSTR_GOOD = "BT_InstrGood"
-    CSV_BT_EARTH_VEL = "BT_EarthVel"
-    CSV_BT_EARTH_GOOD = "BT_EarthGood"
-    CSV_RT_RANGE = "RT_Range"
-    CSV_RT_PINGS = "RT_Pings"
-    CSV_RT_BEAM_VEL = "RT_BeamVel"
-    CSV_RT_INSTR_VEL = "RT_InstrVel"
-    CSV_RT_EARTH_VEL = "RT_EarthVel"
-    CSV_GPS_HEADING = "GPS_Heading"
-    CSV_GPS_VTG = "GPS_VTG"
-    CSV_NMEA = "NMEA"
-    CSV_VOLTAGE = "Voltage"
-    CSV_MAG = "Magnitude"
-    CSV_DIR = "Direction"
-
-    CSV_DATETIME_FORMAT = "%m/%d/%Y %H:%M:%S.%f"
-
-    def __init__(self):
-        self.RawData = None
-        self.IsBeamVelocity = False
-        self.BeamVelocity = None
-        self.IsInstrumentVelocity = False
-        self.InstrumentVelocity = None
-        self.IsEarthVelocity = False
-        self.EarthVelocity = None
-        self.IsAmplitude = False
-        self.Amplitude = None
-        self.IsCorrelation = False
-        self.Correlation = None
-        self.IsGoodBeam = False
-        self.GoodBeam = None
-        self.IsGoodEarth = False
-        self.GoodEarth = None
-        self.IsEnsembleData = False
-        self.EnsembleData = None
-        self.IsAncillaryData = False
-        self.AncillaryData = None
-        self.IsBottomTrack = False
-        self.BottomTrack = None
-        self.IsWavesInfo = False
-        self.WavesInfo = None
-        self.IsRangeTracking = False
-        self.RangeTracking = None
-        self.IsSystemSetup = False
-        self.SystemSetup = None
-        self.IsNmeaData = False
-        self.NmeaData = None
-
-    def AddRawData(self, data):
-        """
-        Add Raw bytearray data to the ensemble.
-        :param data: Raw data.
-        """
-        self.RawData = data
-
-    def AddBeamVelocity(self, ds):
-        """
-        Add a Beam Velocity object to the ensemble.
-        Set the flag that the dataset is added.
-        :param ds: Beam Velocity object.
-        """
-        self.IsBeamVelocity = True
-        self.BeamVelocity = ds
-
-    def AddInstrumentVelocity(self, ds):
-        """
-        Add a Instrument Velocity object to the ensemble.
-        Set the flag that the dataset is added.
-        :param ds: Instrument Velocity object.
-        """
-        self.IsInstrumentVelocity = True
-        self.InstrumentVelocity = ds
-
-    def AddEarthVelocity(self, ds):
-        """
-        Add a Earth Velocity object to the ensemble.
-        Set the flag that the dataset is added.
-        :param ds: Earth Velocity object.
-        """
-        self.IsEarthVelocity = True
-        self.EarthVelocity = ds
-
-    def AddAmplitude(self, ds):
-        """
-        Add a Amplitude object to the ensemble.
-        Set the flag that the dataset is added.
-        :param ds: Amplitude object.
-        """
-        self.IsAmplitude = True
-        self.Amplitude = ds
-
-    def AddCorrelation(self, ds):
-        """
-        Add a Correlation object to the ensemble.
-        Set the flag that the dataset is added.
-        :param ds: Correlation object.
-        """
-        self.IsCorrelation = True
-        self.Correlation = ds
-
-    def AddGoodBeam(self, ds):
-        """
-        Add a Good Beam object to the ensemble.
-        Set the flag that the dataset is added.
-        :param ds: GoodBeam object.
-        """
-        self.IsGoodBeam = True
-        self.GoodBeam = ds
-
-    def AddGoodEarth(self, ds):
-        """
-        Add a Good Earth object to the ensemble.
-        Set the flag that the dataset is added.
-        :param ds: Good Earth object.
-        """
-        self.IsGoodEarth = True
-        self.GoodEarth = ds
-
-    def AddEnsembleData(self, ds):
-        """
-        Add a EnsembleData object to the ensemble.
-        Set the flag that the dataset is added.
-        :param ds: Ensemble Data object.
-        """
-        self.IsEnsembleData = True
-        self.EnsembleData = ds
-
-    def AddAncillaryData(self, ds):
-        """
-        Add a AncillaryData object to the ensemble.
-        Set the flag that the dataset is added.
-        :param ds: Ancillary Data object.
-        """
-        self.IsAncillaryData = True
-        self.AncillaryData = ds
-
-    def AddBottomTrack(self, ds):
-        """
-        Add a Bottom Track Data object to the ensemble.
-        Set the flag that the dataset is added.
-        :param ds: Bottom Track Data object.
-        """
-        self.IsBottomTrack = True
-        self.BottomTrack = ds
-
-    def AddRangeTracking(self, ds):
-        """
-        Add a Range Tracking object to the ensemble.
-        Set the flag that the dataset is added.
-        :param ds: Range Tracking Data object.
-        """
-        self.IsRangeTracking = True
-        self.RangeTracking = ds
-
-    def AddSystemSetup(self, ds):
-        """
-        Add a System Setup object to the ensemble.
-        Set the flag that the dataset is added.
-        :param ds: System Setup Data object.
-        """
-        self.IsSystemSetup = True
-        self.SystemSetup = ds
-
-    def AddNmeaData(self, ds):
-        """
-        Add a NMEA data object to the ensemble.
-        Set the flag that the dataset is added.
-        :param ds: NMEA data Data object.
-        """
-        self.IsNmeaData = True
-        self.NmeaData = ds
-
-    def encode(self):
-        """
-        Encode the ensemble to RTB format.
-        :return:
-        """
-        payload = []
-
-        # Generate Payload
-        if self.IsEnsembleData:
-            payload += self.EnsembleData.encode()
-        if self.IsAncillaryData:
-            payload += self.AncillaryData.encode()
-        if self.IsAmplitude:
-            payload += self.Amplitude.encode()
-        if self.IsCorrelation:
-            payload += self.Correlation.encode()
-        if self.IsBeamVelocity:
-            payload += self.BeamVelocity.encode()
-        if self.IsInstrumentVelocity:
-            payload += self.InstrumentVelocity.encode()
-        if self.IsEarthVelocity:
-            payload += self.EarthVelocity.encode()
-        if self.IsGoodBeam:
-            payload += self.GoodBeam.encode()
-        if self.IsGoodEarth:
-            payload += self.GoodEarth.encode()
-        if self.IsBottomTrack:
-            payload += self.BottomTrack.encode()
-        if self.IsRangeTracking:
-            payload += self.RangeTracking.encode()
-        if self.IsSystemSetup:
-            payload += self.SystemSetup.encode()
-        if self.IsNmeaData:
-            payload += self.NmeaData.encode()
-
-        # Generate the header
-        # Get the ensemble number
-        ens_num = 0
-        if self.IsEnsembleData:
-            ens_num = self.EnsembleData.EnsembleNumber
-
-        # Get the payload size
-        payload_size = len(payload)
-
-        header = Ensemble.generate_ens_header(ens_num, payload_size)
-
-        # Generate the Checksum
-        checksum = Ensemble.int32_to_bytes(CRCCCITT().calculate(input_data=bytes(payload)))
-
-        result = []
-        result += header
-        result += payload
-        result += checksum
-
-        return bytearray(result)
-
-    @staticmethod
-    def generate_ens_header(ens_num, payload_size):
-        """
-        Generate the header for an ensemble.  This will include
-        16 0x80 and then the ensemble number and payload size.
-        The inverse of the ensemble number and payload size are included.
-        :param ens_num: Ensemble number.
-        :param payload_size: Payload size.
-        :return: Header for an ensemble.
-        """
-
-        header = []
-
-        # Get the Header ID
-        for cnt in range(0, 16):
-            header.append(0x80)
-
-        # Ensemble Number and inverse
-        header += Ensemble.int32_to_bytes(ens_num)
-        header += struct.pack("i", ~ens_num)
-
-        # Payload size and inverse
-        header += Ensemble.int32_to_bytes(payload_size)
-        header += struct.pack("i", ~payload_size)
-
-        return header
-
-    def encode_csv(self,
-                   is_ensemble_data=True,
-                   is_ancillary_data=True,
-                   is_amplitude=True,
-                   is_correlation=True,
-                   is_beam_velocity=True,
-                   is_instrument_velocity=True,
-                   is_earth_velocity=True,
-                   is_good_beam=True,
-                   is_good_earth=True,
-                   is_bottom_track=True,
-                   is_range_tracking=True,
-                   is_nmea_data=True,
-                   is_system_setup=True):
-        """
-        Encode the ensemble into CSV data.
-        Each line is a value with a the datetime, KEY, subsystem config, subsystem code,
-        bin and beam number.
-        :return:
-        """
-        result = []
-
-        dt = datetime.datetime.now()
-        blank = 0
-        bin_size = 0
-        if self.IsAncillaryData:
-            blank = self.AncillaryData.FirstBinRange
-            bin_size = self.AncillaryData.BinSize
-
-        # Get the subsystem code and config
-        ss_code = ""
-        ss_config = ""
-        if self.IsEnsembleData and is_ensemble_data:
-            ss_code = self.EnsembleData.SysFirmwareSubsystemCode
-            ss_config = self.EnsembleData.SubsystemConfig
-
-            # Create a new datetime based off ensemble date and time
-            dt = self.EnsembleData.datetime()
-
-            result += self.EnsembleData.encode_csv(dt, ss_code, ss_config, blank, bin_size)
-
-        if self.IsAncillaryData and is_ancillary_data:
-            result += self.AncillaryData.encode_csv(dt, ss_code, ss_config, blank, bin_size)
-        if self.IsAmplitude and is_amplitude:
-            result += self.Amplitude.encode_csv(dt, ss_code, ss_config, blank, bin_size)
-        if self.IsCorrelation and is_correlation:
-            result += self.Correlation.encode_csv(dt, ss_code, ss_config, blank, bin_size)
-        if self.IsBeamVelocity and is_beam_velocity:
-            result += self.BeamVelocity.encode_csv(dt, ss_code, ss_config, blank, bin_size)
-        if self.IsInstrumentVelocity and is_instrument_velocity:
-            result += self.InstrumentVelocity.encode_csv(dt, ss_code, ss_config, blank, bin_size)
-        if self.IsEarthVelocity and is_earth_velocity:
-            result += self.EarthVelocity.encode_csv(dt, ss_code, ss_config, blank, bin_size)
-        if self.IsGoodBeam and is_good_beam:
-            result += self.GoodBeam.encode_csv(dt, ss_code, ss_config, blank, bin_size)
-        if self.IsGoodEarth and is_good_earth:
-            result += self.GoodEarth.encode_csv(dt, ss_code, ss_config, blank, bin_size)
-        if self.IsBottomTrack and is_bottom_track:
-            result += self.BottomTrack.encode_csv(dt, ss_code, ss_config, blank, bin_size)
-        if self.IsRangeTracking and is_range_tracking:
-            result += self.RangeTracking.encode_csv(dt, ss_code, ss_config, blank, bin_size)
-        if self.IsNmeaData and is_nmea_data:
-            result += self.NmeaData.encode_csv(dt, ss_code, ss_config, blank, bin_size)
-        if self.IsSystemSetup and is_system_setup:
-            result += self.SystemSetup.encode_csv(dt, ss_code, ss_config, blank, bin_size)
-
-        return result
-
-    @staticmethod
-    def generate_header(value_type, num_elements, element_multiplier, imag, name_length, name):
-        """
-        Generate the header for an ensemble dataset.
-
-        Big Endian
-        :param value_type: Value type (float, int, string)
-        :param num_elements: Number of elements or number of bins.
-        :param element_multiplier: Element multipler or number of beams.
-        :param imag: NOT USED
-        :param name_length: Length of the name.
-        :param name: Name of the dataset.
-        :return: Header for a dataset.
-        """
-        result = []
-
-        result += Ensemble.int32_to_bytes(value_type)                   # Value Type
-        result += Ensemble.int32_to_bytes(num_elements)                 # Number of elements
-        result += Ensemble.int32_to_bytes(element_multiplier)           # Element Multiplier
-        result += Ensemble.int32_to_bytes(imag)                         # Image
-        result += Ensemble.int32_to_bytes(name_length)                  # Name Length
-        result += name.encode()                                         # Name
-
-        return result
-
-    @staticmethod
-    def array_2d_to_df(vel_array, dt, ss_code, ss_config, blank, bin_size, first_ens_num, last_ens_num):
-        """
-        Convert the given 2D array to a dataframe.
-        Columns: Index, TimeStamp, Bin, Beam, SS_Code, SS_Config, BinSize, Blank, BinDepth, Value
-        Columns: Index, time_stamp, ss_code, ss_config, bin_num, beam_num, bin_depth, first_ens_num, last_ens_num, value
-
-        dictionary to dataframe to speed up performance
-        https://stackoverflow.com/questions/27929472/improve-row-append-performance-on-pandas-dataframes
-
-        :param vel_array: 2D array containing the data
-        :param dt: DateTime
-        :param ss_code: SS Code as a string
-        :param ss_config: SS Configuration as int
-        :param blank: Blanking distance.
-        :param bin_size: Bin Size
-        :param first_ens_num: First Ensemble Number.
-        :param last_ens_num: Last Ensemble Number.
-        :return: Dataframe of all the data from the array given.
-        """
-
-        # Dictionary to create dataframe
-        # Faster than appending to a dataframe
-        dict_result = {}
-
-        # A counter to use to add entries to dict
-        i = 0
-
-        if vel_array:
-            # Go through each bin and beam
-            for bin_num in range(len(vel_array)):
-                for beam_num in range(len(vel_array[0])):
-                    # Get the bin depth
-                    bin_depth = Ensemble.get_bin_depth(blank, bin_size, bin_num)
-
-                    # Get the value
-                    value = vel_array[bin_num][beam_num]
-
-                    # Create a dict entry
-                    dict_result[i] = {'time_stamp': dt,
-                                      'ss_code': ss_code,
-                                      'ss_config': ss_config,
-                                      'bin_num': bin_num,
-                                      'beam_num': beam_num,
-                                      'bin_depth': bin_depth,
-                                      'first_ens_num': first_ens_num,
-                                      'last_ens_num': last_ens_num,
-                                      'value': value}
-
-                    # Increment index
-                    i = i + 1
-
-        # Create the dataframe from the dictionary
-        # important to set the 'orient' parameter to "index" to make the keys as rows
-        df = pd.DataFrame.from_dict(dict_result, "index")
-
-        return df
-
-    @staticmethod
-    def array_1d_to_df(vel_array, dt, ss_code, ss_config, blank, bin_size, first_ens_num, last_ens_num):
-        """
-        Convert the given 1D array to a dataframe.
-        Columns: Index, TimeStamp, Bin, Beam, SS_Code, SS_Config, BinSize, Blank, BinDepth, Value
-        Columns: Index, time_stamp, ss_code, ss_config, bin_num, beam_num, bin_depth, first_ens_num, last_ens_num, value
-
-        dictionary to dataframe to speed up performance
-        https://stackoverflow.com/questions/27929472/improve-row-append-performance-on-pandas-dataframes
-
-        :param vel_array: 2D array containing the data
-        :param dt: DateTime
-        :param ss_code: SS Code as a string
-        :param ss_config: SS Configuration as int
-        :param blank: Blanking distance.
-        :param bin_size: Bin Size
-        :param first_ens_num: First Ensemble Number.
-        :param last_ens_num: Last Ensemble Number.
-        :return: Dataframe of all the data from the array given.
-        """
-
-        # Dictionary to create dataframe
-        # Faster than appending to a dataframe
-        dict_result = {}
-
-        # A counter to use to add entries to dict
-        i = 0
-
-        if vel_array:
-            # Go through each bin and beam
-            for bin_num in range(len(vel_array)):
-                # Get the bin depth
-                bin_depth = Ensemble.get_bin_depth(blank, bin_size, bin_num)
-
-                # Get the value
-                value = vel_array[bin_num]
-
-                # Create a dict entry
-                dict_result[i] = {'time_stamp': dt,
-                                  'ss_code': ss_code,
-                                  'ss_config': ss_config,
-                                  'bin_num': bin_num,
-                                  'beam_num': 0,
-                                  'bin_depth': bin_depth,
-                                  'first_ens_num': first_ens_num,
-                                  'last_ens_num': last_ens_num,
-                                  'value': value}
-
-                # Increment index
-                i = i + 1
-
-        # Create the dataframe from the dictionary
-        # important to set the 'orient' parameter to "index" to make the keys as rows
-        df = pd.DataFrame.from_dict(dict_result, "index")
-
-        return df
-
-    @staticmethod
-    def array_beam_1d_to_df(range_array, dt, ss_code, ss_config, first_ens_num, last_ens_num):
-        """
-        Convert the given 1D array to a dataframe.
-        This 1D array should have 4 or less values representing a value
-        for each beam.
-        Columns: Index, TimeStamp, Bin, Beam, SS_Code, SS_Config, BinSize, Blank, BinDepth, Value
-        Columns: Index, time_stamp, ss_code, ss_config, bin_num, beam_num, bin_depth, first_ens_num, last_ens_num, value
-
-        dictionary to dataframe to speed up performance
-        https://stackoverflow.com/questions/27929472/improve-row-append-performance-on-pandas-dataframes
-
-        :param range_array: 1D Beam array containing the data
-        :param dt: DateTime
-        :param ss_code: SS Code as a string
-        :param ss_config: SS Configuration as int
-        :param first_ens_num: First Ensemble Number.
-        :param last_ens_num: Last Ensemble Number.
-        :return: Dataframe of all the data from the array given.
-        """
-
-        # Dictionary to create dataframe
-        # Faster than appending to a dataframe
-        dict_result = {}
-
-        # A counter to use to add entries to dict
-        i = 0
-
-        if range_array:
-            # Go through each bin and beam
-            for beam_num in range(len(range_array)):
-
-                # Get the value
-                value = range_array[beam_num]
-
-                # Create a dict entry
-                dict_result[i] = {'time_stamp': dt,
-                                  'ss_code': ss_code,
-                                  'ss_config': ss_config,
-                                  'bin_num': 0,
-                                  'beam_num': beam_num,
-                                  'bin_depth': value,
-                                  'first_ens_num': first_ens_num,
-                                  'last_ens_num': last_ens_num,
-                                  'value': value}
-
-                # Increment index
-                i = i + 1
-
-        # Create the dataframe from the dictionary
-        # important to set the 'orient' parameter to "index" to make the keys as rows
-        df = pd.DataFrame.from_dict(dict_result, "index")
-
-        return df
-
-    @staticmethod
-    def toJSON(self, pretty=False):
-        """
-        Convert to JSON.
-        :return: JSON string with indents.
-        """
-        if pretty is True:
-            return json.dumps(self, default=lambda o: o.__dict__, sort_keys=True, indent=4) + "\n"
-        else:
-            return json.dumps(self, default=lambda o: o.__dict__) + "\n"
-
-    @staticmethod
-    def gen_csv_line(dt, data_type, ss_code, ss_config, bin_num, beam_num, blank, bin_size, value):
-        """
-        Create a csv line.  Use this so all the lines have the same format.
-
-        Ex:
-        2019/03/07 00:51:35:478159, Amp, 1, 3, A, 1, 7.4, 23.03
-        :param dt:
-        :param data_type: Data type.  Names given above starting CSV_
-        :param ss_code: Subsystem code.
-        :param ss_config: Subsystem configuration number.
-        :param bin_num: Bin Number
-        :param beam_num: Beam Number.
-        :param blank: Blank or first bin position in meters.
-        :param bin_size: Bin size in meters.
-        :param value: Value for this line.
-        :return: CSV line with all the data.
-        """
-        #dt_str = dt.strftime(Ensemble.CSV_DATETIME_FORMAT)
-        dt_str = dt.isoformat()
-
-        bin_depth = Ensemble.get_bin_depth(blank, bin_size, bin_num)
-
-        return "{},{},{},{},{},{},{},{}".format(dt_str, data_type, ss_code, ss_config, bin_num, beam_num, bin_depth, value)
-
-    @staticmethod
-    def get_bin_depth(blank, bin_size, bin_num):
-        """
-        Give the depth of the given bin number.
-        Bin number is 0 based. So the first bin is bin_num=0
-
-        The depth is the center of the bin.
-
-        :param blank: Blanking distance of depth of the first bin in meters.
-        :param bin_size: Bin size in meters.
-        :param bin_num: Bin number. Zero starting.
-        :return: The depth of the given bin in meters.
-        """
-        return round(float(blank) + (float(bin_size) * float(bin_num)), 2)
-
-    @staticmethod
-    def get_avg_range(range_array):
-        """
-        Average the array of values.  Do not include the
-        bad values in the average.
-        :param range_array: Array to average.
-        :return: Average value.
-        """
-        # Average the ranges
-        range_count = 0
-        range_accum = 0.0
-
-        if range_array:
-            # Accumulate the data
-            for beam in range(len(range_array)):
-                if range_array[beam] > 0.0 and not Ensemble.is_bad_velocity(range_array[beam]):
-                    range_count += 1
-                    range_accum += range_array[beam]
-
-        if range_count > 0:
-            return range_accum / range_count
-        else:
-            return 0.0
-
-    @staticmethod
-    def GetInt32(start, numBytes, ens):
-        """
-        Convert the bytes given into an Int32.
-        This will look in the ens given.
-        :param start: Start location.
-        :param numBytes: Number of bytes in the int32.
-        :param ens: Buffer containing the bytearray data.
-        :return: Int32 of the data in the buffer.
-        """
-        try:
-            return struct.unpack("i", ens[start:start + numBytes])[0]
-        except Exception as e:
-            logging.error("Error creating a Int32 from bytes. " + str(e))
-            return 0
-
-    @staticmethod
-    def GetUInt32(start, numBytes, ens):
-        """
-        Convert the bytes given into an UInt32.
-        This will look in the ens given.
-        :param start: Start location.
-        :param numBytes: Number of bytes in the int32.
-        :param ens: Buffer containing the bytearray data.
-        :return: Int32 of the data in the buffer.
-        """
-        try:
-            return struct.unpack("I", ens[start:start + numBytes])[0]
-        except Exception as e:
-            logging.error("Error creating a UInt32 from bytes. " + str(e))
-            return 0
-
-    @staticmethod
-    def int32_to_bytes(value):
-        """
-        Convert the given Int32 value to 4 bytes.
-        :param value: Value to convert.
-        :return: 4 Bytes representing the value.
-        """
-        return struct.pack("i", value)
-
-    @staticmethod
-    def uint32_to_bytes(value):
-        """
-        Convert the given UInt32 value to 4 bytes.
-        :param value: Value to convert.
-        :return: 4 Bytes representing the value.
-        """
-        return struct.pack("I", value)
-
-    @staticmethod
-    def GetUInt16(start, numBytes, ens):
-        """
-        Convert the bytes given into an uint16.
-        This will look in the ens given.
-        :param start: Start location.
-        :param numBytes: Number of bytes in the uint16.
-        :param ens: Buffer containing the bytearray data.
-        :return: uint16 of the data in the buffer.
-        """
-        try:
-            return struct.unpack("b", ens[start:start + numBytes])[0]
-        except Exception as e:
-            logging.error("Error creating a UInt16 from bytes. " + str(e))
-            return 0
-
-    @staticmethod
-    def uint16_to_bytes(value):
-        """
-        Convert the given UInt16 value to 4 bytes.
-        :param value: Value to convert.
-        :return: 4 Bytes representing the value.
-        """
-        return struct.pack("b", value)
-
-    @staticmethod
-    def GetFloat(start, numBytes, ens):
-        """
-        Convert the bytes given into an int32.
-        This will look in the ens given.
-        :param start: Start location.
-        :param numBytes: Number of bytes in the int32.
-        :param ens: Buffer containing the bytearray data.
-        :return: Int32 of the data in the buffer.
-        """
-        try:
-            return struct.unpack("f", ens[start:start + numBytes])[0]
-        except Exception as e:
-            logging.debug("Error creating a float from bytes. " + str(e))
-            return 0.0
-
-    @staticmethod
-    def float_to_bytes(value):
-        """
-        Convert the given float value to 4 bytes.
-        :param value: Value to convert.
-        :return: 4 Bytes representing the value.
-        """
-        return struct.pack("f", value)
-
-    @staticmethod
-    def GetDataSetSize(ds_type, name_len, num_elements, element_multipler):
-        """
-        Get the dataset size.
-        :param ds_type: Dataset type. (Int, float, ...)
-        :param name_len: Length of the name.
-        :param num_elements: Number of elements.
-        :param element_multipler: Element mulitpiler.
-        :return: Size of the dataset in bytes.
-        """
-
-        # Number of bytes in the data type
-        datatype_size = 4
-        if ds_type is 50:      # Byte Datatype
-            datatype_size = 1
-        elif ds_type is 20:    # Int Datatype
-            datatype_size = 4
-        elif ds_type is 10:    # Float Datatype
-            datatype_size = 4
-
-        return ((num_elements * element_multipler) * datatype_size) + Ensemble.GetBaseDataSize(name_len)
-
-    @staticmethod
-    def GetBaseDataSize(name_len):
-        """
-        Get the size of the header for a dataset.
-        :param name_len: Length of the name.
-        :return: Dataset header size in bytes.
-        """
-        return name_len + (Ensemble().BytesInInt32 * (Ensemble().NUM_DATASET_HEADER_ELEMENTS-1))
-
-    @staticmethod
-    def ensembleSize(payloadSize):
-        return Ensemble.HeaderSize + payloadSize + Ensemble.ChecksumSize
-
-    @staticmethod
-    def ones_complement(val):
-        """
-        Calclaute the 1's compliment of a number.
-        :param val: Values to calculate.
-        :return: 1's compliment of value.
-        """
-        #mask = (1 << val.bit_length()) - 1
-        #return int(hex(val ^ mask), 16)
-        b = bin(val)
-        b = b.replace('0', 'x')
-        b = b.replace('1', '0')
-        b = b.replace('x', '1')
-        b = b.replace('1b', '0b')
-        return int(b, 2)
-
-    @staticmethod
-    def oness_complement(val):
-
-        # Find number of bits in
-        # the given integer
-        number_of_bits = (int)(math.floor(math.log(val) /
-                                          math.log(2))) + 1;
-
-        # XOR the given integer with poe(2,
-        # number_of_bits-1 and print the result
-        return ((1 << number_of_bits) - 1) ^ val;
-
-    @staticmethod
-    def is_float_close(a, b, rel_tol=1e-06, abs_tol=0.0):
-        """
-        Check if the float values are the same.
-        :param a: First float value
-        :param b: Second float value
-        :param rel_tol: Value within this
-        :param abs_tol: Absolute value within this
-        :return:
-        """
-        return abs(a - b) <= max(rel_tol * max(abs(a), abs(b)), abs_tol)
 
     @staticmethod
     def is_bad_velocity(vel):
@@ -1488,4 +847,3 @@
             return True
 
         return False
->>>>>>> 2c8834ad
